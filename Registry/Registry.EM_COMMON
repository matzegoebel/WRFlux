--- conflicted
+++ resolved
@@ -3389,11 +3389,8 @@
 halo      HALO_EM_D3_5 dyn_em 48:u_1,u_2,v_1,v_2,w_1,w_2,t_1,t_2,ph_1,ph_2,tke_1,tke_2,moist,chem,tracer,scalar;4:mu_1,mu_2
 halo      HALO_EM_E_3 dyn_em 24:u_1,u_2,v_1,v_2,w_1,w_2,t_1,t_2,ph_1,ph_2,tke_1,tke_2,;4:mu_1,mu_2
 halo      HALO_EM_E_5 dyn_em 48:u_1,u_2,v_1,v_2,w_1,w_2,t_1,t_2,ph_1,ph_2,tke_1,tke_2,;4:mu_1,mu_2
-<<<<<<< HEAD
+halo      HALO_FIREBRAND_SPOTTING_5 dyn_em 48:muts,al
 halo      HALO_EM_WRFLUX dyn_em 8:u_save,v_save,w_save,dph_x,dph_y
-=======
-halo      HALO_FIREBRAND_SPOTTING_5 dyn_em 48:muts,al
->>>>>>> c11bb769
 halo      HALO_EM_MOIST_E_3 dyn_em 24:moist
 halo      HALO_EM_MOIST_E_5 dyn_em 48:moist
 halo      HALO_EM_MOIST_E_7 dyn_em 80:moist
