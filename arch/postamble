--- conflicted
+++ resolved
@@ -28,11 +28,7 @@
                       -DLIMIT_ARGS \
                       -DBUILD_RRTMG_FAST=0 \
                       -DBUILD_RRTMK=0 \
-<<<<<<< HEAD
-                      -DBUILD_SBM_FAST=0 \
-=======
                       -DBUILD_SBM_FAST=1 \
->>>>>>> 0d88b580
                       -DSHOW_ALL_VARS_USED=0 \
                       -DCONFIG_BUF_LEN=$(CONFIG_BUF_LEN) \
                       -DMAX_DOMAINS_F=$(MAX_DOMAINS) \
