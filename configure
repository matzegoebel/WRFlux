--- conflicted
+++ resolved
@@ -204,22 +204,9 @@
 
 # If the user asked for classic netcdf, acquiesce to the request.
 
-<<<<<<< HEAD
-if [ "`uname`" = "Linux" -o "`uname -o`" = "Cygwin" ] ; then
-  ans="`whereis nf-config`"
-elif [ "`uname`" = "Darwin" ] ; then
-  ans="`which nf-config`"
-else
-  ans=""
-# echo "Add in your architecture's uname and the command to find executables in the path"
-# exit 1
-fi
-if [ "$ans" = "nf-config:" -o "$ans" = "" ] ; then
-=======
 ans="`which nf-config`"
 status="$?"
 if [ "$ans" = "nf-config:" -o "$ans" = "" -o "$status" != "0" ] ; then
->>>>>>> f3d6c322
     export NETCDF_classic=1
     unset NETCDF4
 else
