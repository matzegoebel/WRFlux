--- conflicted
+++ resolved
@@ -8463,19 +8463,7 @@
 !----------------------------------------------------------------
 
 SUBROUTINE advect_scalar_weno ( field, field_old, tendency,     &
-<<<<<<< HEAD
                              fqx_out, fqy_out, fqz_out, output_fluxes, &
-                             ru, rv, rom,                   &
-                             c1, c2,                        &
-                             mut, time_step, config_flags,  &
-                             msfux, msfuy, msfvx, msfvy,    &
-                             msftx, msfty,                  &
-                             fzm, fzp,                      &
-                             rdx, rdy, rdzw,                &
-                             ids, ide, jds, jde, kds, kde,  &
-                             ims, ime, jms, jme, kms, kme,  &
-                             its, ite, jts, jte, kts, kte  )
-=======
                                 ru, rv, rom,                   &
                                 c1, c2,                        &
                                 mut, time_step, config_flags,  &
@@ -8486,7 +8474,6 @@
                                 ids, ide, jds, jde, kds, kde,  &
                                 ims, ime, jms, jme, kms, kme,  &
                                 its, ite, jts, jte, kts, kte  )
->>>>>>> eed56d74
 !
 ! 5th-order WENO (Weighted Essentially Non-Oscillatory) scheme adapted from COMMAS.  
 ! See Jiang and Shu, 1996, J. Comp. Phys. v. 126, 202-223;
@@ -9193,20 +9180,7 @@
 !---------------------------------------------------------------------------------
 
 SUBROUTINE advect_scalar_wenopd ( field, field_old, tendency,    &
-<<<<<<< HEAD
                                 fqx_out, fqy_out, fqz_out, output_fluxes, &
-                                ru, rv, rom,                   &
-                                c1, c2,                        &
-                                mut, mub, mu_old,              &
-                                time_step, config_flags,       &
-                                msfux, msfuy, msfvx, msfvy,    &
-                                msftx, msfty,                  &
-                                fzm, fzp,                      &
-                                rdx, rdy, rdzw, dt,            &
-                                ids, ide, jds, jde, kds, kde,  &
-                                ims, ime, jms, jme, kms, kme,  &
-                                its, ite, jts, jte, kts, kte  )
-=======
                                   ru, rv, rom,                   &
                                   c1, c2,                        &
                                   mut, mub, mu_old,              &
@@ -9218,7 +9192,6 @@
                                   ids, ide, jds, jde, kds, kde,  &
                                   ims, ime, jms, jme, kms, kme,  &
                                   its, ite, jts, jte, kts, kte  )
->>>>>>> eed56d74
 
 !  this is a first cut at a positive definite advection option
 !  for scalars in WRF.  This version is memory intensive ->
@@ -11475,24 +11448,14 @@
                                     ims, ime, jms, jme, kms, kme,  &
                                     its, ite, jts, jte, kts, kte  )
          ELSE IF (config_flags%scalar_adv_opt .EQ. 1 ) THEN
-<<<<<<< HEAD
-            CALL advect_scalar_pd ( field(ims,kms,jms,im), &
-                                    field_old(ims,kms,jms,im), &
-                                    tendency(ims,kms,jms), &
-                                    fqx, fqy, fqz, output_fluxes,  & 
-                                    h_tendency(ims,kms,jms), &
-                                    z_tendency(ims,kms,jms), &
-                                    ru, rv, rom, c1, c2, &
-                                    mut, mub, mu_old, &
-=======
             CALL advect_scalar_pd ( field(ims,kms,jms,im),            &
                                     field_old(ims,kms,jms,im),        &
                                     tendency(ims,kms,jms),            &
+                                    fqx, fqy, fqz, output_fluxes,     & 
                                     h_tendency(ims,kms,jms),          &
                                     z_tendency(ims,kms,jms),          &
                                     ru, rv, rom, c1, c2,              &
                                     mut, mub, mu_old,                 &
->>>>>>> eed56d74
                                     time_step, config_flags, tenddec, &
                                     msfux, msfuy, msfvx, msfvy,       &
                                     msftx, msfty, fzm, fzp,           &
@@ -11501,55 +11464,10 @@
                                     ims, ime, jms, jme, kms, kme,     &
                                     its, ite, jts, jte, kts, kte )
          ELSE IF (config_flags%scalar_adv_opt .EQ. 2 ) THEN
-<<<<<<< HEAD
-            CALL advect_scalar_mono ( field(ims,kms,jms,im), &
-                                    field_old(ims,kms,jms,im), &
-                                    tendency(ims,kms,jms), &
-                                    fqx, fqy, fqz, output_fluxes,  & 
-                                    h_tendency(ims,kms,jms), &
-                                    z_tendency(ims,kms,jms), &
-                                    ru, rv, rom, c1, c2, &
-                                    mut, mub, mu_old, &
-                                    config_flags, tenddec, &
-                                    msfux, msfuy, msfvx, msfvy, &
-                                    msftx, msfty, fzm, fzp, &
-                                    rdx, rdy, rdzw,dt, &
-                                    ids, ide, jds, jde, kds, kde, &
-                                    ims, ime, jms, jme, kms, kme, &
-                                    its, ite, jts, jte, kts, kte )
-         ELSE IF (config_flags%scalar_adv_opt .EQ. 3 ) THEN
-            CALL advect_scalar_weno ( field(ims,kms,jms,im), &
-                                   field_old(ims,kms,jms,im), &
-                                   tendency(ims,kms,jms), &
-                                   fqx, fqy, fqz, output_fluxes,  & 
-                             ru, rv, rom, c1, c2,           &
-                             mut, time_step, config_flags,  &
-                             msfux, msfuy, msfvx, msfvy,    &
-                             msftx, msfty,                  &
-                             fzm, fzp,                      &
-                             rdx, rdy, rdzw,                &
-                             ids, ide, jds, jde, kds, kde,  &
-                             ims, ime, jms, jme, kms, kme,  &
-                             its, ite, jts, jte, kts, kte  )
-         ELSE IF (config_flags%scalar_adv_opt .EQ. 4 ) THEN
-            CALL advect_scalar_wenopd ( field(ims,kms,jms,im), &
-                                        field_old(ims,kms,jms,im), &
-                                        tendency(ims,kms,jms), &
-                                        fqx, fqy, fqz, output_fluxes,  & 
-                                ru, rv, rom, c1, c2,           &
-                                mut, mub, mu_old,              &
-                                time_step, config_flags,       &
-                                msfux, msfuy, msfvx, msfvy,    &
-                                msftx, msfty,                  &
-                                fzm, fzp,                      &
-                                rdx, rdy, rdzw, dt,            &
-                                ids, ide, jds, jde, kds, kde,  &
-                                ims, ime, jms, jme, kms, kme,  &
-                                its, ite, jts, jte, kts, kte  )
-=======
             CALL advect_scalar_mono ( field(ims,kms,jms,im),        &
                                       field_old(ims,kms,jms,im),    &
                                       tendency(ims,kms,jms),        &
+                                      fqx, fqy, fqz, output_fluxes, & 
                                       h_tendency(ims,kms,jms),      &
                                       z_tendency(ims,kms,jms),      &
                                       ru, rv, rom, romI,            &
@@ -11566,6 +11484,7 @@
             CALL advect_scalar_weno ( field(ims,kms,jms,im),         &
                                       field_old(ims,kms,jms,im),     &
                                       tendency(ims,kms,jms),         &
+                                      fqx, fqy, fqz, output_fluxes,  & 
                                       ru, rv, rom,                   &
                                       c1, c2,                        & 
                                       mut, time_step, config_flags,  &
@@ -11580,6 +11499,7 @@
             CALL advect_scalar_wenopd ( field(ims,kms,jms,im),         &
                                         field_old(ims,kms,jms,im),     &
                                         tendency(ims,kms,jms),         &
+                                        fqx, fqy, fqz, output_fluxes,  & 
                                         ru, rv, rom,                   &
                                         c1, c2,                        & 
                                         mut, mub, mu_old,              &
@@ -11591,7 +11511,6 @@
                                         ids, ide, jds, jde, kds, kde,  &
                                         ims, ime, jms, jme, kms, kme,  &
                                         its, ite, jts, jte, kts, kte  )
->>>>>>> eed56d74
          END IF
          DO n = 1 , MAX_SCALARS
             field(:,:,:,n) = field_old(:,:,:,n) + dt * ( tendency(:,:,:) )
