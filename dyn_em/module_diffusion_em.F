
! WRF:MODEL_LAYER:PHYSICS

    MODULE module_diffusion_em

    USE module_bc, only: set_physical_bc3d, set_physical_bc2d ! XZ
    USE module_state_description, only: p_m23, p_m13, p_m22, p_m33, p_r23, p_r13, p_r12, p_m12, p_m11, &
                                        P_QNS, P_QNR, P_QNG, P_QT, P_QNH, P_QVOLG ! XZ
    USE module_big_step_utilities_em, only: grid_config_rec_type, param_first_scalar, p_qv, p_qi, p_qc
    USE module_model_constants

    CONTAINS

!=======================================================================
!=======================================================================

    SUBROUTINE cal_deform_and_div( config_flags, u, v, w, div,       &
                                   defor11, defor22, defor33,        &
                                   defor12, defor13, defor23,        &
                                   nba_rij, n_nba_rij,               &
                                   u_base, v_base, msfux, msfuy,     &
                                   msfvx, msfvy, msftx, msfty,       &
                                   rdx, rdy, dn, dnw, rdz, rdzw,     &
                                   fnm, fnp, cf1, cf2, cf3, zx, zy,  &
                                   ids, ide, jds, jde, kds, kde,     &
                                   ims, ime, jms, jme, kms, kme,     &
                                   its, ite, jts, jte, kts, kte      )

! History:     Sep 2003  Changes by Jason Knievel and George Bryan, NCAR
!              Oct 2001  Converted to mass core by Bill Skamarock, NCAR
!              ...        ...

! Purpose:     This routine calculates deformation and 3-d divergence.

! References:  Klemp and Wilhelmson (JAS 1978)
!              Chen and Dudhia (NCAR WRF physics report 2000)

!-----------------------------------------------------------------------
! Comments 10-MAR-05
! Equations 13a-f, Chen and Dudhia 2000, Appendix A:
! Eqn 13a: D11=defor11= 2m^2 * (partial du^/dX + partial dpsi/dx * partial du^/dpsi)
! Eqn 13b: D22=defor22= 2m^2 * (partial dv^/dY + partial dpsi/dy * partial dv^/dpsi)
! Eqn 13c: D33=defor33= 2 * partial dw/dz [SIMPLER FORM]
! Eqn 13d: D12=defor12= m^2 * (partial dv^/dX + partial du^/dY +
!                              partial dpsi/dx * partial dv^/dpsi +
!                              partial dpsi/dy * partial du^/dpsi)
! Eqn 13e: D13=defor13= m^2 * (partial dw^/dX + partial dpsi/dx * partial dw^/dpsi)
!                           + partial du/dz [SIMPLER FORM]
! Eqn 13f: D23=defor23= m^2 * (partial dw^/dY + partial dpsi/dy * partial dw^/dpsi)
!                           + partial dv/dz [SIMPLER FORM]
!-----------------------------------------------------------------------
! Begin declarations.

    IMPLICIT NONE

    TYPE( grid_config_rec_type ), INTENT( IN )  &
    :: config_flags

    INTEGER, INTENT( IN )  &
    :: ids, ide, jds, jde, kds, kde, &
       ims, ime, jms, jme, kms, kme, &
       its, ite, jts, jte, kts, kte

    REAL, INTENT( IN )  &
    :: rdx, rdy, cf1, cf2, cf3

    REAL, DIMENSION( kms:kme ), INTENT( IN )  &
    :: fnm, fnp, dn, dnw, u_base, v_base

    REAL, DIMENSION( ims:ime , jms:jme ),  INTENT( IN )  &
    :: msfux, msfuy, msfvx, msfvy, msftx, msfty

    REAL, DIMENSION( ims:ime, kms:kme, jms:jme ), INTENT( IN )  &
    ::  u, v, w, zx, zy, rdz, rdzw

    REAL, DIMENSION( ims:ime, kms:kme, jms:jme ), INTENT( INOUT )  &
    :: defor11, defor22, defor33, defor12, defor13, defor23, div

   INTEGER, INTENT(  IN ) :: n_nba_rij

   REAL , DIMENSION(ims:ime, kms:kme, jms:jme, n_nba_rij), INTENT(INOUT) &
   :: nba_rij


! Local variables.

    INTEGER  &
    :: i, j, k, ktf, ktes1, ktes2, i_start, i_end, j_start, j_end

    REAL  &
    :: tmp, tmpzx, tmpzy, tmpzeta_z, cft1, cft2

    REAL, DIMENSION( its:ite, jts:jte )  &
    :: mm, zzavg, zeta_zd12

    REAL, DIMENSION( its-2:ite+2, kts:kte, jts-2:jte+2 )  &
    :: tmp1, hat, hatavg

! End declarations.
!-----------------------------------------------------------------------

! Comments 10-MAR-2005
! Treat all differentials as 'div-style' [or 'curl-style'],
! i.e., du/dX becomes (in map coordinate space) mx*my * d(u/my)/dx,
! NB - all equations referred to here are from Chen and Dudhia 2002, from the
! WRF physics documents web pages:
! http://www.mmm.ucar.edu/wrf/users/docs/wrf-doc-physics.pdf

!=======================================================================
! In the following section, calculate 3-d divergence and the first three
! (defor11, defor22, defor33) of six deformation terms.

    ktes1   = kte-1
    ktes2   = kte-2

    cft2    = - 0.5 * dnw(ktes1) / dn(ktes1)
    cft1    = 1.0 - cft2

    ktf     = MIN( kte, kde-1 )

    i_start = its
    i_end   = MIN( ite, ide-1 )
    j_start = jts
    j_end   = MIN( jte, jde-1 )

! Square the map scale factor.

    DO j = j_start, j_end
    DO i = i_start, i_end
      mm(i,j) = msftx(i,j) * msfty(i,j)
    END DO
    END DO

!-----------------------------------------------------------------------
! Calculate du/dx.

! Apply a coordinate transformation to zonal velocity, u.

    DO j = j_start, j_end
    DO k = kts, ktf
    DO i = i_start, i_end+1
      hat(i,k,j) = u(i,k,j) / msfuy(i,j)
    END DO
    END DO
    END DO

! Average in x and z.

    DO j=j_start,j_end
    DO k=kts+1,ktf
    DO i=i_start,i_end
      hatavg(i,k,j) = 0.5 *  &
                    ( fnm(k) * ( hat(i,k  ,j) + hat(i+1,  k,j) ) +  &
                      fnp(k) * ( hat(i,k-1,j) + hat(i+1,k-1,j) ) )
    END DO
    END DO
    END DO

! Extrapolate to top and bottom of domain (to w levels).

    DO j = j_start, j_end
    DO i = i_start, i_end
      hatavg(i,1,j)   =  0.5 * (  &
                         cf1 * hat(i  ,1,j) +  &
                         cf2 * hat(i  ,2,j) +  &
                         cf3 * hat(i  ,3,j) +  &
                         cf1 * hat(i+1,1,j) +  &
                         cf2 * hat(i+1,2,j) +  &
                         cf3 * hat(i+1,3,j) )
      hatavg(i,kte,j) =  0.5 * (  &
                        cft1 * ( hat(i,ktes1,j) + hat(i+1,ktes1,j) )  +  &
                        cft2 * ( hat(i,ktes2,j) + hat(i+1,ktes2,j) ) )
    END DO
    END DO

    ! Comments 10-MAR-05
    ! Eqn 13a: D11=defor11= 2m^2 * (partial du^/dX + partial dpsi/dx * partial du^/dpsi)
    ! Below, D11 is set = 2*tmp1
    ! => tmp1 = m^2 * (partial du^/dX + partial dpsi/dx * partial du^/dpsi)
    ! tmpzx = averaged value of dpsi/dx (=zx)

    DO j = j_start, j_end
    DO k = kts, ktf
    DO i = i_start, i_end
      tmpzx       = 0.25 * (  &
                    zx(i,k  ,j) + zx(i+1,k  ,j) +  &
                    zx(i,k+1,j) + zx(i+1,k+1,j) )
      tmp1(i,k,j) = ( hatavg(i,k+1,j) - hatavg(i,k,j) ) *tmpzx * rdzw(i,k,j)
      ! tmp1 to here = partial dpsi/dx * partial du^/dpsi:
    END DO
    END DO
    END DO

    DO j = j_start, j_end
    DO k = kts, ktf
    DO i = i_start, i_end
      tmp1(i,k,j) = mm(i,j) * ( rdx * ( hat(i+1,k,j) - hat(i,k,j) ) -  &
                    tmp1(i,k,j))
    END DO
    END DO
    END DO

! End calculation of du/dx.
!-----------------------------------------------------------------------

!-----------------------------------------------------------------------
! Calculate defor11 (2*du/dx).
! Comments 10-MAR-05
! Eqn 13a: D11=defor11= 2 m^2 * (partial du^/dX + partial dpsi/dx * partial du^/dpsi)
!                     = 2*tmp1

    DO j = j_start, j_end
    DO k = kts, ktf
    DO i = i_start, i_end
      defor11(i,k,j) = 2.0 * tmp1(i,k,j)
    END DO
    END DO
    END DO

! End calculation of defor11.
!-----------------------------------------------------------------------

!-----------------------------------------------------------------------
! Calculate zonal divergence (du/dx) and add it to the divergence array.

    DO j = j_start, j_end
    DO k = kts, ktf
    DO i = i_start, i_end
      div(i,k,j) = tmp1(i,k,j)
    END DO
    END DO
    END DO

! End calculation of zonal divergence.
!-----------------------------------------------------------------------

!-----------------------------------------------------------------------
! Calculate dv/dy.

! Apply a coordinate transformation to meridional velocity, v.

    DO j = j_start, j_end+1
    DO k = kts, ktf
    DO i = i_start, i_end
      ! Because msfvx at the poles will be undefined (1./0.), we will have
      ! trouble.  But we are OK since v at the poles is 0., and that takes
      ! precedence in this case.
      IF ((config_flags%polar) .AND. ((j == jds) .OR. (j == jde))) THEN
         hat(i,k,j) = 0.
      ELSE ! normal code
      hat(i,k,j) = v(i,k,j) / msfvx(i,j)
      ENDIF
    END DO
    END DO
    END DO

! Account for the slope in y of eta surfaces.

    DO j=j_start,j_end
    DO k=kts+1,ktf
    DO i=i_start,i_end
      hatavg(i,k,j) = 0.5 * (  &
                      fnm(k) * ( hat(i,k  ,j) + hat(i,k  ,j+1) ) +  &
                      fnp(k) * ( hat(i,k-1,j) + hat(i,k-1,j+1) ) )
    END DO
    END DO
    END DO

! Extrapolate to top and bottom of domain (to w levels).

    DO j = j_start, j_end
    DO i = i_start, i_end
      hatavg(i,1,j)   =  0.5 * (  &
                         cf1 * hat(i,1,j  ) +  &
                         cf2 * hat(i,2,j  ) +  &
                         cf3 * hat(i,3,j  ) +  &
                         cf1 * hat(i,1,j+1) +  &
                         cf2 * hat(i,2,j+1) +  &
                         cf3 * hat(i,3,j+1) )
      hatavg(i,kte,j) =  0.5 * (  &
                        cft1 * ( hat(i,ktes1,j) + hat(i,ktes1,j+1) ) +  &
                        cft2 * ( hat(i,ktes2,j) + hat(i,ktes2,j+1) ) )
    END DO
    END DO

    ! Comments 10-MAR-05
    ! Eqn 13b: D22=defor22= 2m^2 * (partial dv^/dY + partial dpsi/dy * partial dv^/dpsi)
    ! Below, D22 is set = 2*tmp1
    ! => tmp1 = m^2 * (partial dv^/dY + partial dpsi/dy * partial dv^/dpsi)
    ! tmpzy = averaged value of dpsi/dy (=zy)

    DO j = j_start, j_end
    DO k = kts, ktf
    DO i = i_start, i_end
      tmpzy       =  0.25 * (  &
                     zy(i,k  ,j) + zy(i,k  ,j+1) +  &
                     zy(i,k+1,j) + zy(i,k+1,j+1)  )
      tmp1(i,k,j) = ( hatavg(i,k+1,j) - hatavg(i,k,j) ) * tmpzy * rdzw(i,k,j)
      ! tmp1 to here = partial dpsi/dy * partial dv^/dpsi:
    END DO
    END DO
    END DO

    DO j = j_start, j_end
    DO k = kts, ktf
    DO i = i_start, i_end
      tmp1(i,k,j) = mm(i,j) * (  &
                    rdy * ( hat(i,k,j+1) - hat(i,k,j) ) - tmp1(i,k,j) )
    END DO
    END DO
    END DO

! End calculation of dv/dy.
!-----------------------------------------------------------------------

!-----------------------------------------------------------------------
! Calculate defor22 (2*dv/dy).
! Comments 10-MAR-05
! Eqn 13b: D22=defor22= 2 m^2 * (partial dv^/dY + partial dpsi/dy * partial dv^/dpsi)
!                     = 2*tmp1

    DO j = j_start, j_end
    DO k = kts, ktf
    DO i = i_start, i_end
      defor22(i,k,j) = 2.0 * tmp1(i,k,j)
    END DO
    END DO
    END DO

! End calculation of defor22.
!-----------------------------------------------------------------------

!-----------------------------------------------------------------------
! Calculate meridional divergence (dv/dy) and add it to the divergence
! array.

    DO j = j_start, j_end
    DO k = kts, ktf
    DO i = i_start, i_end
      div(i,k,j) = div(i,k,j) + tmp1(i,k,j)
    END DO
    END DO
    END DO

! End calculation of meridional divergence.
!-----------------------------------------------------------------------

!-----------------------------------------------------------------------
! Comments 10-MAR-05
! Eqn 13c: D33=defor33= 2 * partial dw/dz
! Below, D33 is set = 2*tmp1
! => tmp1 = partial dw/dz

! Calculate dw/dz.

    DO j = j_start, j_end
    DO k = kts, ktf
    DO i = i_start, i_end
      tmp1(i,k,j) = ( w(i,k+1,j) - w(i,k,j) ) * rdzw(i,k,j)
    END DO
    END DO
    END DO

! End calculation of dw/dz.
!-----------------------------------------------------------------------

!-----------------------------------------------------------------------
! Calculate defor33 (2*dw/dz).

    DO j = j_start, j_end
    DO k = kts, ktf
    DO i = i_start, i_end
      defor33(i,k,j) = 2.0 * tmp1(i,k,j)
    END DO
    END DO
    END DO

! End calculation of defor33.
!-----------------------------------------------------------------------

!-----------------------------------------------------------------------
! Calculate vertical divergence (dw/dz) and add it to the divergence
! array.

    DO j = j_start, j_end
    DO k = kts, ktf
    DO i = i_start, i_end
      div(i,k,j) = div(i,k,j) + tmp1(i,k,j)
    END DO
    END DO
    END DO

! End calculation of vertical divergence.
!-----------------------------------------------------------------------

! Three-dimensional divergence is now finished and values are in array
! "div."  Also, the first three (defor11, defor22, defor33) of six
! deformation terms are now calculated at pressure points.
!=======================================================================

! Comments 10-MAR-2005
! Treat all differentials as 'div-style' [or 'curl-style'],
! i.e., du/dY becomes (in map coordinate space) mx*my * d(u/mx)/dy,
!       dv/dX becomes (in map coordinate space) mx*my * d(v/my)/dx,
! (see e.g. Haltiner and Williams p. 441)

!=======================================================================
! Calculate the final three deformations (defor12, defor13, defor23) at
! vorticity points.

    i_start = its
    i_end   = ite
    j_start = jts
    j_end   = jte

    IF ( config_flags%open_xs .OR. config_flags%specified .OR. &
         config_flags%nested) i_start = MAX( ids+1, its )
    IF ( config_flags%open_xe .OR. config_flags%specified .OR. &
         config_flags%nested) i_end   = MIN( ide-1, ite )
    IF ( config_flags%open_ys .OR. config_flags%specified .OR. &
         config_flags%nested) j_start = MAX( jds+1, jts )
    IF ( config_flags%open_ye .OR. config_flags%specified .OR. &
         config_flags%nested) j_end   = MIN( jde-1, jte )
      IF ( config_flags%periodic_x ) i_start = its
      IF ( config_flags%periodic_x ) i_end = ite


!-----------------------------------------------------------------------
! Calculate du/dy.

! First, calculate an average mapscale factor.

! Comments 10-MAR-05
! du/dy => need u map scale factor in x (which is defined at u points)
! averaged over j and j-1
! dv/dx => need v map scale factor in y (which is defined at v points)
! averaged over i and i-1

    DO j = j_start, j_end
    DO i = i_start, i_end
      mm(i,j) = 0.25 * ( msfux(i,j-1) + msfux(i,j) ) * ( msfvy(i-1,j) + msfvy(i,j) )
    END DO
    END DO

! Apply a coordinate transformation to zonal velocity, u.

    DO j =j_start-1, j_end
    DO k =kts, ktf
    DO i =i_start, i_end
      ! Fixes to set_physical_bc2/3d for polar boundary conditions
      ! remove issues with loop over j
      hat(i,k,j) = u(i,k,j) / msfux(i,j)
    END DO
    END DO
    END DO

! Average in y and z.

    DO j=j_start,j_end
    DO k=kts+1,ktf
    DO i=i_start,i_end
      hatavg(i,k,j) = 0.5 * (  &
                      fnm(k) * ( hat(i,k  ,j-1) + hat(i,k  ,j) ) +  &
                      fnp(k) * ( hat(i,k-1,j-1) + hat(i,k-1,j) ) )
    END DO
    END DO
    END DO

! Extrapolate to top and bottom of domain (to w levels).

    DO j = j_start, j_end
    DO i = i_start, i_end
      hatavg(i,1,j)   =  0.5 * (  &
                         cf1 * hat(i,1,j-1) +  &
                         cf2 * hat(i,2,j-1) +  &
                         cf3 * hat(i,3,j-1) +  &
                         cf1 * hat(i,1,j  ) +  &
                         cf2 * hat(i,2,j  ) +  &
                         cf3 * hat(i,3,j  ) )
      hatavg(i,kte,j) =  0.5 * (  &
                        cft1 * ( hat(i,ktes1,j-1) + hat(i,ktes1,j) ) +  &
                        cft2 * ( hat(i,ktes2,j-1) + hat(i,ktes2,j) ) )
    END DO
    END DO

    ! tmpzy = averaged value of dpsi/dy (=zy) on vorticity grid
    ! tmp1  = partial dpsi/dy * partial du^/dpsi
    DO j = j_start, j_end
    DO k = kts, ktf
    DO i = i_start, i_end
      tmpzy       = 0.25 * (  &
                    zy(i-1,k  ,j) + zy(i,k  ,j) +  &
                    zy(i-1,k+1,j) + zy(i,k+1,j) )
      tmp1(i,k,j) = ( hatavg(i,k+1,j) - hatavg(i,k,j) ) *  &
                    0.25 * tmpzy * ( rdzw(i,k,j) + rdzw(i-1,k,j) + &
                                     rdzw(i-1,k,j-1) + rdzw(i,k,j-1) )
    END DO
    END DO
    END DO

! End calculation of du/dy.
!----------------------------------------------------------------------

!-----------------------------------------------------------------------
! Add the first term to defor12 (du/dy+dv/dx) at vorticity points.

! Comments 10-MAR-05
! Eqn 13d: D12=defor12= m^2 * (partial dv^/dX + partial du^/dY +
!                              partial dpsi/dx * partial dv^/dpsi +
!                              partial dpsi/dy * partial du^/dpsi)
! Here deal with m^2 * (partial du^/dY + partial dpsi/dy * partial du^/dpsi)
! Still need to add v^ terms:
!   m^2 * (partial dv^/dX + partial dpsi/dx * partial dv^/dpsi)

    DO j = j_start, j_end
    DO k = kts, ktf
    DO i = i_start, i_end
      defor12(i,k,j) = mm(i,j) * (  &
                       rdy * ( hat(i,k,j) - hat(i,k,j-1) ) - tmp1(i,k,j) )
    END DO
    END DO
    END DO

! End addition of the first term to defor12.
!-----------------------------------------------------------------------

!-----------------------------------------------------------------------
! Calculate dv/dx.

! Apply a coordinate transformation to meridional velocity, v.

    DO j = j_start, j_end
    DO k = kts, ktf
    DO i = i_start-1, i_end
       hat(i,k,j) = v(i,k,j) / msfvy(i,j)
    END DO
    END DO
    END DO

! Account for the slope in x of eta surfaces.

    DO j = j_start, j_end
    DO k = kts+1, ktf
    DO i = i_start, i_end
      hatavg(i,k,j) = 0.5 * (  &
                      fnm(k) * ( hat(i-1,k  ,j) + hat(i,k  ,j) ) +  &
                      fnp(k) * ( hat(i-1,k-1,j) + hat(i,k-1,j) ) )
    END DO
    END DO
    END DO

! Extrapolate to top and bottom of domain (to w levels).

    DO j = j_start, j_end
    DO i = i_start, i_end
       hatavg(i,1,j)   =  0.5 * (  &
                          cf1 * hat(i-1,1,j) +  &
                          cf2 * hat(i-1,2,j) +  &
                          cf3 * hat(i-1,3,j) +  &
                          cf1 * hat(i  ,1,j) +  &
                          cf2 * hat(i  ,2,j) +  &
                          cf3 * hat(i  ,3,j) )
       hatavg(i,kte,j) =  0.5 * (  &
                         cft1 * ( hat(i,ktes1,j) + hat(i-1,ktes1,j) ) +  &
                         cft2 * ( hat(i,ktes2,j) + hat(i-1,ktes2,j) ) )
    END DO
    END DO

    ! Fixes to set_physical_bc2/3d have made any check for polar B.C.'s
    ! unnecessary in this place.  zx, rdzw, and hatavg are all defined
    ! in places they need to be and the values at the poles are replications
    ! of the values one grid point in, so the averaging over j and j-1 works
    ! to act as just using the value at j or j-1 (with out extra code).
    !
    ! tmpzx = averaged value of dpsi/dx (=zx) on vorticity grid
    ! tmp1  = partial dpsi/dx * partial dv^/dpsi
    DO j = j_start, j_end
    DO k = kts, ktf
    DO i = i_start, i_end
      tmpzx       = 0.25 * (  &
                    zx(i,k  ,j-1) + zx(i,k  ,j) +  &
                    zx(i,k+1,j-1) + zx(i,k+1,j) )
      tmp1(i,k,j) = ( hatavg(i,k+1,j) - hatavg(i,k,j) ) *  &
                    0.25 * tmpzx * ( rdzw(i,k,j) + rdzw(i,k,j-1) + &
                                     rdzw(i-1,k,j-1) + rdzw(i-1,k,j) )
    END DO
    END DO
    END DO

! End calculation of dv/dx.
!-----------------------------------------------------------------------

!-----------------------------------------------------------------------
! Add the second term to defor12 (du/dy+dv/dx) at vorticity points.

! Comments 10-MAR-05
! Eqn 13d: D12=defor12= m^2 * (partial dv^/dX + partial du^/dY +
!                              partial dpsi/dx * partial dv^/dpsi +
!                              partial dpsi/dy * partial du^/dpsi)
! Here adding v^ terms:
!    m^2 * (partial dv^/dX + partial dpsi/dx * partial dv^/dpsi)

  IF ( config_flags%sfs_opt .GT. 0 ) THEN ! NBA--

!JDM____________________________________________________________________
!
!     s12 =  du/dy + dv/dx
!         = (du/dy - dz/dy*du/dz) + (dv/dx - dz/dx*dv/dz)
!            ______defor12______             ___tmp1___
!
!     r12 =  du/dy - dv/dx
!         = (du/dy - dz/dy*du/dz) - (dv/dx - dz/dx*dv/dz)
!            ______defor12______             ___tmp1___
!_______________________________________________________________________


    DO j = j_start, j_end
    DO k = kts, ktf
    DO i = i_start, i_end

      nba_rij(i,k,j,P_r12) = defor12(i,k,j) -  &
                             mm(i,j) * (   &
                             rdx * ( hat(i,k,j) - hat(i-1,k,j) ) - tmp1(i,k,j) )

      defor12(i,k,j) = defor12(i,k,j) +  &
                       mm(i,j) * (  &
                       rdx * ( hat(i,k,j) - hat(i-1,k,j) ) - tmp1(i,k,j) )
    END DO
    END DO
    END DO

! End addition of the second term to defor12.
!-----------------------------------------------------------------------

!-----------------------------------------------------------------------
! Update the boundary for defor12 (might need to change later).

    IF ( .NOT. config_flags%periodic_x .AND. i_start .EQ. ids+1 ) THEN
      DO j = jts, jte
      DO k = kts, kte
        defor12(ids,k,j) = defor12(ids+1,k,j)
        nba_rij(ids,k,j,P_r12) = nba_rij(ids+1,k,j,P_r12)
      END DO
      END DO
    END IF

    IF ( .NOT. config_flags%periodic_y .AND. j_start .EQ. jds+1) THEN
      DO k = kts, kte
      DO i = its, ite
        defor12(i,k,jds) = defor12(i,k,jds+1)
        nba_rij(i,k,jds,P_r12) = nba_rij(i,k,jds+1,P_r12)
      END DO
      END DO
    END IF

    IF ( .NOT. config_flags%periodic_x .AND. i_end .EQ. ide-1) THEN
      DO j = jts, jte
      DO k = kts, kte
        defor12(ide,k,j) = defor12(ide-1,k,j)
        nba_rij(ide,k,j,P_r12) = nba_rij(ide-1,k,j,P_r12)
      END DO
      END DO
    END IF

    IF ( .NOT. config_flags%periodic_y .AND. j_end .EQ. jde-1) THEN
      DO k = kts, kte
      DO i = its, ite
        defor12(i,k,jde) = defor12(i,k,jde-1)
        nba_rij(i,k,jde,P_r12) = nba_rij(i,k,jde-1,P_r12)
      END DO
      END DO
    END IF

  ELSE ! NOT NBA--------------------------------------------------------

    DO j = j_start, j_end
    DO k = kts, ktf
    DO i = i_start, i_end
      defor12(i,k,j) = defor12(i,k,j) +  &
                       mm(i,j) * (  &
                       rdx * ( hat(i,k,j) - hat(i-1,k,j) ) - tmp1(i,k,j) )
    END DO
    END DO
    END DO

! End addition of the second term to defor12.
!-----------------------------------------------------------------------

!-----------------------------------------------------------------------
! Update the boundary for defor12 (might need to change later).

    IF ( .NOT. config_flags%periodic_x .AND. i_start .EQ. ids+1 ) THEN
      DO j = jts, jte
      DO k = kts, kte
        defor12(ids,k,j) = defor12(ids+1,k,j)
      END DO
      END DO
    END IF

    IF ( .NOT. config_flags%periodic_y .AND. j_start .EQ. jds+1) THEN
      DO k = kts, kte
      DO i = its, ite
        defor12(i,k,jds) = defor12(i,k,jds+1)
      END DO
      END DO
    END IF

    IF ( .NOT. config_flags%periodic_x .AND. i_end .EQ. ide-1) THEN
      DO j = jts, jte
      DO k = kts, kte
        defor12(ide,k,j) = defor12(ide-1,k,j)
      END DO
      END DO
    END IF

    IF ( .NOT. config_flags%periodic_y .AND. j_end .EQ. jde-1) THEN
      DO k = kts, kte
      DO i = its, ite
        defor12(i,k,jde) = defor12(i,k,jde-1)
      END DO
      END DO
    END IF

  ENDIF ! NBA-----------------------------------------------------------

! End update of boundary for defor12.
!-----------------------------------------------------------------------

! Comments 10-MAR-05
! Further deformation terms not needed for 2-dimensional Smagorinsky diffusion,
! so those terms have not been dealt with yet.
! A "y" has simply been added to all map scale factors to allow the model to
! compile without errors.

!-----------------------------------------------------------------------
! Calculate dw/dx.

    i_start = its
    i_end   = MIN( ite, ide-1 )
    j_start = jts
    j_end   = MIN( jte, jde-1 )

    IF ( config_flags%open_xs .OR. config_flags%specified .OR. &
         config_flags%nested) i_start = MAX( ids+1, its )
    IF ( config_flags%open_ys .OR. config_flags%specified .OR. &
         config_flags%nested) j_start = MAX( jds+1, jts )

    IF ( config_flags%periodic_x ) i_start = its
    IF ( config_flags%periodic_x ) i_end = MIN( ite, ide )
    IF ( config_flags%periodic_y ) j_end = MIN( jte, jde )

! Square the mapscale factor.

    DO j = jts, jte
    DO i = its, ite
      mm(i,j) = msfux(i,j) * msfuy(i,j)
    END DO
    END DO

! Apply a coordinate transformation to vertical velocity, w.  This is for both
! defor13 and defor23.

    DO j = j_start, j_end
    DO k = kts, kte
    DO i = i_start, i_end
      hat(i,k,j) = w(i,k,j) / msfty(i,j)
    END DO
    END DO
    END DO

    i = i_start-1
    DO j = j_start, MIN( jte, jde-1 )
    DO k = kts, kte
      hat(i,k,j) = w(i,k,j) / msfty(i,j)
    END DO
    END DO

    j = j_start-1
    DO k = kts, kte
    DO i = i_start, MIN( ite, ide-1 )
      hat(i,k,j) = w(i,k,j) / msfty(i,j)
    END DO
    END DO

! QUESTION: What is this for?

    DO j = j_start, j_end
    DO k = kts, ktf
    DO i = i_start, i_end
      hatavg(i,k,j) = 0.25 * (  &
                      hat(i  ,k  ,j) +  &
                      hat(i  ,k+1,j) +  &
                      hat(i-1,k  ,j) +  &
                      hat(i-1,k+1,j) )
    END DO
    END DO
    END DO

! Calculate dw/dx.

    DO j = j_start, j_end
    DO k = kts+1, ktf
    DO i = i_start, i_end
      tmp1(i,k,j) = ( hatavg(i,k,j) - hatavg(i,k-1,j) ) * zx(i,k,j) *  &
                    0.5 * ( rdz(i,k,j) + rdz(i-1,k,j) )
    END DO
    END DO
    END DO

! End calculation of dw/dx.
!-----------------------------------------------------------------------

!-----------------------------------------------------------------------
! Add the first term (dw/dx) to defor13 (dw/dx+du/dz) at vorticity
! points.

    DO j = j_start, j_end
    DO k = kts+1, ktf
    DO i = i_start, i_end
      defor13(i,k,j) = mm(i,j) * (  &
                       rdx * ( hat(i,k,j) - hat(i-1,k,j) ) - tmp1(i,k,j) )
    END DO
    END DO
    END DO

    DO j = j_start, j_end
    DO i = i_start, i_end
      defor13(i,kts,j  ) = 0.0
      defor13(i,ktf+1,j) = 0.0
    END DO
    END DO

! End addition of the first term to defor13.
!-----------------------------------------------------------------------

!-----------------------------------------------------------------------
! Calculate du/dz.

    IF ( config_flags%mix_full_fields ) THEN

      DO j = j_start, j_end
      DO k = kts+1, ktf
      DO i = i_start, i_end
        tmp1(i,k,j) = ( u(i,k,j) - u(i,k-1,j) ) *  &
                      0.5 * ( rdz(i,k,j) + rdz(i-1,k,j) )
      END DO
      END DO
      END DO

    ELSE

      DO j = j_start, j_end
      DO k = kts+1, ktf
      DO i = i_start, i_end
        tmp1(i,k,j) = ( u(i,k,j) - u_base(k) - u(i,k-1,j) + u_base(k-1) ) *  &
                      0.5 * ( rdz(i,k,j) + rdz(i-1,k,j) )
      END DO
      END DO
      END DO

    END IF

!-----------------------------------------------------------------------
! Add the second term (du/dz) to defor13 (dw/dx+du/dz) at vorticity
! points.


  IF ( config_flags%sfs_opt .GT. 0 ) THEN ! NBA--

!JDM____________________________________________________________________
!
!     s13 = du/dz +  dw/dx
!         = du/dz + (dw/dx - dz/dx*dw/dz)
!         = tmp1  +  ______defor13______
!
!     r13 = du/dz -  dw/dx
!         = du/dz - (dw/dx - dz/dx*dw/dz)
!         = tmp1  -  ______defor13______
!_______________________________________________________________________

    DO j = j_start, j_end
    DO k = kts+1, ktf
    DO i = i_start, i_end
      nba_rij(i,k,j,P_r13) =  tmp1(i,k,j) - defor13(i,k,j)
      defor13(i,k,j) = defor13(i,k,j) + tmp1(i,k,j)
    END DO
    END DO
    END DO

    DO j = j_start, j_end !change for different surface B. C.
    DO i = i_start, i_end
      nba_rij(i,kts  ,j,P_r13) = 0.0
      nba_rij(i,ktf+1,j,P_r13) = 0.0
    END DO
    END DO

  ELSE ! NOT NBA--------------------------------------------------------

    DO j = j_start, j_end
    DO k = kts+1, ktf
    DO i = i_start, i_end
      defor13(i,k,j) = defor13(i,k,j) + tmp1(i,k,j)
    END DO
    END DO
    END DO

  ENDIF ! NBA-----------------------------------------------------------

! End addition of the second term to defor13.
!-----------------------------------------------------------------------

!-----------------------------------------------------------------------
! Calculate dw/dy.

    i_start = its
    i_end   = MIN( ite, ide-1 )
    j_start = jts
    j_end   = MIN( jte, jde-1 )

    IF ( config_flags%open_xs .OR. config_flags%specified .OR. &
         config_flags%nested) i_start = MAX( ids+1, its )
    IF ( config_flags%open_ys .OR. config_flags%specified .OR. &
         config_flags%nested) j_start = MAX( jds+1, jts )
    IF ( config_flags%periodic_y ) j_end = MIN( jte, jde )
      IF ( config_flags%periodic_x ) i_start = its
      IF ( config_flags%periodic_x ) i_end = MIN( ite, ide-1 )

! Square mapscale factor.

    DO j = jts, jte
    DO i = its, ite
      mm(i,j) = msfvx(i,j) * msfvy(i,j)
    END DO
    END DO

! Apply a coordinate transformation to vertical velocity, w.  Added by CW 7/19/07

    DO j = j_start, j_end
    DO k = kts, kte
    DO i = i_start, i_end
      hat(i,k,j) = w(i,k,j) / msftx(i,j)
    END DO
    END DO
    END DO

    i = i_start-1
    DO j = j_start, MIN( jte, jde-1 )
    DO k = kts, kte
      hat(i,k,j) = w(i,k,j) / msftx(i,j)
    END DO
    END DO

    j = j_start-1
    DO k = kts, kte
    DO i = i_start, MIN( ite, ide-1 )
      hat(i,k,j) = w(i,k,j) / msftx(i,j)
    END DO
    END DO

! QUESTION: What is this for?

    DO j = j_start, j_end
    DO k = kts, ktf
    DO i = i_start, i_end
      hatavg(i,k,j) = 0.25 * (  &
                      hat(i,k  ,j  ) +  &
                      hat(i,k+1,j  ) +  &
                      hat(i,k  ,j-1) +  &
                      hat(i,k+1,j-1) )
    END DO
    END DO
    END DO

! Calculate dw/dy and store in tmp1.

    DO j = j_start, j_end
    DO k = kts+1, ktf
    DO i = i_start, i_end
      tmp1(i,k,j) = ( hatavg(i,k,j) - hatavg(i,k-1,j) ) * zy(i,k,j) *  &
                    0.5 * ( rdz(i,k,j) + rdz(i,k,j-1) )
    END DO
    END DO
    END DO

! End calculation of dw/dy.
!-----------------------------------------------------------------------

!-----------------------------------------------------------------------
! Add the first term (dw/dy) to defor23 (dw/dy+dv/dz) at vorticity
! points.

    DO j = j_start, j_end
    DO k = kts+1, ktf
    DO i = i_start, i_end
      defor23(i,k,j) = mm(i,j) * (  &
                       rdy * ( hat(i,k,j) - hat(i,k,j-1) ) - tmp1(i,k,j) )
    END DO
    END DO
    END DO

    DO j = j_start, j_end
    DO i = i_start, i_end
      defor23(i,kts,j  ) = 0.0
      defor23(i,ktf+1,j) = 0.0
    END DO
    END DO

! End addition of the first term to defor23.
!-----------------------------------------------------------------------

!-----------------------------------------------------------------------
! Calculate dv/dz.

    IF ( config_flags%mix_full_fields ) THEN

      DO j = j_start, j_end
      DO k = kts+1, ktf
      DO i = i_start, i_end
        tmp1(i,k,j) = ( v(i,k,j) - v(i,k-1,j) ) *  &
                      0.5 * ( rdz(i,k,j) + rdz(i,k,j-1) )
      END DO
      END DO
      END DO

    ELSE

      DO j = j_start, j_end
      DO k = kts+1, ktf
      DO i = i_start, i_end
        tmp1(i,k,j) = ( v(i,k,j) - v_base(k) - v(i,k-1,j) + v_base(k-1) ) *  &
                      0.5 * ( rdz(i,k,j) + rdz(i,k,j-1) )
      END DO
      END DO
      END DO

    END IF

! End calculation of dv/dz.
!-----------------------------------------------------------------------

!-----------------------------------------------------------------------
! Add the second term (dv/dz) to defor23 (dw/dy+dv/dz) at vorticity
! points.

  IF ( config_flags%sfs_opt .GT. 0 ) THEN ! NBA--

!JDM___________________________________________________________________
!
!     s23 = dv/dz +  dw/dy
!         = dv/dz + (dw/dy - dz/dy*dw/dz)
!           tmp1  +  ______defor23______
!
!     r23 = dv/dz -  dw/dy
!         = dv/dz - (dw/dy - dz/dy*dw/dz)
!         = tmp1  -  ______defor23______

! Add tmp1 to defor23.

    DO j = j_start, j_end
    DO k = kts+1, ktf
    DO i = i_start, i_end
      nba_rij(i,k,j,P_r23) = tmp1(i,k,j) - defor23(i,k,j)
      defor23(i,k,j) = defor23(i,k,j) + tmp1(i,k,j)
    END DO
    END DO
    END DO

    DO j = j_start, j_end
      DO i = i_start, i_end
        nba_rij(i,kts  ,j,P_r23) = 0.0
        nba_rij(i,ktf+1,j,P_r23) = 0.0
      END DO
    END DO

! End addition of the second term to defor23.
!-----------------------------------------------------------------------

!-----------------------------------------------------------------------
! Update the boundary for defor13 and defor23 (might need to change
! later).

    IF ( .NOT. config_flags%periodic_x .AND. i_start .EQ. ids+1) THEN
      DO j = jts, jte
      DO k = kts, kte
        defor13(ids,k,j) = defor13(ids+1,k,j)
        defor23(ids,k,j) = defor23(ids+1,k,j)
        nba_rij(ids,k,j,P_r13) = nba_rij(ids+1,k,j,P_r13)
        nba_rij(ids,k,j,P_r23) = nba_rij(ids+1,k,j,P_r23)
      END DO
      END DO
    END IF

    IF ( .NOT. config_flags%periodic_y .AND. j_start .EQ. jds+1) THEN
      DO k = kts, kte
      DO i = its, ite
        defor13(i,k,jds) = defor13(i,k,jds+1)
        defor23(i,k,jds) = defor23(i,k,jds+1)
        nba_rij(i,k,jds,P_r13) = nba_rij(i,k,jds+1,P_r13)
        nba_rij(i,k,jds,P_r23) = nba_rij(i,k,jds+1,P_r23)
      END DO
      END DO
    END IF

    IF ( .NOT. config_flags%periodic_x .AND. i_end .EQ. ide-1) THEN
      DO j = jts, jte
      DO k = kts, kte
        defor13(ide,k,j) = defor13(ide-1,k,j)
        defor23(ide,k,j) = defor23(ide-1,k,j)
        nba_rij(ide,k,j,P_r13) = nba_rij(ide-1,k,j,P_r13)
        nba_rij(ide,k,j,P_r23) = nba_rij(ide-1,k,j,P_r23)
      END DO
      END DO
    END IF

    IF ( .NOT. config_flags%periodic_y .AND. j_end .EQ. jde-1) THEN
      DO k = kts, kte
      DO i = its, ite
        defor13(i,k,jde) = defor13(i,k,jde-1)
        defor23(i,k,jde) = defor23(i,k,jde-1)
        nba_rij(i,k,jde,P_r13) = nba_rij(i,k,jde-1,P_r13)
        nba_rij(i,k,jde,P_r23) = nba_rij(i,k,jde-1,P_r23)
      END DO
      END DO
    END IF

  ELSE ! NOT NBA--------------------------------------------------------

! Add tmp1 to defor23.

    DO j = j_start, j_end
    DO k = kts+1, ktf
    DO i = i_start, i_end
      defor23(i,k,j) = defor23(i,k,j) + tmp1(i,k,j)
    END DO
    END DO
    END DO

! End addition of the second term to defor23.
!-----------------------------------------------------------------------

!-----------------------------------------------------------------------
! Update the boundary for defor13 and defor23 (might need to change
! later).

    IF ( .NOT. config_flags%periodic_x .AND. i_start .EQ. ids+1) THEN
      DO j = jts, jte
      DO k = kts, kte
        defor13(ids,k,j) = defor13(ids+1,k,j)
        defor23(ids,k,j) = defor23(ids+1,k,j)
      END DO
      END DO
    END IF

    IF ( .NOT. config_flags%periodic_y .AND. j_start .EQ. jds+1) THEN
      DO k = kts, kte
      DO i = its, ite
        defor13(i,k,jds) = defor13(i,k,jds+1)
        defor23(i,k,jds) = defor23(i,k,jds+1)
      END DO
      END DO
    END IF

    IF ( .NOT. config_flags%periodic_x .AND. i_end .EQ. ide-1) THEN
      DO j = jts, jte
      DO k = kts, kte
        defor13(ide,k,j) = defor13(ide-1,k,j)
        defor23(ide,k,j) = defor23(ide-1,k,j)
      END DO
      END DO
    END IF

    IF ( .NOT. config_flags%periodic_y .AND. j_end .EQ. jde-1) THEN
      DO k = kts, kte
      DO i = its, ite
        defor13(i,k,jde) = defor13(i,k,jde-1)
        defor23(i,k,jde) = defor23(i,k,jde-1)
      END DO
      END DO
    END IF

  ENDIF ! NBA-----------------------------------------------------------

! End update of boundary for defor13 and defor23.
!-----------------------------------------------------------------------

! The second three (defor12, defor13, defor23) of six deformation terms
! are now calculated at vorticity points.
!=======================================================================

    END SUBROUTINE cal_deform_and_div

!=======================================================================
!=======================================================================

    SUBROUTINE calculate_km_kh( config_flags, dt,                        &
                                dampcoef, zdamp, damp_opt,               &
                                xkmh, xkmv, xkhh, xkhv,                  &
                                BN2, khdif, kvdif, div,                  &
                                defor11, defor22, defor33,               &
                                defor12, defor13, defor23,               &
                                tke, p8w, t8w, theta, t, p, moist,       &
                                dn, dnw, dx, dy, rdz, rdzw, isotropic,   &
                                n_moist, cf1, cf2, cf3, warm_rain,       &
                                mix_upper_bound,                         &
                                msftx, msfty,                            &
                                zx, zy,                                  &
                                hpbl,dlk,xkmv_meso,                      & !XZ
                                ids, ide, jds, jde, kds, kde,            &
                                ims, ime, jms, jme, kms, kme,            &
                                its, ite, jts, jte, kts, kte             )

! History:     Sep 2003  Changes by George Bryan and Jason Knievel, NCAR
!              Oct 2001  Converted to mass core by Bill Skamarock, NCAR
!              ...       ...

! Purpose:     This routine calculates exchange coefficients for the TKE
!              scheme.

! References:  Klemp and Wilhelmson (JAS 1978)
!              Deardorff (B-L Meteor 1980)
!              Chen and Dudhia (NCAR WRF physics report 2000)

!-----------------------------------------------------------------------
! Begin declarations.

    IMPLICIT NONE

    TYPE( grid_config_rec_type ), INTENT( IN )  &
    :: config_flags

    INTEGER, INTENT( IN )  &
    :: n_moist, damp_opt, isotropic,  &
       ids, ide, jds, jde, kds, kde,  &
       ims, ime, jms, jme, kms, kme,  &
       its, ite, jts, jte, kts, kte

    LOGICAL, INTENT( IN )  &
    :: warm_rain

    REAL, INTENT( IN )  &
    :: dx, dy, zdamp, dt, dampcoef, cf1, cf2, cf3, khdif, kvdif

    REAL, DIMENSION( kms:kme ), INTENT( IN )  &
    :: dnw, dn

    REAL, DIMENSION( ims:ime, kms:kme, jms:jme, n_moist ), INTENT( INOUT )  &
    :: moist

    REAL, DIMENSION( ims:ime, kms:kme, jms:jme ), INTENT( INOUT )  &
    :: xkmv, xkmh, xkhv, xkhh, BN2

    REAL, DIMENSION( ims:ime , kms:kme, jms:jme ),  INTENT( IN )  &
    :: defor11, defor22, defor33, defor12, defor13, defor23,      &
       div, rdz, rdzw, p8w, t8w, theta, t, p, zx, zy

    REAL, DIMENSION( ims:ime, kms:kme, jms:jme ), INTENT( INOUT )  &
    :: tke

    REAL, INTENT( IN )  &
    :: mix_upper_bound

    REAL, DIMENSION( ims:ime, jms:jme ), INTENT( IN )  &
    :: msftx, msfty
!XZ
    REAL, DIMENSION( ims:ime, jms:jme ), INTENT( INOUT )          &
    :: hpbl  

    REAL, DIMENSION( ims:ime, kms:kme, jms:jme ), INTENT( IN )    & 
    :: dlk

    REAL, DIMENSION( ims:ime, kms:kme, jms:jme ), INTENT( INOUT ) & 
    :: xkmv_meso
!
 
! Local variables.

    INTEGER  &
    :: i_start, i_end, j_start, j_end, ktf, i, j, k

! End declarations.
!-----------------------------------------------------------------------

    ktf     = MIN( kte, kde-1 )
    i_start = its
    i_end   = MIN( ite, ide-1 )
    j_start = jts
    j_end   = MIN( jte, jde-1 )

    CALL calculate_N2( config_flags, BN2, moist,           &
                       theta, t, p, p8w, t8w,              &
                       dnw, dn, rdz, rdzw,                 &
                       n_moist, cf1, cf2, cf3, warm_rain,  &
                       ids, ide, jds, jde, kds, kde,       &
                       ims, ime, jms, jme, kms, kme,       &
                       its, ite, jts, jte, kts, kte        )

! Select a scheme for calculating diffusion coefficients.

    km_coef: SELECT CASE( config_flags%km_opt )

      CASE (1)
            CALL isotropic_km( config_flags, xkmh, xkmv,                &
                               xkhh, xkhv, khdif, kvdif,                &
                               ids, ide, jds, jde, kds, kde,            &
                               ims, ime, jms, jme, kms, kme,            &
                               its, ite, jts, jte, kts, kte             )
      CASE (2, 5) !XZ
            CALL tke_km(       config_flags, xkmh, xkmv,                &
                               xkhh, xkhv, BN2, tke, p8w, t8w, theta,   &
                               rdz, rdzw, dx, dy, dt, isotropic,        &
                               mix_upper_bound, msftx, msfty,           &
                               hpbl,dlk,xkmv_meso,                      & ! XZ
                               defor11,defor22,defor12,zx,zy,           & ! XZ
                               ids, ide, jds, jde, kds, kde,            &
                               ims, ime, jms, jme, kms, kme,            &
                               its, ite, jts, jte, kts, kte             )
      CASE (3)
            CALL smag_km(      config_flags, xkmh, xkmv,                &
                               xkhh, xkhv, BN2, div,                    &
                               defor11, defor22, defor33,               &
                               defor12, defor13, defor23,               &
                               rdzw, dx, dy, dt, isotropic,             &
                               mix_upper_bound, msftx, msfty,           &
                               ids, ide, jds, jde, kds, kde,            &
                               ims, ime, jms, jme, kms, kme,            &
                               its, ite, jts, jte, kts, kte             )
      CASE (4)
            CALL smag2d_km(    config_flags, xkmh, xkmv,                &
                               xkhh, xkhv, defor11, defor22, defor12,   &
                               rdzw, dx, dy, msftx, msfty,              &
                               zx, zy,                                  &
                               ids, ide, jds, jde, kds, kde,            &
                               ims, ime, jms, jme, kms, kme,            &
                               its, ite, jts, jte, kts, kte             )
      CASE DEFAULT
            CALL wrf_error_fatal( 'Please choose diffusion coefficient scheme' )

    END SELECT km_coef

    IF ( damp_opt .eq. 1 ) THEN
      CALL cal_dampkm( config_flags, xkmh, xkhh, xkmv, xkhv,    &
                       dx, dy, dt, dampcoef, rdz, rdzw, zdamp,  &
                       msftx, msfty,                            &
                       ids, ide, jds, jde, kds, kde,            &
                       ims, ime, jms, jme, kms, kme,            &
                       its, ite, jts, jte, kts, kte             )
    END IF

    END SUBROUTINE calculate_km_kh

!=======================================================================

SUBROUTINE cal_dampkm( config_flags,xkmh,xkhh,xkmv,xkhv,                       &
                       dx,dy,dt,dampcoef,                                      &
                       rdz, rdzw ,zdamp,                                       &
                       msftx, msfty,                                           &
                       ids,ide, jds,jde, kds,kde,                              &
                       ims,ime, jms,jme, kms,kme,                              &
                       its,ite, jts,jte, kts,kte                              )

!-----------------------------------------------------------------------
! Begin declarations.

   IMPLICIT NONE

   TYPE(grid_config_rec_type) , INTENT(IN   ) :: config_flags

   INTEGER ,          INTENT(IN   )           :: ids, ide, jds, jde, kds, kde, &
                                                 ims, ime, jms, jme, kms, kme, &
                                                 its, ite, jts, jte, kts, kte

   REAL    ,          INTENT(IN   )           :: zdamp,dx,dy,dt,dampcoef


   REAL , DIMENSION( ims:ime, kms:kme, jms:jme), INTENT(INOUT)    ::     xkmh , &
                                                                         xkhh , &
                                                                         xkmv , &
                                                                         xkhv

   REAL , DIMENSION( ims:ime, kms:kme, jms:jme), INTENT(IN   )    ::     rdz,   &
                                                                         rdzw

   REAL , DIMENSION( ims:ime, jms:jme), INTENT(IN   )             ::     msftx, &
                                                                         msfty
! LOCAL VARS

   INTEGER :: i_start, i_end, j_start, j_end, ktf, ktfm1, i, j, k
   REAL    :: kmmax,kmmvmax,degrad90,dz,tmp
   REAL    :: ds
   REAL ,     DIMENSION( its:ite )                                ::   deltaz
   REAL , DIMENSION( its:ite, kts:kte, jts:jte)                   ::   dampk,dampkv

! End declarations.
!-----------------------------------------------------------------------

   ktf = min(kte,kde-1)
   ktfm1 = ktf-1

   i_start = its
   i_end   = MIN(ite,ide-1)
   j_start = jts
   j_end   = MIN(jte,jde-1)

! keep upper damping diffusion away from relaxation zones at boundaries if used
   IF(config_flags%specified .OR. config_flags%nested)THEN
     i_start = MAX(i_start,ids+config_flags%spec_bdy_width-1)
     i_end   = MIN(i_end,ide-config_flags%spec_bdy_width)
     j_start = MAX(j_start,jds+config_flags%spec_bdy_width-1)
     j_end   = MIN(j_end,jde-config_flags%spec_bdy_width)
   ENDIF

   kmmax=dx*dx/dt
   degrad90=DEGRAD*90.
   DO j = j_start, j_end

      k=ktf
      DO i = i_start, i_end
         ! Unmodified dx used above may produce very large diffusivities
         ! when msftx is very large.  And the above formula ignores the fact
         ! that dy may now be different from dx as well.  Let's fix that by
         ! defining a "ds" as the minimum of the "real-space" (physical
         ! distance) values of dx and dy, and then using that smallest value
         ! to calculate a point-by-point kmmax
         ds = MIN(dx/msftx(i,j),dy/msfty(i,j))
         kmmax=ds*ds/dt

!         deltaz(i)=0.5*dnw(k)/zeta_z(i,j)
!         dz=dnw(k)/zeta_z(i,j)
         dz = 1./rdzw(i,k,j)
         deltaz(i) = 0.5*dz

         kmmvmax=dz*dz/dt
         tmp=min(deltaz(i)/zdamp,1.)
         dampk(i,k,j)=cos(degrad90*tmp)*cos(degrad90*tmp)*kmmax*dampcoef
         dampkv(i,k,j)=cos(degrad90*tmp)*cos(degrad90*tmp)*kmmvmax*dampcoef
! set upper limit on vertical K (based on horizontal K)
         dampkv(i,k,j)=min(dampkv(i,k,j),dampk(i,k,j))

      ENDDO

      DO k = ktfm1,kts,-1
      DO i = i_start, i_end
         ! Unmodified dx used above may produce very large diffusivities
         ! when msftx is very large.  And the above formula ignores the fact
         ! that dy may now be different from dx as well.  Let's fix that by
         ! defining a "ds" as the minimum of the "real-space" (physical
         ! distance) values of dx and dy, and then using that smallest value
         ! to calculate a point-by-point kmmax
         ds = MIN(dx/msftx(i,j),dy/msfty(i,j))
         kmmax=ds*ds/dt

!         deltaz(i)=deltaz(i)+dn(k)/zeta_z(i,j)
!         dz=dnw(k)/zeta_z(i,j)
         dz = 1./rdz(i,k,j)
         deltaz(i) = deltaz(i) + dz
         dz = 1./rdzw(i,k,j)

         kmmvmax=dz*dz/dt
         tmp=min(deltaz(i)/zdamp,1.)
         dampk(i,k,j)=cos(degrad90*tmp)*cos(degrad90*tmp)*kmmax*dampcoef
         dampkv(i,k,j)=cos(degrad90*tmp)*cos(degrad90*tmp)*kmmvmax*dampcoef
! set upper limit on vertical K (based on horizontal K)
         dampkv(i,k,j)=min(dampkv(i,k,j),dampk(i,k,j))
      ENDDO
      ENDDO

   ENDDO

   DO j = j_start, j_end
   DO k = kts,ktf
   DO i = i_start, i_end
      xkmh(i,k,j)=max(xkmh(i,k,j),dampk(i,k,j))
      xkhh(i,k,j)=max(xkhh(i,k,j),dampk(i,k,j))
      xkmv(i,k,j)=max(xkmv(i,k,j),dampkv(i,k,j))
      xkhv(i,k,j)=max(xkhv(i,k,j),dampkv(i,k,j))
   ENDDO
   ENDDO
   ENDDO

END SUBROUTINE cal_dampkm

!=======================================================================
!=======================================================================

    SUBROUTINE calculate_N2( config_flags, BN2, moist,           &
                             theta, t, p, p8w, t8w,              &
                             dnw, dn, rdz, rdzw,                 &
                             n_moist, cf1, cf2, cf3, warm_rain,  &
                             ids, ide, jds, jde, kds, kde,       &
                             ims, ime, jms, jme, kms, kme,       &
                             its, ite, jts, jte, kts, kte        )

!-----------------------------------------------------------------------
! Begin declarations.

    IMPLICIT NONE

    TYPE( grid_config_rec_type ), INTENT( IN )  &
    :: config_flags

    INTEGER, INTENT( IN )  &
    :: n_moist,  &
       ids, ide, jds, jde, kds, kde, &
       ims, ime, jms, jme, kms, kme, &
       its, ite, jts, jte, kts, kte

    LOGICAL, INTENT( IN )  &
    :: warm_rain

    REAL, INTENT( IN )  &
    :: cf1, cf2, cf3

    REAL, DIMENSION( ims:ime, kms:kme, jms:jme ), INTENT( INOUT )  &
    :: BN2

    REAL, DIMENSION( ims:ime, kms:kme, jms:jme ), INTENT( IN )  &
    :: rdz, rdzw, theta, t, p, p8w, t8w

    REAL, DIMENSION( kms:kme ), INTENT( IN )  &
    :: dnw, dn

    REAL, DIMENSION( ims:ime, kms:kme, jms:jme, n_moist), INTENT( INOUT )  &
    :: moist

! Local variables.

    INTEGER  &
    :: i, j, k, ktf, ispe, ktes1, ktes2,  &
       i_start, i_end, j_start, j_end

    REAL  &
    :: coefa, thetaep1, thetaem1, qc_cr, es, tc, qlpqi, qsw, qsi,  &
       tmpdz, xlvqv, thetaesfc, thetasfc, qvtop, qvsfc, thetatop, thetaetop

    REAL, DIMENSION( its:ite, jts:jte )  &
    :: tmp1sfc, tmp1top

    REAL, DIMENSION( its:ite, kts:kte, jts:jte )  &
    :: tmp1, qvs, qctmp

! End declarations.
!-----------------------------------------------------------------------

    qc_cr   = 0.00001  ! in Kg/Kg

    ktf     = MIN( kte, kde-1 )
    ktes1   = kte-1
    ktes2   = kte-2

    i_start = its
    i_end   = MIN( ite, ide-1 )
    j_start = jts
    j_end   = MIN( jte, jde-1 )

    IF ( config_flags%open_xs .OR. config_flags%specified .OR. &
         config_flags%nested) i_start = MAX( ids+1, its )
    IF ( config_flags%open_xe .OR. config_flags%specified .OR. &
         config_flags%nested) i_end   = MIN( ide-2, ite )
    IF ( config_flags%open_ys .OR. config_flags%specified .OR. &
         config_flags%nested) j_start = MAX( jds+1, jts )
    IF ( config_flags%open_ye .OR. config_flags%specified .OR. &
         config_flags%nested) j_end   = MIN( jde-2 ,jte )
      IF ( config_flags%periodic_x ) i_start = its
      IF ( config_flags%periodic_x ) i_end = MIN( ite, ide-1 )

    IF ( P_QC .GT. PARAM_FIRST_SCALAR) THEN
      DO j = j_start, j_end
      DO k = kts, ktf
      DO i = i_start, i_end
        qctmp(i,k,j) = moist(i,k,j,P_QC)
      END DO
      END DO
      END DO
    ELSE
      DO j = j_start, j_end
      DO k = kts, ktf
      DO i = i_start, i_end
         qctmp(i,k,j) = 0.0
      END DO
      END DO
      END DO
    END IF

    DO j = jts, jte
    DO k = kts, kte
    DO i = its, ite
      tmp1(i,k,j) = 0.0
    END DO
    END DO
    END DO

    DO j = jts,jte
    DO i = its,ite
      tmp1sfc(i,j) = 0.0
      tmp1top(i,j) = 0.0
    END DO
    END DO

    DO ispe = PARAM_FIRST_SCALAR, n_moist
      IF ( ispe .EQ. P_QV .OR. ispe .EQ. P_QC .OR. ispe .EQ. P_QI) THEN
        DO j = j_start, j_end
        DO k = kts, ktf
        DO i = i_start, i_end
          tmp1(i,k,j) = tmp1(i,k,j) + moist(i,k,j,ispe)
        END DO
        END DO
        END DO

        DO j = j_start, j_end
        DO i = i_start, i_end
          tmp1sfc(i,j) = tmp1sfc(i,j) +  &
                         cf1 * moist(i,1,j,ispe) +  &
                         cf2 * moist(i,2,j,ispe) +  &
                         cf3 * moist(i,3,j,ispe)
          tmp1top(i,j) = tmp1top(i,j) +  &
                         moist(i,ktes1,j,ispe) + &
                         ( moist(i,ktes1,j,ispe) - moist(i,ktes2,j,ispe) ) *  &
                         0.5 * dnw(ktes1) / dn(ktes1)
        END DO
        END DO
      END IF
    END DO

! Calculate saturation mixing ratio.

    DO j = j_start, j_end
    DO k = kts, ktf
    DO i = i_start, i_end
      tc         = t(i,k,j) - SVPT0
      es         = 1000.0 * SVP1 * EXP( SVP2 * tc / ( t(i,k,j) - SVP3 ) )
      qvs(i,k,j) = EP_2 * es / ( p(i,k,j) - es )
    END DO
    END DO
    END DO

    DO j = j_start, j_end
    DO k = kts+1, ktf-1
    DO i = i_start, i_end
      tmpdz = 1.0 / rdz(i,k,j) + 1.0 / rdz(i,k+1,j)
      IF ( moist(i,k,j,P_QV) .GE. qvs(i,k,j) .OR. qctmp(i,k,j) .GE. qc_cr) THEN
        xlvqv      = XLV * moist(i,k,j,P_QV)
        coefa      = ( 1.0 + xlvqv / R_d / t(i,k,j) ) / &
                     ( 1.0 + XLV * xlvqv / Cp / R_v / t(i,k,j) / t(i,k,j) ) /  &
                     theta(i,k,j)
        thetaep1   = theta(i,k+1,j) *  &
                     ( 1.0 + XLV * qvs(i,k+1,j) / Cp / t(i,k+1,j) )
        thetaem1   = theta(i,k-1,j) *  &
                     ( 1.0 + XLV * qvs(i,k-1,j) / Cp / t(i,k-1,j) )
        BN2(i,k,j) = g * ( coefa * ( thetaep1 - thetaem1 ) / tmpdz -  &
                     ( tmp1(i,k+1,j) - tmp1(i,k-1,j) ) / tmpdz )
      ELSE
        BN2(i,k,j) = g * ( (theta(i,k+1,j) - theta(i,k-1,j) ) /  &
                     theta(i,k,j) / tmpdz +  &
                     1.61 * ( moist(i,k+1,j,P_QV) - moist(i,k-1,j,P_QV) ) / &
                     tmpdz -   &
                     ( tmp1(i,k+1,j) - tmp1(i,k-1,j) ) / tmpdz )
      ENDIF
    END DO
    END DO
    END DO

    k = kts
    DO j = j_start, j_end
    DO i = i_start, i_end
      tmpdz     = 1.0 / rdz(i,k+1,j) + 0.5 / rdzw(i,k,j)
      thetasfc  = T8w(i,kts,j) / ( p8w(i,k,j) / p1000mb )**( R_d / Cp )
      IF ( moist(i,k,j,P_QV) .GE. qvs(i,k,j) .OR. qctmp(i,k,j) .GE. qc_cr) THEN
        qvsfc     = cf1 * qvs(i,1,j) +  &
                    cf2 * qvs(i,2,j) +  &
                    cf3 * qvs(i,3,j)
        xlvqv      = XLV * moist(i,k,j,P_QV)
        coefa      = ( 1.0 + xlvqv / R_d / t(i,k,j) ) /  &
                     ( 1.0 + XLV * xlvqv / Cp / R_v / t(i,k,j) / t(i,k,j) ) /  &
                     theta(i,k,j)
        thetaep1   = theta(i,k+1,j) *  &
                     ( 1.0 + XLV * qvs(i,k+1,j) / Cp / t(i,k+1,j) )
        thetaesfc  = thetasfc *  &
                     ( 1.0 + XLV * qvsfc / Cp / t8w(i,kts,j) )
        BN2(i,k,j) = g * ( coefa * ( thetaep1 - thetaesfc ) / tmpdz -  &
                     ( tmp1(i,k+1,j) - tmp1sfc(i,j) ) / tmpdz )
      ELSE
        qvsfc     = cf1 * moist(i,1,j,P_QV) +  &
                    cf2 * moist(i,2,j,P_QV) +  &
                    cf3 * moist(i,3,j,P_QV)
!        BN2(i,k,j) = g * ( ( theta(i,k+1,j) - thetasfc ) /  &
!                     theta(i,k,j) / tmpdz +  &
!                     1.61 * ( moist(i,k+1,j,P_QV) - qvsfc ) /  &
!                     tmpdz -  &
!                     ( tmp1(i,k+1,j) - tmp1sfc(i,j) ) / tmpdz  )
!...... MARTA: change in computation of BN2 at the surface, WCS 040331

        tmpdz= 1./rdzw(i,k,j) ! controlare come calcola rdzw
        BN2(i,k,j) = g * ( ( theta(i,k+1,j) - theta(i,k,j)) /  &
                     theta(i,k,j) / tmpdz +  &
                     1.61 * ( moist(i,k+1,j,P_QV) - qvsfc ) /  &
                     tmpdz -  &
                     ( tmp1(i,k+1,j) - tmp1sfc(i,j) ) / tmpdz  )
! end of MARTA/WCS change

      ENDIF
    END DO
    END DO


!...... MARTA: change in computation of BN2 at the top, WCS 040331
    DO j = j_start, j_end
    DO i = i_start, i_end
       BN2(i,ktf,j)=BN2(i,ktf-1,j)
    END DO
    END DO
! end of MARTA/WCS change

    END SUBROUTINE calculate_N2

!=======================================================================
!=======================================================================

SUBROUTINE isotropic_km( config_flags,                                         &
                         xkmh,xkmv,xkhh,xkhv,khdif,kvdif,                      &
                         ids,ide, jds,jde, kds,kde,                            &
                         ims,ime, jms,jme, kms,kme,                            &
                         its,ite, jts,jte, kts,kte                            )

!-----------------------------------------------------------------------
! Begin declarations.

   IMPLICIT NONE

   TYPE(grid_config_rec_type) , INTENT(IN   ) :: config_flags

   INTEGER ,          INTENT(IN   )           :: ids, ide, jds, jde, kds, kde, &
                                                 ims, ime, jms, jme, kms, kme, &
                                                 its, ite, jts, jte, kts, kte

   REAL    ,          INTENT(IN   )           :: khdif,kvdif

   REAL, DIMENSION( ims:ime , kms:kme , jms:jme ) , INTENT(INOUT) ::     xkmh, &
                                                                         xkmv, &
                                                                         xkhh, &
                                                                         xkhv
! LOCAL VARS

   INTEGER :: i_start, i_end, j_start, j_end, ktf, i, j, k
   REAL    :: khdif3,kvdif3

! End declarations.
!-----------------------------------------------------------------------

   ktf = kte

   i_start = its
   i_end   = MIN(ite,ide-1)
   j_start = jts
   j_end   = MIN(jte,jde-1)

!   khdif3=khdif*3.
!   kvdif3=kvdif*3.
   khdif3=khdif/prandtl
   kvdif3=kvdif/prandtl

   DO j = j_start, j_end
   DO k = kts, ktf
   DO i = i_start, i_end
      xkmh(i,k,j)=khdif
      xkmv(i,k,j)=kvdif
      xkhh(i,k,j)=khdif3
      xkhv(i,k,j)=kvdif3
   ENDDO
   ENDDO
   ENDDO

END SUBROUTINE isotropic_km

!=======================================================================
!=======================================================================

SUBROUTINE smag_km( config_flags,xkmh,xkmv,xkhh,xkhv,BN2,                      &
                    div,defor11,defor22,defor33,defor12,                       &
                    defor13,defor23,                                           &
                    rdzw,dx,dy,dt,isotropic,                                   &
                    mix_upper_bound, msftx, msfty,                             &
                    ids,ide, jds,jde, kds,kde,                                 &
                    ims,ime, jms,jme, kms,kme,                                 &
                    its,ite, jts,jte, kts,kte                                  )

!-----------------------------------------------------------------------
! Begin declarations.

   IMPLICIT NONE

   TYPE(grid_config_rec_type) , INTENT(IN   ) :: config_flags

   INTEGER ,          INTENT(IN   )           :: ids, ide, jds, jde, kds, kde, &
                                                 ims, ime, jms, jme, kms, kme, &
                                                 its, ite, jts, jte, kts, kte

   INTEGER ,          INTENT(IN   )           :: isotropic
   REAL    ,          INTENT(IN   )           :: dx, dy, dt, mix_upper_bound


   REAL, DIMENSION( ims:ime , kms:kme , jms:jme ) , INTENT(IN   ) ::      BN2, &
                                                                         rdzw

   REAL, DIMENSION( ims:ime , kms:kme , jms:jme ) , INTENT(INOUT) ::     xkmh, &
                                                                         xkmv, &
                                                                         xkhh, &
                                                                         xkhv

   REAL , DIMENSION( ims:ime , kms:kme, jms:jme ),  INTENT(IN   )      ::      &
                                                                      defor11, &
                                                                      defor22, &
                                                                      defor33, &
                                                                      defor12, &
                                                                      defor13, &
                                                                      defor23, &
                                                                          div
   REAL , DIMENSION( ims:ime, jms:jme), INTENT(IN   ) ::                msftx, &
                                                                        msfty
! LOCAL VARS

   INTEGER :: i_start, i_end, j_start, j_end, ktf, i, j, k
   REAL    :: deltas, tmp, pr, mlen_h, mlen_v, c_s

   REAL, DIMENSION( its:ite , kts:kte , jts:jte )                 ::     def2

! End declarations.
!-----------------------------------------------------------------------

   ktf = min(kte,kde-1)

   i_start = its
   i_end   = MIN(ite,ide-1)
   j_start = jts
   j_end   = MIN(jte,jde-1)

   IF ( config_flags%open_xs .or. config_flags%specified .or. &
        config_flags%nested) i_start = MAX(ids+1,its)
   IF ( config_flags%open_xe .or. config_flags%specified .or. &
        config_flags%nested) i_end   = MIN(ide-2,ite)
   IF ( config_flags%open_ys .or. config_flags%specified .or. &
        config_flags%nested) j_start = MAX(jds+1,jts)
   IF ( config_flags%open_ye .or. config_flags%specified .or. &
        config_flags%nested) j_end   = MIN(jde-2,jte)
      IF ( config_flags%periodic_x ) i_start = its
      IF ( config_flags%periodic_x ) i_end = MIN( ite, ide-1 )

   pr = prandtl
   c_s = config_flags%c_s

   do j=j_start,j_end
   do k=kts,ktf
   do i=i_start,i_end
      def2(i,k,j)=0.5*(defor11(i,k,j)*defor11(i,k,j) + &
                       defor22(i,k,j)*defor22(i,k,j) + &
                       defor33(i,k,j)*defor33(i,k,j))
   enddo
   enddo
   enddo

   do j=j_start,j_end
   do k=kts,ktf
   do i=i_start,i_end
      tmp=0.25*(defor12(i  ,k,j)+defor12(i  ,k,j+1)+ &
                defor12(i+1,k,j)+defor12(i+1,k,j+1))
      def2(i,k,j)=def2(i,k,j)+tmp*tmp
   enddo
   enddo
   enddo

   do j=j_start,j_end
   do k=kts,ktf
   do i=i_start,i_end
      tmp=0.25*(defor13(i  ,k+1,j)+defor13(i  ,k,j)+ &
                defor13(i+1,k+1,j)+defor13(i+1,k,j))
      def2(i,k,j)=def2(i,k,j)+tmp*tmp
   enddo
   enddo
   enddo

   do j=j_start,j_end
   do k=kts,ktf
   do i=i_start,i_end
      tmp=0.25*(defor23(i,k+1,j  )+defor23(i,k,j  )+ &
                defor23(i,k+1,j+1)+defor23(i,k,j+1))
      def2(i,k,j)=def2(i,k,j)+tmp*tmp
   enddo
   enddo
   enddo
!
   IF (isotropic .EQ. 0) THEN
      DO j = j_start, j_end
      DO k = kts, ktf
      DO i = i_start, i_end
         mlen_h=sqrt(dx/msftx(i,j) * dy/msfty(i,j))
         mlen_v= 1./rdzw(i,k,j)
         tmp=max(0.,def2(i,k,j)-BN2(i,k,j)/pr)
         tmp=tmp**0.5
         xkmh(i,k,j)=max(c_s*c_s*mlen_h*mlen_h*tmp, 1.0E-6*mlen_h*mlen_h )
         xkmh(i,k,j)=min(xkmh(i,k,j), mix_upper_bound * mlen_h * mlen_h / dt )
         xkmv(i,k,j)=max(c_s*c_s*mlen_v*mlen_v*tmp, 1.0E-6*mlen_v*mlen_v )
         xkmv(i,k,j)=min(xkmv(i,k,j), mix_upper_bound * mlen_v * mlen_v / dt )
         xkhh(i,k,j)=xkmh(i,k,j)/pr
         xkhh(i,k,j)=min(xkhh(i,k,j), mix_upper_bound * mlen_h * mlen_h / dt )
         xkhv(i,k,j)=xkmv(i,k,j)/pr
         xkhv(i,k,j)=min(xkhv(i,k,j), mix_upper_bound * mlen_v * mlen_v / dt )
      ENDDO
      ENDDO
      ENDDO
   ELSE
      DO j = j_start, j_end
      DO k = kts, ktf
      DO i = i_start, i_end
         deltas=(dx/msftx(i,j) * dy/msfty(i,j)/rdzw(i,k,j))**0.33333333
         tmp=max(0.,def2(i,k,j)-BN2(i,k,j)/pr)
         tmp=tmp**0.5
         xkmh(i,k,j)=max(c_s*c_s*deltas*deltas*tmp, 1.0E-6*deltas*deltas )
         xkmh(i,k,j)=min(xkmh(i,k,j), mix_upper_bound * dx/msftx(i,j) * dy/msfty(i,j) / dt )
         xkmv(i,k,j)=xkmh(i,k,j)
         xkmv(i,k,j)=min(xkmv(i,k,j), mix_upper_bound / rdzw(i,k,j) / rdzw(i,k,j) / dt )
         xkhh(i,k,j)=xkmh(i,k,j)/pr
         xkhh(i,k,j)=min(xkhh(i,k,j), mix_upper_bound * dx/msftx(i,j) * dy/msfty(i,j) / dt )
         xkhv(i,k,j)=xkmv(i,k,j)/pr
         xkhv(i,k,j)=min(xkhv(i,k,j), mix_upper_bound / rdzw(i,k,j) / rdzw(i,k,j) / dt )
      ENDDO
      ENDDO
      ENDDO
   ENDIF

END SUBROUTINE smag_km

!=======================================================================
!=======================================================================

SUBROUTINE smag2d_km( config_flags,xkmh,xkmv,xkhh,xkhv,                        &
                    defor11,defor22,defor12,                                   &
                    rdzw,dx,dy,msftx, msfty,zx,zy,                             &
                    ids,ide, jds,jde, kds,kde,                                 &
                    ims,ime, jms,jme, kms,kme,                                 &
                    its,ite, jts,jte, kts,kte                                  )

!-----------------------------------------------------------------------
! Begin declarations.

   IMPLICIT NONE

   TYPE(grid_config_rec_type) , INTENT(IN   ) :: config_flags

   INTEGER ,          INTENT(IN   )           :: ids, ide, jds, jde, kds, kde, &
                                                 ims, ime, jms, jme, kms, kme, &
                                                 its, ite, jts, jte, kts, kte

   REAL    ,          INTENT(IN   )           :: dx, dy


   REAL, DIMENSION( ims:ime , kms:kme , jms:jme ) , INTENT(IN   ) ::     rdzw,zx,zy

   REAL, DIMENSION( ims:ime , kms:kme , jms:jme ) , INTENT(INOUT) ::     xkmh, &
                                                                         xkmv, &
                                                                         xkhh, &
                                                                         xkhv

   REAL , DIMENSION( ims:ime , kms:kme, jms:jme ),  INTENT(IN   )      ::      &
                                                                      defor11, &
                                                                      defor22, &
                                                                      defor12

   REAL , DIMENSION( ims:ime, jms:jme), INTENT(IN   ) ::                msftx, &
                                                                        msfty
! LOCAL VARS

   INTEGER :: i_start, i_end, j_start, j_end, ktf, i, j, k
   REAL    :: deltas, tmp, pr, mlen_h, c_s
   REAL    :: dxm, dym, tmpzx, tmpzy, alpha, def_limit

   REAL, DIMENSION( its:ite , kts:kte , jts:jte )                 ::     def2

! End declarations.
!-----------------------------------------------------------------------

   ktf = min(kte,kde-1)

   i_start = its
   i_end   = MIN(ite,ide-1)
   j_start = jts
   j_end   = MIN(jte,jde-1)

   IF ( config_flags%open_xs .or. config_flags%specified .or. &
        config_flags%nested) i_start = MAX(ids+1,its)
   IF ( config_flags%open_xe .or. config_flags%specified .or. &
        config_flags%nested) i_end   = MIN(ide-2,ite)
   IF ( config_flags%open_ys .or. config_flags%specified .or. &
        config_flags%nested) j_start = MAX(jds+1,jts)
   IF ( config_flags%open_ye .or. config_flags%specified .or. &
        config_flags%nested) j_end   = MIN(jde-2,jte)
      IF ( config_flags%periodic_x ) i_start = its
      IF ( config_flags%periodic_x ) i_end = MIN( ite, ide-1 )

   pr=prandtl
   c_s = config_flags%c_s

   do j=j_start,j_end
   do k=kts,ktf
   do i=i_start,i_end
      def2(i,k,j)=0.25*((defor11(i,k,j)-defor22(i,k,j))*(defor11(i,k,j)-defor22(i,k,j)))
      tmp=0.25*(defor12(i  ,k,j)+defor12(i  ,k,j+1)+ &
                defor12(i+1,k,j)+defor12(i+1,k,j+1))
      def2(i,k,j)=def2(i,k,j)+tmp*tmp
   enddo
   enddo
   enddo
!
      DO j = j_start, j_end
      DO k = kts, ktf
      DO i = i_start, i_end
         mlen_h=sqrt(dx/msftx(i,j) * dy/msfty(i,j))
         tmp=sqrt(def2(i,k,j))
!        xkmh(i,k,j)=max(c_s*c_s*mlen_h*mlen_h*tmp, 1.0E-6*mlen_h*mlen_h )
         xkmh(i,k,j)=c_s*c_s*mlen_h*mlen_h*tmp
         xkmh(i,k,j)=min(xkmh(i,k,j), 10.*mlen_h )
         xkmv(i,k,j)=xkmh(i,k,j)               ! v4.2 and later, this is used for hor. diff. of w
         xkhh(i,k,j)=xkmh(i,k,j)/pr
         xkhv(i,k,j)=0.
         IF(config_flags%diff_opt .EQ. 2)THEN
! jd: reduce diffusion coefficient by slope factor (modified by JB August 2014)
            dxm=dx/msftx(i,j)
            dym=dy/msfty(i,j)
            tmpzx = (0.25*( abs(zx(i,k,j))+ abs(zx(i+1,k,j  )) + abs(zx(i,k+1,j))+ abs(zx(i+1,k+1,j  )))*rdzw(i,k,j)*dxm)
            tmpzy = (0.25*( abs(zy(i,k,j))+ abs(zy(i  ,k,j+1)) + abs(zy(i,k+1,j))+ abs(zy(i  ,k+1,j+1)))*rdzw(i,k,j)*dym)
            alpha = max(sqrt(tmpzx*tmpzx+tmpzy*tmpzy),1.0)
! If deformation is large, further reduce the diffusion coefficient
            def_limit = max(10./mlen_h,1.e-3)
           if ( tmp .gt. def_limit ) then
             xkmh(i,k,j)=xkmh(i,k,j)/(alpha*alpha)
           else
             xkmh(i,k,j)=xkmh(i,k,j)/(alpha)
           endif
           xkhh(i,k,j)=xkmh(i,k,j)/pr
           xkmv(i,k,j)=xkmh(i,k,j)               ! v4.2 and later, this is used for hor. diff. of w
         ENDIF
      ENDDO
      ENDDO
      ENDDO

END SUBROUTINE smag2d_km

!=======================================================================
!=======================================================================

    SUBROUTINE tke_km( config_flags, xkmh, xkmv, xkhh, xkhv,         &
                       bn2, tke, p8w, t8w, theta,                    &
                       rdz, rdzw, dx,dy, dt, isotropic,              &
                       mix_upper_bound, msftx, msfty,                &
                       hpbl,dlk,xkmv_meso,                           &  ! XZ
                       defor11,defor22,defor12,zx,zy,                &  ! XZ
                       ids, ide, jds, jde, kds, kde,                 &
                       ims, ime, jms, jme, kms, kme,                 &
                       its, ite, jts, jte, kts, kte                  )

! History:     Sep 2003   Changes by Jason Knievel and George Bryan, NCAR
!              Oct 2001   Converted to mass core by Bill Skamarock, NCAR
!              ...        ...

! Purpose:     This routine calculates the exchange coefficients for the
!              TKE turbulence parameterization.

! References:  Klemp and Wilhelmson (JAS 1978)
!              Chen and Dudhia (NCAR WRF physics report 2000)

!-----------------------------------------------------------------------
! Begin declarations.

    IMPLICIT NONE

    TYPE( grid_config_rec_type ), INTENT( IN )  &
    :: config_flags

    INTEGER, INTENT( IN )  &
    :: ids, ide, jds, jde, kds, kde,  &
       ims, ime, jms, jme, kms, kme,  &
       its, ite, jts, jte, kts, kte

    INTEGER, INTENT( IN )  :: isotropic
    REAL, INTENT( IN )  &
    :: dx, dy, dt

    REAL, DIMENSION( ims:ime, kms:kme, jms:jme ), INTENT( IN )  &
    :: tke, p8w, t8w, theta, rdz, rdzw, bn2

    REAL, DIMENSION( ims:ime, kms:kme, jms:jme ), INTENT( INOUT )  &
    :: xkmh, xkmv, xkhh, xkhv

    REAL, INTENT( IN )  &
    :: mix_upper_bound

   REAL , DIMENSION( ims:ime, jms:jme), INTENT(IN   ) ::     msftx, &
                                                             msfty
!XZ
   REAL, DIMENSION( ims:ime, kms:kme, jms:jme ), INTENT( IN )     &
   :: zx,zy
 
   REAL, DIMENSION( ims:ime, kms:kme, jms:jme ), INTENT( IN )     &
   :: defor11, defor22, defor12

   REAL, DIMENSION( ims:ime, kms:kme, jms:jme ), INTENT( INOUT )  &
   :: xkmv_meso
 
   REAL, DIMENSION( ims:ime, jms:jme), INTENT( INOUT )            &
   :: hpbl 

   REAL, DIMENSION( ims:ime, kms:kme, jms:jme ), INTENT( IN )     &
   :: dlk
!
! Local variables.

    REAL, DIMENSION( its:ite, kts:kte, jts:jte )  &  
    :: l_scale

    REAL, DIMENSION( its:ite, kts:kte, jts:jte )  &
    :: dthrdn

    REAL  &
    :: deltas, tmp, mlen_s, mlen_h, mlen_v, tmpdz,  &
       thetasfc, thetatop, minkx, pr_inv, pr_inv_h, pr_inv_v, c_k

    INTEGER  &
    :: i_start, i_end, j_start, j_end, ktf, i, j, k

    REAL, PARAMETER :: tke_seed_value = 1.e-06
    REAL            :: tke_seed
    REAL, PARAMETER :: epsilon = 1.e-10
!XZ
    REAL            :: pth1, delxy, pu1, xkmv_les, pr_inv_v_meso, pr_inv_v_les, pr 
    REAL            :: dxm, dym, tmpzx, tmpzy, alpha, def_limit, c_s, xkmh_t, xkhh_t 
    REAL, DIMENSION( its:ite , kts:kte , jts:jte )   ::  def2
    REAL, DIMENSION( its:ite , kts:kte , jts:jte )   ::  xkmh_s, xkhh_s
    REAL, PARAMETER :: xkmvo = 0.0, xkhvo = 0.0 !background diffusivity
!
! End declarations.
!-----------------------------------------------------------------------

    ktf     = MIN( kte, kde-1 )
    i_start = its
    i_end   = MIN( ite, ide-1 )
    j_start = jts
    j_end   = MIN( jte, jde-1 )

    IF ( config_flags%open_xs .OR. config_flags%specified .OR. &
         config_flags%nested) i_start = MAX( ids+1, its )
    IF ( config_flags%open_xe .OR. config_flags%specified .OR. &
         config_flags%nested) i_end   = MIN( ide-2, ite )
    IF ( config_flags%open_ys .OR. config_flags%specified .OR. &
         config_flags%nested) j_start = MAX( jds+1, jts )
    IF ( config_flags%open_ye .OR. config_flags%specified .OR. &
         config_flags%nested) j_end   = MIN( jde-2, jte)
      IF ( config_flags%periodic_x ) i_start = its
      IF ( config_flags%periodic_x ) i_end = MIN( ite, ide-1 )

! in the absence of surface drag or a surface heat flux, there
! is no way to generate tke without pre-existing tke.  Use
! tke_seed if the drag and flux are off.

    c_k = config_flags%c_k
    tke_seed = tke_seed_value
    if( (config_flags%tke_drag_coefficient .gt. epsilon) .or.  &
        (config_flags%tke_heat_flux .gt. epsilon)  ) tke_seed = 0.

    DO j = j_start, j_end
    DO k = kts+1, ktf-1
    DO i = i_start, i_end
      tmpdz         = 1.0 / rdz(i,k+1,j) + 1.0 / rdz(i,k,j)
      dthrdn(i,k,j) = ( theta(i,k+1,j) - theta(i,k-1,j) ) / tmpdz
    END DO
    END DO
    END DO

    k = kts
    DO j = j_start, j_end
    DO i = i_start, i_end
      tmpdz         = 1.0 / rdzw(i,k+1,j) + 1.0 / rdzw(i,k,j)
      thetasfc      = T8w(i,kts,j) / ( p8w(i,k,j) / p1000mb )**( R_d / Cp )
      dthrdn(i,k,j) = ( theta(i,k+1,j) - thetasfc ) / tmpdz
    END DO
    END DO

    k = ktf
    DO j = j_start, j_end
    DO i = i_start, i_end
      tmpdz         = 1.0 / rdz(i,k,j) + 0.5 / rdzw(i,k,j)
      thetatop      = T8w(i,kde,j) / ( p8w(i,kde,j) / p1000mb )**( R_d / Cp )
      dthrdn(i,k,j) = ( thetatop - theta(i,k-1,j) ) / tmpdz
    END DO
    END DO

    IF ( config_flags%km_opt .EQ. 2 .and. isotropic .EQ. 0 ) THEN  !XZ
      DO j = j_start, j_end
      DO k = kts, ktf
      DO i = i_start, i_end
        mlen_h = SQRT( dx/msftx(i,j) * dy/msfty(i,j) )
        tmp    = SQRT( MAX( tke(i,k,j), tke_seed ) )
        deltas = 1.0 / rdzw(i,k,j)
        mlen_v = deltas
        IF ( dthrdn(i,k,j) .GT. 0.) THEN
          mlen_s = 0.76 * tmp / ( ABS( g / theta(i,k,j) * dthrdn(i,k,j) ) )**0.5
          mlen_v = MIN( mlen_v, mlen_s )
        END IF
        xkmh(i,k,j)  = MAX( c_k * tmp * mlen_h, 1.0E-6 * mlen_h * mlen_h )
        xkmh(i,k,j)  = MIN( xkmh(i,k,j), mix_upper_bound * mlen_h *mlen_h / dt )
        xkmv(i,k,j)  = MAX( c_k * tmp * mlen_v, 1.0E-6 * deltas * deltas )
        xkmv(i,k,j)  = MIN( xkmv(i,k,j), mix_upper_bound * deltas *deltas / dt )
        pr_inv_h     = 1./prandtl
        pr_inv_v     = 1.0 + 2.0 * mlen_v / deltas
        xkhh(i,k,j)  = xkmh(i,k,j) * pr_inv_h
        xkhv(i,k,j)  = xkmv(i,k,j) * pr_inv_v
      END DO
      END DO
      END DO
    ENDIF  !XZ    

    IF ( config_flags%km_opt .eq.2.and.isotropic .NE. 0 ) THEN  ! XZ
      CALL calc_l_scale( config_flags, tke, BN2, l_scale,      &
                         i_start, i_end, ktf, j_start, j_end,  &
                         dx, dy, rdzw, msftx, msfty,           &
                         ids, ide, jds, jde, kds, kde,         &
                         ims, ime, jms, jme, kms, kme,         &
                         its, ite, jts, jte, kts, kte          )
      DO j = j_start, j_end
      DO k = kts, ktf
      DO i = i_start, i_end
        tmp          = SQRT( MAX( tke(i,k,j), tke_seed ) )
        deltas       = ( dx/msftx(i,j) * dy/msfty(i,j) / rdzw(i,k,j) )**0.33333333
        xkmh(i,k,j)  = c_k * tmp * l_scale(i,k,j)
        xkmh(i,k,j)  = MIN( mix_upper_bound * dx/msftx(i,j) * dy/msfty(i,j) / dt,  xkmh(i,k,j) )
        xkmv(i,k,j)  = c_k * tmp * l_scale(i,k,j)
        xkmv(i,k,j)  = MIN( mix_upper_bound / rdzw(i,k,j) / rdzw(i,k,j) / dt ,  xkmv(i,k,j) )
        pr_inv       = 1.0 + 2.0 * l_scale(i,k,j) / deltas
        xkhh(i,k,j)  = MIN( mix_upper_bound * dx/msftx(i,j) * dy/msfty(i,j) / dt, xkmh(i,k,j) * pr_inv )
        xkhv(i,k,j)  = MIN( mix_upper_bound / rdzw(i,k,j) / rdzw(i,k,j) / dt, xkmv(i,k,j) * pr_inv )
      END DO
      END DO
      END DO
    END IF

!!!XZ
    IF(config_flags%km_opt .eq.5 ) THEN  ! 3DTKE diffusivity
 
!  smag_2d horizontal diffusivity 
       pr=prandtl
       c_s = config_flags%c_s
 
       DO j=j_start,j_end
       DO k=kts,ktf
       DO i=i_start,i_end
             def2(i,k,j) = 0.25*((defor11(i,k,j)-defor22(i,k,j))*(defor11(i,k,j)-defor22(i,k,j)))
                     tmp = 0.25*(defor12(i  ,k,j)+defor12(i  ,k,j+1)+ &
                                 defor12(i+1,k,j)+defor12(i+1,k,j+1))
              def2(i,k,j)= def2(i,k,j)+tmp*tmp
       ENDDO
       ENDDO
       ENDDO

       DO j = j_start, j_end
       DO k = kts, ktf
       DO i = i_start, i_end
          mlen_h = sqrt(dx/msftx(i,j) * dy/msfty(i,j))
          tmp    = sqrt(def2(i,k,j))
          xkmh_s(i,k,j) = c_s*c_s*mlen_h*mlen_h*tmp
          xkmh_s(i,k,j) = min(xkmh_s(i,k,j), 10.*mlen_h )
          xkhh_s(i,k,j) = xkmh_s(i,k,j)/pr
          IF(config_flags%diff_opt .EQ. 2)THEN
            dxm=dx/msftx(i,j)
            dym=dy/msfty(i,j)
            tmpzx = (0.25*( abs(zx(i,k,j))+ abs(zx(i+1,k,j  )) + abs(zx(i,k+1,j))+ abs(zx(i+1,k+1,j  )))*rdzw(i,k,j)*dxm)
            tmpzy = (0.25*( abs(zy(i,k,j))+ abs(zy(i  ,k,j+1)) + abs(zy(i,k+1,j))+ abs(zy(i  ,k+1,j+1)))*rdzw(i,k,j)*dym)
            alpha = max(sqrt(tmpzx*tmpzx+tmpzy*tmpzy),1.0)
            def_limit = max(10./mlen_h,1.e-3)
            IF ( tmp .GT. def_limit ) THEN
              xkmh_s(i,k,j)=xkmh_s(i,k,j)/(alpha*alpha)
            ELSE
              xkmh_s(i,k,j)=xkmh_s(i,k,j)/(alpha)
            ENDIF
              xkhh_s(i,k,j)=xkmh_s(i,k,j)/pr
          ENDIF
       ENDDO
       ENDDO
       ENDDO

!! difusivity based on TKE
       DO j = j_start, j_end
       DO k = kts, ktf
       DO i = i_start, i_end
              mlen_h = SQRT( dx/msftx(i,j) * dy/msfty(i,j) )  ! horizontal mixing length
              tmp    = SQRT( MAX( tke(i,k,j), tke_seed ) ) 
              deltas = 1.0 / rdzw(i,k,j)
              mlen_v = deltas
          IF ( dthrdn(i,k,j) .GT. 0.) THEN
              mlen_s = 0.76 * tmp / ( ABS( g / theta(i,k,j) * dthrdn(i,k,j)))**0.5
              mlen_v = MIN( mlen_v, mlen_s )
          END IF
! length scales multiplied by partial function for grid-size dependency
              delxy = SQRT(dx/msftx(i,j)*dy/msfty(i,j))
              pth1= pthl(delxy,hpbl(i,j))
              pu1 = pu  (delxy,hpbl(i,j))
              
              xkmh_t           =  c_k * tmp * mlen_h
              xkmv_meso(i,k,j) =  0.4 * tmp * dlk(i,k,j)      ! diffusivity using mesoscale length scale
              xkmv_meso(i,k,j) =  xkmv_meso(i,k,j) + xkmvo
              xkmv_les         =  c_k * tmp * mlen_v          ! diffusivity using LES length scale
              xkmv(i,k,j)      =  ( 1.0 - pu1 ) * xkmv_les  +  pu1 * xkmv_meso(i,k,j)
              xkmv(i,k,j)      =  MIN(xkmv(i,k,j), 1000.)  
 
              pr_inv_h         =  1./prandtl
              pr_inv_v_les     =  1.0 + 2.0 * mlen_v / deltas
              pr_inv_v_meso    =  1.0
              xkhh_t           =  xkmh_t * pr_inv_h
              xkhv(i,k,j)      =  xkmv(i,k,j) * (1.0-pth1) * pr_inv_v_les    &
                               +  pth1 * (pr_inv_v_meso * xkmv(i,k,j) + xkhvo)
              xkhv(i,k,j)      =  MIN(xkhv(i,k,j), 1000.)
!  blending of horizontal K(deformation) and K(TKE)
              xkmh(i,k,j) = pth1 * xkmh_s(i,k,j) + ( 1.0 - pth1 ) * xkmh_t
              xkhh(i,k,j) = pth1 * xkhh_s(i,k,j) + ( 1.0 - pth1 ) * xkhh_t
       ENDDO
       ENDDO
       ENDDO

    ENDIF
!!!
    END SUBROUTINE tke_km

!=======================================================================
!=======================================================================

    SUBROUTINE calc_l_scale( config_flags, tke, BN2, l_scale,      &
                             i_start, i_end, ktf, j_start, j_end,  &
                             dx, dy, rdzw, msftx, msfty,           &
                             ids, ide, jds, jde, kds, kde,         &
                             ims, ime, jms, jme, kms, kme,         &
                             its, ite, jts, jte, kts, kte          )

! History:     Sep 2003   Written by Bryan and Knievel, NCAR

! Purpose:     This routine calculates the length scale, based on stability,
!              for TKE parameterization of subgrid-scale turbulence.

!-----------------------------------------------------------------------
! Begin declarations.

    IMPLICIT NONE

    TYPE( grid_config_rec_type ), INTENT( IN )  &
    :: config_flags

    INTEGER, INTENT( IN )  &
    :: i_start, i_end, ktf, j_start, j_end,  &
       ids, ide, jds, jde, kds, kde,         &
       ims, ime, jms, jme, kms, kme,         &
       its, ite, jts, jte, kts, kte

    REAL, DIMENSION( ims:ime, kms:kme, jms:jme ), INTENT( IN )  &
    :: BN2, tke, rdzw

    REAL, INTENT( IN )  &
    :: dx, dy

    REAL, DIMENSION( its:ite, kts:kte, jts:jte ), INTENT( OUT )  & 
    :: l_scale

    REAL , DIMENSION( ims:ime, jms:jme), INTENT(IN   ) ::     msftx, &
                                                              msfty
! Local variables.

    INTEGER  &
    :: i, j, k

    REAL  &
    :: deltas, tmp

! End declarations.
!-----------------------------------------------------------------------

    DO j = j_start, j_end
    DO k = kts, ktf
    DO i = i_start, i_end
      deltas         = ( dx/msftx(i,j) * dy/msfty(i,j) / rdzw(i,k,j) )**0.33333333
      l_scale(i,k,j) = deltas

      IF ( BN2(i,k,j) .gt. 1.0e-6 ) THEN
        tmp            = SQRT( MAX( tke(i,k,j), 1.0e-6 ) )
        l_scale(i,k,j) = 0.76 * tmp / SQRT( BN2(i,k,j) )
        l_scale(i,k,j) = MIN( l_scale(i,k,j), deltas)
        l_scale(i,k,j) = MAX( l_scale(i,k,j), 0.001 * deltas )
      END IF

    END DO
    END DO
    END DO

    END SUBROUTINE calc_l_scale

!=======================================================================
!=======================================================================
!XZ
    SUBROUTINE meso_length_scale(config_flags,dx,dy,rdzw,rdz,tke,      &
                                 p8w,t8w,theta,dlk,hpbl,elmin,         &
                                 rmol,rho,hfx,qfx,moist,n_moist,       &
                                 ids, ide, jds, jde, kds, kde,         &
                                 ims, ime, jms, jme, kms, kme,         &
                                 its, ite, jts, jte, kts, kte )
!
! The mesoscale length scale based on Nakanishi and Niino (2009)
! and modified by X. Zhang 
 
   IMPLICIT NONE

   TYPE( grid_config_rec_type ), INTENT( IN )        &
   ::  config_flags

   INTEGER,                      INTENT( IN )        &
   ::  ids, ide, jds, jde, kds, kde,                 &
       ims, ime, jms, jme, kms, kme,                 &
       its, ite, jts, jte, kts, kte

   INTEGER,                      INTENT( IN )        &
   ::  n_moist

   REAL,                         INTENT( IN )        &
   ::  dx,dy
   
   REAL, DIMENSION( ims:ime, kms:kme, jms:jme, n_moist ), INTENT( INOUT )  &
   ::  moist

   REAL, DIMENSION( ims:ime, kms:kme, jms:jme ),          INTENT( IN )     &
   ::  tke, rdzw, rdz, p8w, t8w
   
   REAL, DIMENSION( ims:ime, kms:kme, jms:jme ),          INTENT( IN )     &
   ::  theta,rho

   REAL, DIMENSION( ims:ime, kms:kme, jms:jme ),          INTENT( INOUT )  &
   ::  dlk,elmin

   REAL, DIMENSION( ims:ime, jms:jme ),                   INTENT( INOUT )  &
   ::  rmol,hfx,qfx,hpbl

!Local variables.
   REAL, DIMENSION( its:ite, kts:kte, jts:jte )  :: zfull,za
   REAL, DIMENSION( its:ite, kts:kte, jts:jte )  :: elb,qtke,els,elf
   REAL, DIMENSION( its:ite,          jts:jte )  :: sflux,elt,vsc
   REAL, DIMENSION( its:ite, kts:kte, jts:jte )  :: dthrdn
   INTEGER        :: izz,i,k,j
   INTEGER        :: i_start, i_end, ktf, j_start, j_end
   REAL,PARAMETER :: alp1 = 0.8, alp2 = 1.0, alp3 = 1.0, alp4 = 100.0 ! 
   REAL           :: cpm,qcv,N2,tmpdz,thetasfc,thetatop,heat_flux,gtr,qdz,coe
   REAL           :: zi2,h1,h2,wt

   REAL, PARAMETER :: minzi = 300.  !min mixed-layer height
   REAL, PARAMETER :: maxdz = 750.  !max (half) transition layer depth
                                    !=0.3*2500 m PBLH, so the transition
                                    !layer stops growing for PBLHs > 2.5 km.
   REAL, PARAMETER :: mindz = 300.  !min (half) transition layer depth


    ktf     = MIN( kte, kde-1 )
    i_start = its
    i_end   = MIN( ite, ide-1 )
    j_start = jts
    j_end   = MIN( jte, jde-1 )
 
    IF ( config_flags%open_xs .OR. config_flags%specified .OR. &
         config_flags%nested) i_start = MAX( ids+1, its )
    IF ( config_flags%open_xe .OR. config_flags%specified .OR. &
         config_flags%nested) i_end   = MIN( ide-2, ite )
    IF ( config_flags%open_ys .OR. config_flags%specified .OR. &
         config_flags%nested) j_start = MAX( jds+1, jts )
    IF ( config_flags%open_ye .OR. config_flags%specified .OR. &
         config_flags%nested) j_end   = MIN( jde-2, jte)
    IF ( config_flags%periodic_x ) i_start = its
    IF ( config_flags%periodic_x ) i_end = MIN( ite, ide-1 )
 
 
    DO  j = j_start, j_end
    DO  i = i_start, i_end
        zfull(i,1,j) = 0.
    ENDDO
    ENDDO
 
    DO  j = j_start, j_end
    DO  k = kts, ktf
    DO  i = i_start, i_end
        zfull(i,k+1,j) = 1.0/rdzw(i,k,j) + zfull(i,k,j)
    ENDDO
    ENDDO
    ENDDO

    DO  j = j_start, j_end
    DO  k = kts, ktf
    DO  i = i_start, i_end
        za(i,k,j) = (zfull(i,k,j) + zfull(i,k+1,j))/2.0
    ENDDO
    ENDDO
    ENDDO
 
    DO j = j_start, j_end
    DO k = kts, ktf
    DO i = i_start, i_end
       dlk(i,k,j) = 0.0
    ENDDO
    ENDDO
    ENDDO
 
    DO j = j_start, j_end
    DO k = kts+1, ktf-1
    DO i = i_start, i_end
      tmpdz         = 1.0 / rdz(i,k+1,j) + 1.0 / rdz(i,k,j)
      dthrdn(i,k,j) = ( theta(i,k+1,j) - theta(i,k-1,j) ) / tmpdz
    END DO
    END DO
    END DO
 
    k = kts
    DO j = j_start, j_end
    DO i = i_start, i_end
      tmpdz         = 1.0 / rdzw(i,k+1,j) + 1.0 / rdzw(i,k,j)
      thetasfc      = T8w(i,kts,j) / ( p8w(i,k,j) / p1000mb )**( R_d / Cp )
      dthrdn(i,k,j) = ( theta(i,k+1,j) - thetasfc ) / tmpdz
    END DO
    END DO

    k = ktf
    DO j = j_start, j_end
    DO i = i_start, i_end
      tmpdz         = 1.0 / rdz(i,k,j) + 0.5 / rdzw(i,k,j)
      thetatop      = T8w(i,kde,j) / ( p8w(i,kde,j) / p1000mb )**( R_d / Cp )
      dthrdn(i,k,j) = ( thetatop - theta(i,k-1,j) ) / tmpdz
    END DO
    END DO
 
    DO j = j_start, j_end
    DO k = kts,ktf
    DO i = i_start, i_end
      qtke(i,k,j) = sqrt(2.0*tke(i,k,j))
    ENDDO
    ENDDO
    ENDDO

    DO j = j_start, j_end
    DO i = i_start, i_end
      elt(i,j) = 1.0e-5
      vsc(i,j) = 1.0e-5
    ENDDO
    ENDDO
 
    DO j = j_start, j_end
    DO k = kts, ktf
    DO i = i_start, i_end
      qdz      = qtke(i,k,j)*(1.0/rdzw(i,k,j))
      elt(i,j) = elt(i,j) + qdz*za(i,k,j)
      vsc(i,j) = vsc(i,j) + qdz
    ENDDO
    ENDDO
    ENDDO
 
    DO j = j_start, j_end
    DO i = i_start, i_end
      elt(i,j) = alp1*elt(i,j)/vsc(i,j)
    ENDDO
    ENDDO

    hflux: SELECT CASE( config_flags%isfflx )
    CASE (0,2) ! with fixed surface heat flux given in the namelist
     heat_flux = config_flags%tke_heat_flux  ! constant heat flux value
     DO j = j_start, j_end
     DO i = i_start, i_end
        cpm = cp * (1. + 0.8 * moist(i,kts,j,P_QV))
        hfx(i,j)= heat_flux*cpm*rho(i,1,j)
     ENDDO
     ENDDO
 
    CASE (1) ! use surface heat flux computed from surface routine
     DO j = j_start, j_end
     DO i = i_start, i_end
        cpm = cp * (1. + 0.8 * moist(i,kts,j,P_QV))
        heat_flux = hfx(i,j)/cpm/rho(i,1,j)
     ENDDO
     ENDDO
 
    CASE DEFAULT
     CALL wrf_error_fatal( 'isfflx value invalid for diff_opt=2' )
    END SELECT hflux

    DO j = j_start,j_end
    DO i = i_start,i_end
       cpm        = cp  * (1. + 0.8*moist(i,1,j,P_QV))
       sflux(i,j) = (hfx(i,j)/cpm)/rho(i,1,j)
    ENDDO
    ENDDO

!-------Length scale limited by bouyancy effect-----
    gtr  = g/300.
    DO j = j_start, j_end
    DO k = kts, ktf
    DO i = i_start, i_end
       IF( dthrdn(i,k,j).GT.0.0 ) THEN
        N2 = gtr*dthrdn(i,k,j)
        qcv = (gtr*MAX(sflux(i,j),0.0)*elt(i,j))**(1.0/3.0)
        elb(i,k,j) = qtke(i,k,j)/sqrt(N2)*(alp2 + alp3*sqrt(qcv/(elt(i,j)*sqrt(N2))))
        elf(i,k,j) = alp2*qtke(i,k,j)/sqrt(N2)
       ELSE
        elb(i,k,j) = 1.0e10
        elf(i,k,j) = elb(i,k,j)
       ENDIF
    ENDDO
    ENDDO
    ENDDO
 
!------Length scale in the surface layer-------
    DO j = j_start, j_end
    DO k = kts, ktf
    DO i = i_start,i_end
       IF (rmol(i,j) .GT. 0.0) THEN
         els(i,k,j) = karman*za(i,k,j)/(1.0+2.7*min(za(i,k,j)*rmol(i,j),1.0))
       ELSE
         coe = (1.0 - alp4*za(i,k,j)*rmol(i,j))**0.2
         els(i,k,j) = 1.0*karman*za(i,k,j)*coe
       ENDIF
    ENDDO
    ENDDO
    ENDDO

!----Harmonic averaging of mixing length scales-----
    DO j = j_start, j_end
    DO k = kts, ktf
    DO i = i_start, i_end
         dlk(i,k,j) = MIN(elb(i,k,j)/(elb(i,k,j)/elt(i,j)+elb(i,k,j)/els(i,k,j)+1.0),elf(i,k,j)) 
    ENDDO
    ENDDO
    ENDDO
 
!add blending to use BouLac mixing length in free atmos;
!defined relative to the PBLH (zi) + transition layer (h1)
    DO j = j_start, j_end
    DO k = kts, ktf
    DO i = i_start, i_end
         zi2=MAX(hpbl(i,j),minzi)
         h1=MAX(0.3*zi2,mindz)
         h1=MIN(h1,maxdz)         ! 1/2 transition layer depth
         h2=h1/2.0                ! 1/4 transition layer depth
 
         wt=.5*TANH((za(i,k,j) - (zi2+h1))/h2) + .5
         dlk(i,k,j) = dlk(i,k,j)*(1.-wt) + 0.4*elmin(i,k,j)*wt  
    ENDDO
    ENDDO
    ENDDO

    END SUBROUTINE meso_length_scale
!=======================================================================
!=======================================================================
    SUBROUTINE free_atmos_length(config_flags,dx,dy,rdzw,rdz,tke,theta,elmin,    &
                                 hfx,qfx,moist,n_moist,                          &
                                 ids, ide, jds, jde, kds, kde,                   &
                                 ims, ime, jms, jme, kms, kme,                   &
                                 its, ite, jts, jte, kts, kte )
!
! NOTE: This subroutine is based on the BouLac PBL to calculate mixing length
!       in the free atmosphere and modified for integration into the 3DTKE scheme. 
!       Modified by X.Zhang
!
!  dlu = the distance a parcel can be lifted upwards give a finite 
!        amount of TKE.
!  dld = the distance a parcel can be displaced downwards given a
!        finite amount of TKE.
  
! compute the length scales up and down
 
    IMPLICIT NONE

    TYPE( grid_config_rec_type ), INTENT( IN )  &
    ::  config_flags
  
    INTEGER,                      INTENT( IN )  &
    ::  ids, ide, jds, jde, kds, kde,           &
        ims, ime, jms, jme, kms, kme,           &
        its, ite, jts, jte, kts, kte
  
    INTEGER,                      INTENT( IN )  &
    ::  n_moist
  
    REAL,                         INTENT( IN )  &    
    ::  dx,dy
  
    REAL, DIMENSION( ims:ime, kms:kme, jms:jme, n_moist ), INTENT( INOUT ) &
    ::  moist

    REAL, DIMENSION( ims:ime, kms:kme, jms:jme ),          INTENT( IN )    &
    ::  tke, rdzw, rdz

    REAL, DIMENSION( ims:ime, kms:kme, jms:jme ),          INTENT( IN )    &
    ::  theta
    
    REAL, DIMENSION( ims:ime, kms:kme, jms:jme ),          INTENT( INOUT ) &
    ::  elmin 

    REAL, DIMENSION( ims:ime, jms:jme ),                   INTENT( INOUT ) &
    ::  hfx,qfx

!Local variables
    REAL, DIMENSION( its:ite, kts:kte, jts:jte )  :: zfull,za
 
    REAL, DIMENSION( its:ite, kts:kte, jts:jte )  :: dlg,dlu,dld

    INTEGER   :: izz, found, i, k, j

    REAL      :: dzt,zup,beta,zup_inf,bbb,tl,zdo,zdo_sup,zzz

    INTEGER   :: i_start, i_end, ktf, j_start, j_end
 
    ktf     = MIN( kte, kde-1 )
    i_start = its
    i_end   = MIN( ite, ide-1 )
    j_start = jts
    j_end   = MIN( jte, jde-1 )

    IF ( config_flags%open_xs .OR. config_flags%specified .OR. &
         config_flags%nested) i_start = MAX( ids+1, its )
    IF ( config_flags%open_xe .OR. config_flags%specified .OR. &
         config_flags%nested) i_end   = MIN( ide-2, ite )
    IF ( config_flags%open_ys .OR. config_flags%specified .OR. &
         config_flags%nested) j_start = MAX( jds+1, jts )
    IF ( config_flags%open_ye .OR. config_flags%specified .OR. &
         config_flags%nested) j_end   = MIN( jde-2, jte)
    IF ( config_flags%periodic_x ) i_start = its
    IF ( config_flags%periodic_x ) i_end = MIN( ite, ide-1 )
 
    DO j = j_start, j_end
    DO i = i_start, i_end
         zfull(i,1,j)= 0.
    ENDDO
    ENDDO
 
    DO j = j_start, j_end
    DO k = kts, ktf
    DO i = i_start, i_end
         zfull(i,k+1,j) = 1.0/rdzw(i,k,j) + zfull(i,k,j)
    ENDDO 
    ENDDO
    ENDDO
 
    DO j = j_start, j_end
    DO k = kts, ktf
    DO i = i_start, i_end
         za(i,k,j) = (zfull(i,k,j) + zfull(i,k+1,j))/2.0
    ENDDO
    ENDDO
    ENDDO

    DO j = j_start, j_end
    DO k = kts, ktf
    DO i = i_start, i_end
       elmin(i,k,j) = 0.0
    ENDDO
    ENDDO
    ENDDO

    DO j = j_start, j_end
    DO k = kts, ktf
    DO i = i_start, i_end
          zup=0.
          dlu(i,k,j) = zfull(i,ktf+1,j) - zfull(i,k,j) - 1.0/rdzw(i,k,j)/2.
          zzz=0.
          zup_inf=0.
          beta=g/300. !th(i,1,j)      !Buoyancy coefficient
 
          IF (k.LT.ktf) THEN
            found = 0
            izz = k
            DO WHILE (found.EQ.0)
              IF (izz .LT. ktf) THEN
                 dzt = (1.0/rdzw(i,izz+1,j) + 1.0/rdzw(i,izz,j))/2.
                 zup = zup - beta * theta(i,k,j) * dzt
                 zup = zup + beta * (theta(i,izz+1,j) + theta(i,izz,j)) * dzt/2.
                 zzz = zzz + dzt
                 IF (tke(i,k,j).LT.zup.and.tke(i,k,j).GE.zup_inf) THEN
                    bbb=(theta(i,izz+1,j)-theta(i,izz,j))/dzt
                    IF(bbb.NE.0) THEN
                       tl = (-beta * (theta(i,izz,j) - theta(i,k,j))               &
                          + sqrt(max(0.,(beta*(theta(i,izz,j)-theta(i,k,j)))**2.   &
                          + 2.*bbb*beta*(tke(i,k,j) - zup_inf))))/bbb/beta
                    ELSE
                       IF (theta(i,izz,j) .NE. theta(i,k,j)) THEN
                          tl = (tke(i,k,j) - zup_inf)/(beta*(theta(i,izz,j) - theta(i,k,j)))
                       ELSE
                          tl = 0.
                       ENDIF
                    ENDIF
                   dlu(i,k,j) = zzz - dzt + tl
                   found      = 1
                 ENDIF
                 zup_inf = zup
                 izz = izz + 1
              ELSE
                found = 1
              ENDIF
            ENDDO
          ENDIF

          zdo     = 0.
          zdo_sup = 0.
          dld(i,k,j) = zfull(i,k,j) + 1.0/rdzw(i,k,j)/2.
          zzz = 0.
          IF (k .GT. kts) THEN
              found = 0
              izz   = k
              DO WHILE (found.EQ.0)
                  IF (izz .GT. kts) THEN
                     dzt = (1.0/rdzw(i,izz-1,j) + 1.0/rdzw(i,izz,j))/2.
                     zdo = zdo + beta*theta(i,k,j)*dzt
                     zdo = zdo - beta*(theta(i,izz-1,j) + theta(i,izz,j))*dzt/2.
                     zzz = zzz + dzt
                     IF(tke(i,k,j) .LT. zdo .and. tke(i,k,j).GE.zdo_sup) THEN
                        bbb = (theta(i,izz,j) - theta(i,izz-1,j))/dzt
                           IF(bbb.NE.0.) THEN
                              tl = (beta*(theta(i,izz,j) - theta(i,k,j))    &
                                 + sqrt(max(0.,(beta*(theta(i,izz,j) - theta(i,k,j)))**2. &
                                 + 2.*bbb*beta*(tke(i,k,j) - zdo_sup))))/bbb/beta
                           ELSE
                              IF(theta(i,izz,j).NE.theta(i,k,j)) THEN
                                 tl = (tke(i,k,j) - zdo_sup)/(beta*(theta(i,izz,j) - theta(i,k,j)))
                              ELSE
                                 tl = 0.
                              ENDIF
                           ENDIF
 
                        dld(i,k,j) = zzz - dzt + tl
                        found      = 1
                     ENDIF
                     zdo_sup = zdo
                     izz     = izz - 1
                  ELSE
                     found = 1
                  ENDIF
              ENDDO
          ENDIF
 
          dlg(i,k,j) = (zfull(i,k,j)+zfull(i,k+1,j))/2.0
          dld(i,k,j) = min(dld(i,k,j),dlg(i,k,j))
 
          elmin(i,k,j) = min(dlu(i,k,j),dld(i,k,j))
          elmin(i,k,j) = elmin(i,k,j)/(1. + (elmin(i,k,j)/2000.))
    ENDDO
    ENDDO
    ENDDO

    END SUBROUTINE free_atmos_length
!=======================================================================
!=======================================================================

SUBROUTINE horizontal_diffusion_2 ( rt_tendf, ru_tendf, rv_tendf, rw_tendf,    &
                                    tke_tendf,                                 &
                                    moist_tendf, n_moist,                      &
                                    chem_tendf, n_chem,                        &
                                    scalar_tendf, n_scalar,                    &
                                    tracer_tendf, n_tracer,                    &
                                    thp, theta, tke, config_flags,             &
                                    defor11, defor22, defor12,                 &
                                    defor13, defor23,                          &
                                    nba_mij, n_nba_mij,                        &
                                    div,                                       &
                                    moist, chem, scalar,tracer,                &
                                    msfux, msfuy, msfvx, msfvy,                &
                                    msftx, msfty, xkmh, xkmv, xkhh, km_opt,    &
                                    rdx, rdy, rdz, rdzw, fnm, fnp,             &
                                    cf1, cf2, cf3, zx, zy, dn, dnw, rho,       &
                                    ids, ide, jds, jde, kds, kde,              &
                                    ims, ime, jms, jme, kms, kme,              &
                                    its, ite, jts, jte, kts, kte               )

!-----------------------------------------------------------------------
! Begin declarations.

   IMPLICIT NONE

   TYPE(grid_config_rec_type), INTENT(IN   ) :: config_flags

   INTEGER ,        INTENT(IN   ) ::        ids, ide, jds, jde, kds, kde, &
                                            ims, ime, jms, jme, kms, kme, &
                                            its, ite, jts, jte, kts, kte

   INTEGER ,        INTENT(IN   ) ::        n_moist,n_chem,n_scalar,n_tracer,km_opt

   REAL ,           INTENT(IN   ) ::        cf1, cf2, cf3

   REAL , DIMENSION( kms:kme ) ,                 INTENT(IN   ) ::    fnm
   REAL , DIMENSION( kms:kme ) ,                 INTENT(IN   ) ::    fnp
   REAL , DIMENSION( kms:kme ) ,                 INTENT(IN   ) ::    dnw
   REAL , DIMENSION( kms:kme ) ,                 INTENT(IN   ) ::    dn

   REAL , DIMENSION( ims:ime, jms:jme) ,         INTENT(IN   ) ::   msfux, &
                                                                    msfuy, &
                                                                    msfvx, &
                                                                    msfvy, &
                                                                    msftx, &
                                                                    msfty

   REAL , DIMENSION( ims:ime, kms:kme, jms:jme), INTENT(INOUT) ::rt_tendf,&
                                                                 ru_tendf,&
                                                                 rv_tendf,&
                                                                 rw_tendf,&
                                                                tke_tendf
  
   REAL , DIMENSION( ims:ime, kms:kme, jms:jme, n_moist),                 &
          INTENT(INOUT) ::                                    moist_tendf

   REAL , DIMENSION( ims:ime, kms:kme, jms:jme, n_chem),                  &
          INTENT(INOUT) ::                                     chem_tendf

   REAL , DIMENSION( ims:ime, kms:kme, jms:jme, n_scalar),                &
          INTENT(INOUT) ::                                   scalar_tendf

   REAL , DIMENSION( ims:ime, kms:kme, jms:jme, n_tracer),                &
          INTENT(INOUT) ::                                   tracer_tendf

   REAL , DIMENSION( ims:ime, kms:kme, jms:jme, n_moist),                 &
          INTENT(IN   ) ::                                          moist

   REAL , DIMENSION( ims:ime, kms:kme, jms:jme, n_chem),                  &
          INTENT(IN   ) ::                                          chem

   REAL , DIMENSION( ims:ime, kms:kme, jms:jme, n_scalar) ,               &
          INTENT(IN   ) ::                                         scalar

   REAL , DIMENSION( ims:ime, kms:kme, jms:jme, n_tracer) ,               &
          INTENT(IN   ) ::                                         tracer

   REAL , DIMENSION( ims:ime, kms:kme, jms:jme), INTENT(IN   ) ::defor11, &
                                                                 defor22, &
                                                                 defor12, &
                                                                 defor13, &
                                                                 defor23, &
                                                                     div, &
                                                                    xkmh, &
                                                                    xkmv, &
                                                                    xkhh, &
                                                                      zx, &
                                                                      zy, &
                                                                   theta, &
                                                                     thp, &
                                                                     tke, &
                                                                     rdz, &
                                                                    rdzw, &
                                                                     rho


   REAL ,                                        INTENT(IN   ) ::    rdx, &
                                                                     rdy
   INTEGER, INTENT(  IN ) :: n_nba_mij

   REAL , DIMENSION(ims:ime, kms:kme, jms:jme, n_nba_mij), INTENT(INOUT) &
   :: nba_mij

! LOCAL VARS

   INTEGER :: im, ic, is

!  REAL , DIMENSION(its-1:ite+1, kts:kte, jts-1:jte+1)       ::     xkhh

! End declarations.
!-----------------------------------------------------------------------

!-----------------------------------------------------------------------
! Call diffusion subroutines.

    CALL horizontal_diffusion_u_2( ru_tendf, config_flags,                 &
                                   defor11, defor12, div,                  &
                                   nba_mij, n_nba_mij,                     &
                                   tke(ims,kms,jms),                       &
                                   msfux, msfuy, xkmh, rdx, rdy, fnm, fnp, &
                                   dnw, zx, zy, rdzw, rho,                 &
                                   ids, ide, jds, jde, kds, kde,           &
                                   ims, ime, jms, jme, kms, kme,           &
                                   its, ite, jts, jte, kts, kte           )

    CALL horizontal_diffusion_v_2( rv_tendf, config_flags,                 &
                                   defor12, defor22, div,                  &
                                   nba_mij, n_nba_mij,                     &
                                   tke(ims,kms,jms),                       &
                                   msfvx, msfvy, xkmh, rdx, rdy, fnm, fnp, &
                                   dnw, zx, zy, rdzw, rho,                 &
                                   ids, ide, jds, jde, kds, kde,           &
                                   ims, ime, jms, jme, kms, kme,           &
                                   its, ite, jts, jte, kts, kte           )

    CALL horizontal_diffusion_w_2( rw_tendf, config_flags,                 &
                                   defor13, defor23, div,                  &
                                   nba_mij, n_nba_mij,                     &
                                   tke(ims,kms,jms),                       &
                                   msftx, msfty, xkmv, rdx, rdy, fnm, fnp, &
                                   dn, zx, zy, rdz, rho,                   &
                                   ids, ide, jds, jde, kds, kde,           &
                                   ims, ime, jms, jme, kms, kme,           &
                                   its, ite, jts, jte, kts, kte           )

    CALL horizontal_diffusion_s  ( rt_tendf, config_flags,                 &
                                   thp,                                    &
                                   msftx, msfty, msfux, msfuy,             &
                                   msfvx, msfvy, xkhh, rdx, rdy,           &
                                   fnm, fnp, cf1, cf2, cf3,                &
                                   zx, zy, rdz, rdzw, dnw, dn, rho,        &
                                   .false.,                                &
                                   ids, ide, jds, jde, kds, kde,           &
                                   ims, ime, jms, jme, kms, kme,           &
                                   its, ite, jts, jte, kts, kte           )

    IF ( ((km_opt .eq. 2) .and. (.not.config_flags%tke_mix2_off))          & !XZ
        .or. (km_opt .eq. 5) )                                             & !XZ
    CALL horizontal_diffusion_s  ( tke_tendf(ims,kms,jms),                 &
                                   config_flags,                           &
                                   tke(ims,kms,jms),                       & 
                                   msftx, msfty, msfux, msfuy,             &
                                   msfvx, msfvy, xkhh, rdx, rdy,           &
                                   fnm, fnp, cf1, cf2, cf3,                &
                                   zx, zy, rdz, rdzw, dnw, dn, rho,        &
                                   .true.,                                 &
                                   ids, ide, jds, jde, kds, kde,           &
                                   ims, ime, jms, jme, kms, kme,           &
                                   its, ite, jts, jte, kts, kte           )

    IF ((n_moist .ge. PARAM_FIRST_SCALAR) .and. (.not.config_flags%moist_mix2_off)) THEN

      moist_loop: do im = PARAM_FIRST_SCALAR, n_moist

          CALL horizontal_diffusion_s( moist_tendf(ims,kms,jms,im),       &
                                       config_flags,                      &
                                       moist(ims,kms,jms,im),             &
                                       msftx, msfty, msfux, msfuy,        &
                                       msfvx, msfvy, xkhh, rdx, rdy,      &
                                       fnm, fnp, cf1, cf2, cf3,           &
                                       zx, zy, rdz, rdzw, dnw, dn, rho,   &
                                       .false.,                           &
                                       ids, ide, jds, jde, kds, kde,      &
                                       ims, ime, jms, jme, kms, kme,      &
                                       its, ite, jts, jte, kts, kte      )

      ENDDO moist_loop

    ENDIF

    IF ((n_chem .ge. PARAM_FIRST_SCALAR) .and. (.not.config_flags%chem_mix2_off)) THEN

      chem_loop: do ic = PARAM_FIRST_SCALAR, n_chem

        CALL horizontal_diffusion_s( chem_tendf(ims,kms,jms,ic),     &
                                     config_flags,                   &
                                     chem(ims,kms,jms,ic),           &
                                     msftx, msfty, msfux, msfuy,     &
                                     msfvx, msfvy, xkhh, rdx, rdy,   &
                                     fnm, fnp, cf1, cf2, cf3,        &
                                     zx, zy, rdz, rdzw, dnw, dn, rho,&
                                     .false.,                        &
                                     ids, ide, jds, jde, kds, kde,   &
                                     ims, ime, jms, jme, kms, kme,   &
                                     its, ite, jts, jte, kts, kte    )

      ENDDO chem_loop

    ENDIF

    IF ((n_tracer .ge. PARAM_FIRST_SCALAR) .and. (.not.config_flags%tracer_mix2_off)) THEN

      tracer_loop: do ic = PARAM_FIRST_SCALAR, n_tracer

        CALL horizontal_diffusion_s( tracer_tendf(ims,kms,jms,ic),     &
                                     config_flags,                     &
                                     tracer(ims,kms,jms,ic),           &
                                     msftx, msfty, msfux, msfuy,       &
                                     msfvx, msfvy, xkhh, rdx, rdy,     &
                                     fnm, fnp, cf1, cf2, cf3,          &
                                     zx, zy, rdz, rdzw, dnw, dn, rho,  &
                                     .false.,                          &
                                     ids, ide, jds, jde, kds, kde,     &
                                     ims, ime, jms, jme, kms, kme,     &
                                     its, ite, jts, jte, kts, kte     )

      ENDDO tracer_loop

    ENDIF
    IF ((n_scalar .ge. PARAM_FIRST_SCALAR) .and. (.not.config_flags%scalar_mix2_off)) THEN

      scalar_loop: do is = PARAM_FIRST_SCALAR, n_scalar

        CALL horizontal_diffusion_s( scalar_tendf(ims,kms,jms,is),     &
                                     config_flags,                     &
                                     scalar(ims,kms,jms,is),           &
                                     msftx, msfty, msfux, msfuy,       &
                                     msfvx, msfvy, xkhh, rdx, rdy,     &
                                     fnm, fnp, cf1, cf2, cf3,          &
                                     zx, zy, rdz, rdzw, dnw, dn, rho,  &
                                     .false.,                          &
                                     ids, ide, jds, jde, kds, kde,     &
                                     ims, ime, jms, jme, kms, kme,     &
                                     its, ite, jts, jte, kts, kte     )

      ENDDO scalar_loop

    ENDIF

    END SUBROUTINE horizontal_diffusion_2

!=======================================================================
!=======================================================================

SUBROUTINE horizontal_diffusion_u_2( tendency, config_flags,              &
                                     defor11, defor12, div,               &
                                     nba_mij, n_nba_mij,                  &
                                     tke,                                 &
                                     msfux, msfuy,                        &
                                     xkmh, rdx, rdy, fnm, fnp,            &
                                     dnw, zx, zy, rdzw, rho,              &
                                     ids, ide, jds, jde, kds, kde,        &
                                     ims, ime, jms, jme, kms, kme,        &
                                     its, ite, jts, jte, kts, kte        )

!-----------------------------------------------------------------------
! Begin declarations.

   IMPLICIT NONE

   TYPE(grid_config_rec_type), INTENT(IN   ) :: config_flags

   INTEGER ,        INTENT(IN   ) ::        ids, ide, jds, jde, kds, kde, &
                                            ims, ime, jms, jme, kms, kme, &
                                            its, ite, jts, jte, kts, kte

   REAL , DIMENSION( kms:kme ) ,                 INTENT(IN   ) ::    fnm
   REAL , DIMENSION( kms:kme ) ,                 INTENT(IN   ) ::    fnp
   REAL , DIMENSION( kms:kme ) ,                 INTENT(IN   ) ::    dnw

   REAL , DIMENSION( ims:ime, jms:jme) ,         INTENT(IN   ) ::  msfux, &
                                                                   msfuy

   REAL , DIMENSION( ims:ime, kms:kme, jms:jme), INTENT(INOUT) ::tendency

   REAL , DIMENSION( ims:ime, kms:kme, jms:jme), INTENT(IN   ) ::   rdzw, &
                                                                     rho

   REAL , DIMENSION( ims:ime, kms:kme, jms:jme), INTENT(IN   ) ::defor11, &
                                                                 defor12, &
                                                                     div, &
                                                                     tke, &
                                                                    xkmh, &
                                                                      zx, &
                                                                      zy

   INTEGER, INTENT(  IN ) :: n_nba_mij

   REAL , DIMENSION(ims:ime, kms:kme, jms:jme, n_nba_mij),  INTENT(INOUT) &
   :: nba_mij

   REAL ,                                        INTENT(IN   ) ::    rdx, &
                                                                     rdy
! Local data

   INTEGER :: i, j, k, ktf

   INTEGER :: i_start, i_end, j_start, j_end
   INTEGER :: is_ext,ie_ext,js_ext,je_ext

   REAL , DIMENSION( its-1:ite+1, kts:kte, jts-1:jte+1)    :: titau1avg, &
                                                              titau2avg, &
                                                                 titau1, &
                                                                 titau2, &
                                                                 xkxavg, &
                                                                  rravg, &
                                                                zy_at_u, &
                                                                zx_at_u

! new
!                                                                 zxavg, &
!                                                                 zyavg
   REAL :: mrdx, mrdy, rcoup

   REAL :: tmpzy, tmpzeta_z

   REAL :: tmpdz

   REAL :: term1, term2, term3

! End declarations.
!-----------------------------------------------------------------------

   ktf=MIN(kte,kde-1)

!-----------------------------------------------------------------------
! u :   p (.), u(|), w(-)
!
!       p  u  p  u                                  u     u
!
! p  |  .  |  .  |  .  |   k+1                |  .  |  .  |  .  |   k+1
!
! w     - 13  -     -      k+1                     13               k+1
!
! p  |  11 O 11  |  .  |   k                  |  12 O 12  |  .  |   k
!
! w     - 13  -     -      k                       13               k
!
! p  |  .  |  .  |  .  |   k-1                |  .  |  .  |  .  |   k-1
!
!      i-1 i  i i+1                          j-1 j  j j+1 j+1
!

   i_start = its
   i_end   = ite
   j_start = jts
   j_end   = MIN(jte,jde-1)

   IF ( config_flags%open_xs .or. config_flags%specified .or. &
        config_flags%nested) i_start = MAX(ids+1,its)
   IF ( config_flags%open_xe .or. config_flags%specified .or. &
        config_flags%nested) i_end   = MIN(ide-1,ite)
   IF ( config_flags%open_ys .or. config_flags%specified .or. &
        config_flags%nested) j_start = MAX(jds+1,jts)
   IF ( config_flags%open_ye .or. config_flags%specified .or. &
        config_flags%nested) j_end   = MIN(jde-2,jte)
      IF ( config_flags%periodic_x ) i_start = its
      IF ( config_flags%periodic_x ) i_end = ite

! titau1 = titau11
   is_ext=1
   ie_ext=0
   js_ext=0
   je_ext=0
   CALL cal_titau_11_22_33( config_flags, titau1,            &
                            tke, xkmh, defor11,              &
                            nba_mij(ims,kms,jms,P_m11), rho, &
                            is_ext, ie_ext, js_ext, je_ext,  &
                            ids, ide, jds, jde, kds, kde,    &
                            ims, ime, jms, jme, kms, kme,    &
                            its, ite, jts, jte, kts, kte     )

! titau2 = titau12
   is_ext=0
   ie_ext=0
   js_ext=0
   je_ext=1
   CALL cal_titau_12_21( config_flags, titau2,            &
                         xkmh, defor12,                   &
                         nba_mij(ims,kms,jms,P_m12), rho, &
                         is_ext, ie_ext, js_ext, je_ext,  &
                         ids, ide, jds, jde, kds, kde,    &
                         ims, ime, jms, jme, kms, kme,    &
                         its, ite, jts, jte, kts, kte     )

! titau1avg = titau11avg
! titau2avg = titau12avg

   DO j = j_start, j_end
   DO k = kts+1,ktf
   DO i = i_start, i_end
      titau1avg(i,k,j)=0.5*(fnm(k)*(titau1(i-1,k  ,j)+titau1(i,k  ,j))+ &
                            fnp(k)*(titau1(i-1,k-1,j)+titau1(i,k-1,j)))
      titau2avg(i,k,j)=0.5*(fnm(k)*(titau2(i,k  ,j+1)+titau2(i,k  ,j))+ &
                            fnp(k)*(titau2(i,k-1,j+1)+titau2(i,k-1,j)))
!     tmpzy = 0.25*( zy(i-1,k,j  )+zy(i,k,j  )+ &
!                    zy(i-1,k,j+1)+zy(i,k,j+1)  )
!      tmpzeta_z = 0.5*(zeta_z(i,j)+zeta_z(i-1,j))
!      titau1avg(i,k,j)=titau1avg(i,k,j)*zx(i,k,j)*tmpzeta_z
!      titau2avg(i,k,j)=titau2avg(i,k,j)*tmpzy    *tmpzeta_z

      zx_at_u(i, k, j) = 0.5 * (zx(i, k, j) + zx(i, k + 1 , j))
      zy_at_u(i, k, j) = 0.125 * (zy(i - 1, k, j) + zy(i, k, j) + &
          zy(i - 1, k, j + 1) + zy(i, k, j + 1) + zy(i - 1, k + 1, j) + &
          zy(i, k + 1, j) + zy(i - 1, k + 1, j + 1) + zy(i, k + 1, j + 1))

!     titau1avg(i,k,j)=titau1avg(i,k,j)*zx(i,k,j)
!     titau2avg(i,k,j)=titau2avg(i,k,j)*tmpzy

   ENDDO
   ENDDO
   ENDDO
!
   DO j = j_start, j_end
   DO i = i_start, i_end
      titau1avg(i,kts,j)=0.
      titau1avg(i,ktf+1,j)=0.
      titau2avg(i,kts,j)=0.
      titau2avg(i,ktf+1,j)=0.
      zx_at_u(i, kts, j) = 0.5 * (zx(i, kts, j) + zx(i, kts + 1 , j))
      zy_at_u(i, kts, j) = 0.125 * (zy(i - 1, kts, j) + zy(i, kts, j) + &
          zy(i - 1, kts, j + 1) + zy(i, kts, j + 1) + zy(i - 1, kts + 1, j) + &
          zy(i, kts + 1, j) + zy(i - 1, kts + 1, j + 1) + zy(i, kts + 1, j + 1))
   ENDDO
   ENDDO
!
   DO j = j_start, j_end
   DO k = kts,ktf
   DO i = i_start, i_end

      mrdx=msfux(i,j)*rdx
      mrdy=msfuy(i,j)*rdy

      tmpdz = (1./rdzw(i,k,j)+1./rdzw(i-1,k,j))/2.
      tendency(i,k,j)=tendency(i,k,j) +  g*tmpdz/dnw(k) *             &
           (mrdx*(titau1(i,k,j  ) - titau1(i-1,k,j)) +                &
            mrdy*(titau2(i,k,j+1) - titau2(i  ,k,j)) -                &
            msfux(i,j)*zx_at_u(i,k,j)*(titau1avg(i,k+1,j)-titau1avg(i,k,j)) / tmpdz - &
            msfuy(i,j)*zy_at_u(i,k,j)*(titau2avg(i,k+1,j)-titau2avg(i,k,j)) / tmpdz   &
                                                                  )
   ENDDO
   ENDDO
   ENDDO

END SUBROUTINE horizontal_diffusion_u_2

!=======================================================================
!=======================================================================

SUBROUTINE horizontal_diffusion_v_2( tendency, config_flags,              &
                                     defor12, defor22, div,               &           
                                     nba_mij, n_nba_mij,                  &
                                     tke,                                 &
                                     msfvx, msfvy,                        &
                                     xkmh, rdx, rdy, fnm, fnp,            &
                                     dnw, zx, zy, rdzw, rho,              &
                                     ids, ide, jds, jde, kds, kde,        &
                                     ims, ime, jms, jme, kms, kme,        &
                                     its, ite, jts, jte, kts, kte        )

!-----------------------------------------------------------------------
! Begin declarations.

   IMPLICIT NONE

   TYPE(grid_config_rec_type), INTENT(IN   ) :: config_flags

   INTEGER ,        INTENT(IN   ) ::        ids, ide, jds, jde, kds, kde, &
                                            ims, ime, jms, jme, kms, kme, &
                                            its, ite, jts, jte, kts, kte

   REAL , DIMENSION( kms:kme ) ,                 INTENT(IN   ) ::    fnm
   REAL , DIMENSION( kms:kme ) ,                 INTENT(IN   ) ::    fnp
   REAL , DIMENSION( kms:kme ) ,                 INTENT(IN   ) ::    dnw

   REAL , DIMENSION( ims:ime, jms:jme) ,         INTENT(IN   ) ::  msfvx, &
                                                                   msfvy

   REAL , DIMENSION( ims:ime, kms:kme, jms:jme), INTENT(INOUT) :: tendency

   REAL , DIMENSION( ims:ime, kms:kme, jms:jme), INTENT(IN   ) ::defor12, &
                                                                 defor22, &
                                                                     div, &
                                                                     tke, &
                                                                    xkmh, &
                                                                      zx, &
                                                                      zy, &
                                                                    rdzw, &
                                                                     rho

   INTEGER,  INTENT(  IN ) :: n_nba_mij

   REAL , DIMENSION(ims:ime, kms:kme, jms:jme, n_nba_mij),  INTENT(INOUT) &
   :: nba_mij

   REAL ,                                        INTENT(IN   ) ::    rdx, &
                                                                     rdy

! Local data

   INTEGER :: i, j, k, ktf

   INTEGER :: i_start, i_end, j_start, j_end
   INTEGER :: is_ext,ie_ext,js_ext,je_ext

   REAL , DIMENSION( its-1:ite+1, kts:kte, jts-1:jte+1)    :: titau1avg, &
                                                              titau2avg, &
                                                                 titau1, &
                                                                 titau2, &
                                                                 xkxavg, &
                                                                  rravg, &
                                                                zy_at_v, &
                                                                zx_at_v
! new
!                                                                 zxavg, &
!                                                                 zyavg

   REAL :: mrdx, mrdy, rcoup
   REAL :: tmpdz
   REAL :: tmpzx, tmpzeta_z

! End declarations.
!-----------------------------------------------------------------------

   ktf=MIN(kte,kde-1)

!-----------------------------------------------------------------------
! v :   p (.), v(+), w(-)
!
!       p  v  p  v                                  v     v
!
! p  +  .  +  .  +  .  +   k+1                +  .  +  .  +  .  +   k+1
!
! w     - 23  -     -      k+1                     23               k+1
!
! p  +  22 O 22  +  .  +   k                  +  21 O 21  +  .  +   k
!
! w     - 23  -     -      k                       23               k
!
! p  +  .  +  .  +  .  +   k-1                +  .  +  .  +  .  +   k-1
!
!      j-1 j  j j+1                          i-1 i  i i+1 i+1
!

   i_start = its
   i_end   = MIN(ite,ide-1)
   j_start = jts
   j_end   = jte

   IF ( config_flags%open_xs .or. config_flags%specified .or. &
        config_flags%nested) i_start = MAX(ids+1,its)
   IF ( config_flags%open_xe .or. config_flags%specified .or. &
        config_flags%nested) i_end   = MIN(ide-2,ite)
   IF ( config_flags%open_ys .or. config_flags%specified .or. &
        config_flags%nested) j_start = MAX(jds+1,jts)
   IF ( config_flags%open_ye .or. config_flags%specified .or. &
        config_flags%nested) j_end   = MIN(jde-1,jte)
      IF ( config_flags%periodic_x ) i_start = its
      IF ( config_flags%periodic_x ) i_end = MIN(ite,ide-1)

! titau1 = titau21
   is_ext=0
   ie_ext=1
   js_ext=0
   je_ext=0
   CALL cal_titau_12_21( config_flags, titau1,           &
                         xkmh, defor12,                  &
                         nba_mij(ims,kms,jms,P_m12),rho, &
                         is_ext,ie_ext,js_ext,je_ext,    &
                         ids, ide, jds, jde, kds, kde,   &
                         ims, ime, jms, jme, kms, kme,   &
                         its, ite, jts, jte, kts, kte    )

! titau2 = titau22
   is_ext=0
   ie_ext=0
   js_ext=1
   je_ext=0
   CALL cal_titau_11_22_33( config_flags, titau2,           &
                            tke, xkmh, defor22,             &
                            nba_mij(ims,kms,jms,P_m22),rho, &
                            is_ext, ie_ext, js_ext, je_ext, &
                            ids, ide, jds, jde, kds, kde,   &
                            ims, ime, jms, jme, kms, kme,   &
                            its, ite, jts, jte, kts, kte    )

   DO j = j_start, j_end
   DO k = kts+1,ktf
   DO i = i_start, i_end
      titau1avg(i,k,j)=0.5*(fnm(k)*(titau1(i+1,k  ,j)+titau1(i,k  ,j))+ &
                            fnp(k)*(titau1(i+1,k-1,j)+titau1(i,k-1,j)))
      titau2avg(i,k,j)=0.5*(fnm(k)*(titau2(i,k  ,j-1)+titau2(i,k  ,j))+ &
                            fnp(k)*(titau2(i,k-1,j-1)+titau2(i,k-1,j)))

!      tmpzx = 0.25*( zx(i,k,j  )+zx(i+1,k,j  )+ &
!                     zx(i,k,j-1)+zx(i+1,k,j-1)  )
      zx_at_v(i, k, j) = 0.125 * (zx(i, k, j) + zx(i + 1, k, j) +     &
          zx(i, k, j - 1) + zx(i + 1, k, j - 1) + zx(i, k + 1, j) +   &
          zx(i + 1, k + 1, j) + zx(i, k + 1, j - 1) + zx(i + 1, k + 1, j - 1))
      zy_at_v(i, k, j) = 0.5 * (zy(i, k, j) + zy(i, k + 1 , j))

!     titau1avg(i,k,j)=titau1avg(i,k,j)*tmpzx
!     titau2avg(i,k,j)=titau2avg(i,k,j)*zy(i,k,j)


   ENDDO
   ENDDO
   ENDDO

   DO j = j_start, j_end
   DO i = i_start, i_end
      titau1avg(i,kts,j)=0.
      titau1avg(i,ktf+1,j)=0.
      titau2avg(i,kts,j)=0.
      titau2avg(i,ktf+1,j)=0.
      zx_at_v(i, kts, j) = 0.125 * (zx(i, kts, j) + zx(i + 1, kts, j) +     &
          zx(i, kts, j - 1) + zx(i + 1, kts, j - 1) + zx(i, kts + 1, j) + &
          zx(i + 1, kts + 1, j) + zx(i, kts + 1, j - 1) + zx(i + 1, kts + 1, j - 1))
      zy_at_v(i, kts, j) = 0.5 * (zy(i, kts, j) + zy(i, kts + 1 , j))
   ENDDO
   ENDDO
!
   DO j = j_start, j_end
   DO k = kts,ktf
   DO i = i_start, i_end

      mrdx=msfvx(i,j)*rdx
      mrdy=msfvy(i,j)*rdy
      tmpdz = (1./rdzw(i,k,j)+1./rdzw(i,k,j-1))/2.
      tendency(i,k,j)=tendency(i,k,j) +    g*tmpdz/dnw(k) *           &
           (mrdy*(titau2(i,k,j  ) - titau2(i,k,j-1)) +                &
            mrdx*(titau1(i+1,k,j) - titau1(i  ,k,j)) -                &
            msfvx(i,j)*zx_at_v(i,k,j)*(titau1avg(i,k+1,j)-titau1avg(i,k,j)) / tmpdz - &
            msfvy(i,j)*zy_at_v(i,k,j)*(titau2avg(i,k+1,j)-titau2avg(i,k,j)) / tmpdz   &
                                                                  )

   ENDDO
   ENDDO
   ENDDO

END SUBROUTINE horizontal_diffusion_v_2

!=======================================================================
!=======================================================================

SUBROUTINE horizontal_diffusion_w_2( tendency, config_flags,              &
                                     defor13, defor23, div,               &
                                     nba_mij, n_nba_mij,                  &
                                     tke,                                 &
                                     msftx, msfty,                        &
                                     xkmv, rdx, rdy, fnm, fnp,            &
                                     dn, zx, zy, rdz, rho,                &
                                     ids, ide, jds, jde, kds, kde,        &
                                     ims, ime, jms, jme, kms, kme,        &
                                     its, ite, jts, jte, kts, kte        )

!-----------------------------------------------------------------------
! Begin declarations.

   IMPLICIT NONE

   TYPE(grid_config_rec_type), INTENT(IN   ) :: config_flags

   INTEGER ,        INTENT(IN   ) ::        ids, ide, jds, jde, kds, kde, &
                                            ims, ime, jms, jme, kms, kme, &
                                            its, ite, jts, jte, kts, kte

   REAL , DIMENSION( kms:kme ) ,                 INTENT(IN   ) ::    fnm
   REAL , DIMENSION( kms:kme ) ,                 INTENT(IN   ) ::    fnp
   REAL , DIMENSION( kms:kme ) ,                 INTENT(IN   ) ::    dn

   REAL , DIMENSION( ims:ime, jms:jme) ,         INTENT(IN   ) ::  msftx, &
                                                                   msfty

   REAL , DIMENSION( ims:ime, kms:kme, jms:jme), INTENT(INOUT) :: tendency

   REAL , DIMENSION( ims:ime, kms:kme, jms:jme), INTENT(IN   ) ::defor13, &
                                                                 defor23, &
                                                                     div, &
                                                                     tke, &
                                                                    xkmv, &
                                                                      zx, &
                                                                      zy, &
                                                                     rdz, &
                                                                     rho

   INTEGER,  INTENT(  IN ) :: n_nba_mij

   REAL , DIMENSION(ims:ime, kms:kme, jms:jme, n_nba_mij),  INTENT(INOUT) &
   :: nba_mij

   REAL ,                                        INTENT(IN   ) ::    rdx, &
                                                                     rdy

! Local data

   INTEGER :: i, j, k, ktf

   INTEGER :: i_start, i_end, j_start, j_end
   INTEGER :: is_ext,ie_ext,js_ext,je_ext

   REAL , DIMENSION( its-1:ite+1, kts:kte, jts-1:jte+1)    :: titau1avg, &
                                                              titau2avg, &
                                                                 titau1, &
                                                                 titau2, &
                                                                 xkxavg, &
                                                                  rravg, &
                                                                zx_at_w, &
                                                                zy_at_w
! new
!                                                                 zxavg, &
!                                                                 zyavg

   REAL :: mrdx, mrdy, rcoup

   REAL :: tmpzx, tmpzy, tmpzeta_z
! 
! End declarations.
!-----------------------------------------------------------------------

   ktf=MIN(kte,kde-1)

!-----------------------------------------------------------------------
! w :   p (.), u(|), v(+), w(-)
!
!       p  u  p  u                               p  v  p  v
!
! w     -     -     -      k+1             w     -     -     -      k+1
!
! p     .  | 33  |  .      k               p     .  + 33  +  .      k
!
! w     -  31 O 31  -      k               w     -  32 O 32  -      k
!
! p     .  | 33  |  .      k-1             p     .  | 33  |  .      k-1
!
! w     -     -     -      k-1             w     -     -     -      k-1
!
!      i-1 i  i i+1                             j-1 j  j j+1
!
   i_start = its
   i_end   = MIN(ite,ide-1)
   j_start = jts
   j_end   = MIN(jte,jde-1)

   IF ( config_flags%open_xs .or. config_flags%specified .or. &
        config_flags%nested) i_start = MAX(ids+1,its)
   IF ( config_flags%open_xe .or. config_flags%specified .or. &
        config_flags%nested) i_end   = MIN(ide-2,ite)
   IF ( config_flags%open_ys .or. config_flags%specified .or. &
        config_flags%nested) j_start = MAX(jds+1,jts)
   IF ( config_flags%open_ye .or. config_flags%specified .or. &
        config_flags%nested) j_end   = MIN(jde-2,jte)
      IF ( config_flags%periodic_x ) i_start = its
      IF ( config_flags%periodic_x ) i_end = MIN(ite,ide-1)

! titau1 = titau31
   is_ext=0
   ie_ext=1
   js_ext=0
   je_ext=0
   CALL cal_titau_13_31( config_flags, titau1, defor13,   &
                         nba_mij(ims,kms,jms,P_m13),      &
                         xkmv, fnm, fnp, rho,             &
                         is_ext, ie_ext, js_ext, je_ext,  &
                         ids, ide, jds, jde, kds, kde,    &
                         ims, ime, jms, jme, kms, kme,    &
                         its, ite, jts, jte, kts, kte     )

! titau2 = titau32
   is_ext=0
   ie_ext=0
   js_ext=0
   je_ext=1
   CALL cal_titau_23_32( config_flags, titau2, defor23,   &
                         nba_mij(ims,kms,jms,P_m23),      &
                         xkmv, fnm, fnp, rho,             &
                         is_ext, ie_ext, js_ext, je_ext,  &
                         ids, ide, jds, jde, kds, kde,    &
                         ims, ime, jms, jme, kms, kme,    &
                         its, ite, jts, jte, kts, kte     )

! titau1avg = titau31avg * zx * zeta_z = titau13avg * zx * zeta_z
! titau2avg = titau32avg * zy * zeta_z = titau23avg * zy * zeta_z

   DO j = j_start, j_end
   DO k = kts,ktf
   DO i = i_start, i_end
      titau1avg(i,k,j)=0.25*(titau1(i+1,k+1,j)+titau1(i,k+1,j)+ &
                             titau1(i+1,k  ,j)+titau1(i,k  ,j))
      titau2avg(i,k,j)=0.25*(titau2(i,k+1,j+1)+titau2(i,k+1,j)+ &
                             titau2(i,k  ,j+1)+titau2(i,k  ,j))
      zx_at_w(i, k, j) = 0.5 * (zx(i, k, j) + zx(i + 1, k, j))
      zy_at_w(i, k, j) = 0.5 * (zy(i, k, j) + zy(i, k, j + 1))
! new
!      tmpzx  =0.25*( zx(i,k  ,j)+zx(i+1,k  ,j)+ &
!                     zx(i,k+1,j)+zx(i+1,k+1,j)  )
!      tmpzy  =0.25*( zy(i,k  ,j)+zy(i,k  ,j+1)+ &
!                     zy(i,k+1,j)+zy(i,k+1,j+1)  )

!      titau1avg(i,k,j)=titau1avg(i,k,j)*tmpzx
!      titau2avg(i,k,j)=titau2avg(i,k,j)*tmpzy
!      titau1avg(i,k,j)=titau1avg(i,k,j)*tmpzx*zeta_z(i,j)
!      titau2avg(i,k,j)=titau2avg(i,k,j)*tmpzy*zeta_z(i,j)
   ENDDO
   ENDDO
   ENDDO

   DO j = j_start, j_end
   DO i = i_start, i_end
      titau1avg(i,ktf+1,j)=0.
      titau2avg(i,ktf+1,j)=0.
   ENDDO
   ENDDO

   DO j = j_start, j_end
   DO k = kts+1,ktf
   DO i = i_start, i_end

      mrdx=msftx(i,j)*rdx
      mrdy=msfty(i,j)*rdy

     tendency(i,k,j)=tendency(i,k,j) +   g/(dn(k)*rdz(i,k,j)) *         &
           (mrdx*(titau1(i+1,k,j)-titau1(i,k,j))+                       &
            mrdy*(titau2(i,k,j+1)-titau2(i,k,j))-                       &
            msfty(i,j)*rdz(i,k,j)*(zx_at_w(i,k,j)*(titau1avg(i,k,j)-titau1avg(i,k-1,j))+ &
                                   zy_at_w(i,k,j)*(titau2avg(i,k,j)-titau2avg(i,k-1,j))  &
                                  )                                     &
           )
   ENDDO
   ENDDO
   ENDDO

END SUBROUTINE horizontal_diffusion_w_2

!=======================================================================
!=======================================================================

SUBROUTINE horizontal_diffusion_s (tendency, config_flags,                &
                                   var,                                   &
                                   msftx, msfty, msfux, msfuy,            &
                                   msfvx, msfvy, xkhh, rdx, rdy,          &
                                   fnm, fnp, cf1, cf2, cf3,               &
                                   zx, zy, rdz, rdzw, dnw, dn, rho,       &
                                   doing_tke,                             &
                                   ids, ide, jds, jde, kds, kde,          &
                                   ims, ime, jms, jme, kms, kme,          &
                                   its, ite, jts, jte, kts, kte           )

!-----------------------------------------------------------------------
! Begin declarations.

   IMPLICIT NONE

   TYPE(grid_config_rec_type), INTENT(IN   ) :: config_flags

   INTEGER ,        INTENT(IN   ) ::        ids, ide, jds, jde, kds, kde, &
                                            ims, ime, jms, jme, kms, kme, &
                                            its, ite, jts, jte, kts, kte

   LOGICAL,         INTENT(IN   ) ::        doing_tke

   REAL , INTENT(IN   )           ::        cf1, cf2, cf3

   REAL , DIMENSION( kms:kme ) ,                 INTENT(IN   ) ::    fnm
   REAL , DIMENSION( kms:kme ) ,                 INTENT(IN   ) ::    fnp
   REAL , DIMENSION( kms:kme ) ,                 INTENT(IN   ) ::     dn
   REAL , DIMENSION( kms:kme ) ,                 INTENT(IN   ) ::    dnw

   REAL , DIMENSION( ims:ime, jms:jme) ,         INTENT(IN   ) ::   msfux
   REAL , DIMENSION( ims:ime, jms:jme) ,         INTENT(IN   ) ::   msfuy
   REAL , DIMENSION( ims:ime, jms:jme) ,         INTENT(IN   ) ::   msfvx
   REAL , DIMENSION( ims:ime, jms:jme) ,         INTENT(IN   ) ::   msfvy
   REAL , DIMENSION( ims:ime, jms:jme) ,         INTENT(IN   ) ::   msftx
   REAL , DIMENSION( ims:ime, jms:jme) ,         INTENT(IN   ) ::   msfty

   REAL , DIMENSION( ims:ime, kms:kme, jms:jme), INTENT(INOUT) :: tendency

   REAL , DIMENSION( ims:ime, kms:kme, jms:jme), INTENT(IN   ) ::         &
                                                                    xkhh, &
                                                                     rdz, &
                                                                    rdzw, &
                                                                     rho

   REAL , DIMENSION( ims:ime, kms:kme, jms:jme), INTENT(IN   ) ::    var, &
                                                                      zx, &
                                                                      zy

   REAL ,                                        INTENT(IN   ) ::    rdx, &
                                                                     rdy

! Local data

   INTEGER :: i, j, k, ktf

   INTEGER :: i_start, i_end, j_start, j_end

   REAL , DIMENSION( its-1:ite+1, kts:kte, jts-1:jte+1)    ::     H1avg, &
                                                                  H2avg, &
                                                                     H1, &
                                                                     H2, &
                                                                 xkxavg, &
                                                                zx_at_m, &
                                                                zy_at_m

   REAL , DIMENSION( its:ite, kts:kte, jts:jte)            ::  tmptendf

   REAL    :: mrdx, mrdy, rcoup
   REAL    :: tmpzx, tmpzy, tmpzeta_z, rdzu, rdzv
   INTEGER :: ktes1,ktes2
!
! End declarations.
!-----------------------------------------------------------------------

   ktf=MIN(kte,kde-1)

!-----------------------------------------------------------------------
! scalars:   t (.), u(|), v(+), w(-)
!
!       t  u  t  u                               t  v  t  v
!
! w     -     3     -      k+1             w     -     3     -      k+1
!
! t     .  1  O  1  .      k               t     .  2  O  2  .      k
!
! w     -     3     -      k               w     -     3     -      k
!
! t     .  |  .  |  .      k-1             t     .  +  .  +  .      k-1
!
! w     -     -     -      k-1             w     -     -     -      k-1
!
! t    i-1 i  i i+1                             j-1 j  j j+1
!

   ktes1=kte-1
   ktes2=kte-2

   i_start = its
   i_end   = MIN(ite,ide-1)
   j_start = jts
   j_end   = MIN(jte,jde-1)

   IF ( config_flags%open_xs .or. config_flags%specified .or. &
        config_flags%nested) i_start = MAX(ids+1,its)
   IF ( config_flags%open_xe .or. config_flags%specified .or. &
        config_flags%nested) i_end   = MIN(ide-2,ite)
   IF ( config_flags%open_ys .or. config_flags%specified .or. &
        config_flags%nested) j_start = MAX(jds+1,jts)
   IF ( config_flags%open_ye .or. config_flags%specified .or. &
        config_flags%nested) j_end   = MIN(jde-2,jte)
      IF ( config_flags%periodic_x ) i_start = its
      IF ( config_flags%periodic_x ) i_end = MIN(ite,ide-1)

! diffusion of the TKE needs mutiple 2

   IF ( doing_tke ) THEN
      DO j = j_start, j_end
      DO k = kts,ktf
      DO i = i_start, i_end
         tmptendf(i,k,j)=tendency(i,k,j)
      ENDDO
      ENDDO
      ENDDO
   ENDIF

! H1 = partial var over partial x

   DO j = j_start, j_end
   DO k = kts, ktf
   DO i = i_start, i_end + 1
      xkxavg(i,k,j)=0.5*(xkhh(i-1,k,j)+xkhh(i,k,j))*0.5*(rho(i-1,k,j)+rho(i,k,j))
   ENDDO
   ENDDO
   ENDDO

   DO j = j_start, j_end
   DO k = kts+1, ktf
   DO i = i_start, i_end + 1
      H1avg(i,k,j)=0.5*(fnm(k)*(var(i-1,k  ,j)+var(i,k  ,j))+  &
                        fnp(k)*(var(i-1,k-1,j)+var(i,k-1,j)))
   ENDDO
   ENDDO
   ENDDO

   DO j = j_start, j_end
   DO i = i_start, i_end + 1
      H1avg(i,kts  ,j)=0.5*(cf1*var(i  ,1,j)+cf2*var(i  ,2,j)+ &
                            cf3*var(i  ,3,j)+cf1*var(i-1,1,j)+  &
                            cf2*var(i-1,2,j)+cf3*var(i-1,3,j))
      H1avg(i,ktf+1,j)=0.5*(var(i,ktes1,j)+(var(i,ktes1,j)- &
                            var(i,ktes2,j))*0.5*dnw(ktes1)/dn(ktes1)+ &
                            var(i-1,ktes1,j)+(var(i-1,ktes1,j)- &
                            var(i-1,ktes2,j))*0.5*dnw(ktes1)/dn(ktes1))
   ENDDO
   ENDDO

   DO j = j_start, j_end
   DO k = kts, ktf
   DO i = i_start, i_end + 1
! new
      tmpzx = 0.5*( zx(i,k,j)+ zx(i,k+1,j))
      rdzu = 2./(1./rdzw(i,k,j) + 1./rdzw(i-1,k,j))
      H1(i,k,j)=-msfux(i,j)*xkxavg(i,k,j)*(                      &
                 rdx*(var(i,k,j)-var(i-1,k,j)) - tmpzx*         &
                     (H1avg(i,k+1,j)-H1avg(i,k,j))*rdzu )

!      tmpzeta_z = 0.5*(zeta_z(i,j)+zeta_z(i-1,j))
!      H1(i,k,j)=-msfuy(i,j)*xkxavg(i,k,j)*(                         &
!                 rdx*(var(i,k,j)-var(i-1,k,j)) - tmpzx*tmpzeta_z*  &
!                     (H1avg(i,k+1,j)-H1avg(i,k,j))/dnw(k))
   ENDDO
   ENDDO
   ENDDO

! H2 = partial var over partial y

   DO j = j_start, j_end + 1
   DO k = kts, ktf
   DO i = i_start, i_end
      xkxavg(i,k,j)=0.5*(xkhh(i,k,j-1)+xkhh(i,k,j))*0.5*(rho(i,k,j-1)+rho(i,k,j))
   ENDDO
   ENDDO
   ENDDO

   DO j = j_start, j_end + 1
   DO k = kts+1,   ktf
   DO i = i_start, i_end
      H2avg(i,k,j)=0.5*(fnm(k)*(var(i,k  ,j-1)+var(i,k  ,j))+  &
                        fnp(k)*(var(i,k-1,j-1)+var(i,k-1,j)))
   ENDDO
   ENDDO
   ENDDO

   DO j = j_start, j_end + 1
   DO i = i_start, i_end
      H2avg(i,kts  ,j)=0.5*(cf1*var(i,1,j  )+cf2*var(i  ,2,j)+ &
                            cf3*var(i,3,j  )+cf1*var(i,1,j-1)+  &
                            cf2*var(i,2,j-1)+cf3*var(i,3,j-1))
      H2avg(i,ktf+1,j)=0.5*(var(i,ktes1,j)+(var(i,ktes1,j)- &
                            var(i,ktes2,j))*0.5*dnw(ktes1)/dn(ktes1)+ &
                            var(i,ktes1,j-1)+(var(i,ktes1,j-1)- &
                            var(i,ktes2,j-1))*0.5*dnw(ktes1)/dn(ktes1))
   ENDDO
   ENDDO

   DO j = j_start, j_end + 1
   DO k = kts, ktf
   DO i = i_start, i_end
! new
      tmpzy = 0.5*( zy(i,k,j)+ zy(i,k+1,j))
      rdzv = 2./(1./rdzw(i,k,j) + 1./rdzw(i,k,j-1))
      H2(i,k,j)=-msfvy(i,j)*xkxavg(i,k,j)*(                       &
                 rdy*(var(i,k,j)-var(i,k,j-1)) - tmpzy*          &
                     (H2avg(i ,k+1,j)-H2avg(i,k,j))*rdzv)

!      tmpzeta_z = 0.5*(zeta_z(i,j)+zeta_z(i,j-1))
!      H2(i,k,j)=-msfvy(i,j)*xkxavg(i,k,j)*(                         &
!                 rdy*(var(i,k,j)-var(i,k,j-1)) - tmpzy*tmpzeta_z*  &
!                     (H2avg(i ,k+1,j)-H2avg(i,k,j))/dnw(k))
   ENDDO
   ENDDO
   ENDDO

   DO j = j_start, j_end
   DO k = kts+1, ktf
   DO i = i_start, i_end
      H1avg(i,k,j)=0.5*(fnm(k)*(H1(i+1,k  ,j)+H1(i,k  ,j))+  &
                        fnp(k)*(H1(i+1,k-1,j)+H1(i,k-1,j)))
      H2avg(i,k,j)=0.5*(fnm(k)*(H2(i,k  ,j+1)+H2(i,k  ,j))+  &
                        fnp(k)*(H2(i,k-1,j+1)+H2(i,k-1,j)))
! new
!     zxavg(i,k,j)=fnm(k)*zx(i,k,j)+fnp(k)*zx(i,k-1,j)
!     zyavg(i,k,j)=fnm(k)*zy(i,k,j)+fnp(k)*zy(i,k-1,j)

! H1avg(i,k,j)=zx*H1avg*zeta_z
! H2avg(i,k,j)=zy*H2avg*zeta_z

      zx_at_m(i, k, j) = 0.25*(zx(i,k,j)+ zx(i+1,k,j) + zx(i,k+1,j)+ zx(i+1,k+1,j))
      zy_at_m(i, k, j) = 0.25*(zy(i,k,j)+ zy(i,k,j+1) + zy(i,k+1,j)+ zy(i,k+1,j+1))

!      H1avg(i,k,j)=H1avg(i,k,j)*tmpzx*zeta_z(i,j)
!      H2avg(i,k,j)=H2avg(i,k,j)*tmpzy*zeta_z(i,j)
   ENDDO
   ENDDO
   ENDDO

   DO j = j_start, j_end
   DO i = i_start, i_end
      H1avg(i,kts  ,j)=0.
      H1avg(i,ktf+1,j)=0.
      H2avg(i,kts  ,j)=0.
      H2avg(i,ktf+1,j)=0.
      zx_at_m(i, kts, j) = 0.25*(zx(i,kts,j)+ zx(i+1,kts,j) + zx(i,kts+1,j)+ zx(i+1,kts+1,j))
      zy_at_m(i, kts, j) = 0.25*(zy(i,kts,j)+ zy(i,kts,j+1) + zy(i,kts+1,j)+ zy(i,kts+1,j+1))

   ENDDO
   ENDDO

   DO j = j_start, j_end
   DO k = kts,ktf
   DO i = i_start, i_end

      mrdx=msftx(i,j)*rdx
      mrdy=msfty(i,j)*rdy

      tendency(i,k,j)=tendency(i,k,j) +   g/(dnw(k)*rdzw(i,k,j)) * &
           (mrdx*(H1(i+1,k,j)-H1(i  ,k,j)) +                       &
            mrdy*(H2(i,k,j+1)-H2(i,k,j  )) -                       &
            msftx(i,j)*zx_at_m(i, k, j)*(H1avg(i,k+1,j)-H1avg(i,k,j))*rdzw(i,k,j) - &
            msfty(i,j)*zy_at_m(i, k, j)*(H2avg(i,k+1,j)-H2avg(i,k,j))*rdzw(i,k,j)   &
           )
   ENDDO
   ENDDO
   ENDDO

   IF ( doing_tke ) THEN
      DO j = j_start, j_end
      DO k = kts,ktf
      DO i = i_start, i_end
          tendency(i,k,j)=tmptendf(i,k,j)+2.* &
                          (tendency(i,k,j)-tmptendf(i,k,j))
      ENDDO
      ENDDO
      ENDDO
   ENDIF

END SUBROUTINE horizontal_diffusion_s

!=======================================================================
!=======================================================================

SUBROUTINE vertical_diffusion_2   ( ru_tendf, rv_tendf, rw_tendf, rt_tendf,   &
                                    tke_tendf, moist_tendf, n_moist,          &
                                    chem_tendf, n_chem,                       &
                                    scalar_tendf, n_scalar,                   &
                                    tracer_tendf, n_tracer,                   &
                                    u_2, v_2,                                 &
                                    thp,u_base,v_base,t_base,qv_base,tke,     &
                                    theta,                                    &
                                    config_flags,defor13,defor23,defor33,     &
                                    nba_mij, n_nba_mij,                       &
                                    div,                                      &
                                    moist,chem,scalar,tracer,                 &
                                    xkmv,xkhv,xkmh,km_opt,                    & ! xkmh added
                                    fnm, fnp, dn, dnw, rdz, rdzw,             &
                                    hfx, qfx, ust, rho,                       &
                                    ids, ide, jds, jde, kds, kde,             &
                                    ims, ime, jms, jme, kms, kme,             &
                                    its, ite, jts, jte, kts, kte              )

!-----------------------------------------------------------------------
! Begin declarations.

   IMPLICIT NONE

   TYPE(grid_config_rec_type), INTENT(IN   ) :: config_flags

   INTEGER ,        INTENT(IN   ) ::        ids, ide, jds, jde, kds, kde, &
                                            ims, ime, jms, jme, kms, kme, &
                                            its, ite, jts, jte, kts, kte

   INTEGER ,        INTENT(IN   ) ::        n_moist,n_chem,n_scalar,n_tracer,km_opt

   REAL , DIMENSION( kms:kme ) ,                 INTENT(IN   ) :: fnm
   REAL , DIMENSION( kms:kme ) ,                 INTENT(IN   ) :: fnp
   REAL , DIMENSION( kms:kme ) ,                 INTENT(IN   ) :: dnw
   REAL , DIMENSION( kms:kme ) ,                 INTENT(IN   ) ::  dn

   REAL , DIMENSION( kms:kme ) ,                 INTENT(IN   ) :: qv_base
   REAL , DIMENSION( kms:kme ) ,                 INTENT(IN   ) ::  u_base
   REAL , DIMENSION( kms:kme ) ,                 INTENT(IN   ) ::  v_base
   REAL , DIMENSION( kms:kme ) ,                 INTENT(IN   ) ::  t_base

   REAL , DIMENSION( ims:ime, kms:kme, jms:jme), INTENT(INOUT) ::ru_tendf,&
                                                                 rv_tendf,&
                                                                 rw_tendf,&
                                                                tke_tendf,&
                                                                rt_tendf

   REAL , DIMENSION( ims:ime, kms:kme, jms:jme, n_moist),                 &
          INTENT(INOUT) ::                                    moist_tendf

   REAL , DIMENSION( ims:ime, kms:kme, jms:jme, n_chem),                  &
          INTENT(INOUT) ::                                     chem_tendf

   REAL , DIMENSION( ims:ime, kms:kme, jms:jme, n_scalar) ,               &
          INTENT(INOUT) ::                                   scalar_tendf
   REAL , DIMENSION( ims:ime, kms:kme, jms:jme, n_tracer) ,               &
          INTENT(INOUT) ::                                   tracer_tendf

   REAL , DIMENSION( ims:ime, kms:kme, jms:jme, n_moist),                 &
          INTENT(INOUT) ::                                          moist

   REAL , DIMENSION( ims:ime, kms:kme, jms:jme, n_chem),                  &
          INTENT(INOUT) ::                                           chem

   REAL , DIMENSION( ims:ime, kms:kme, jms:jme, n_scalar) ,               &
          INTENT(IN   ) ::                                         scalar
   REAL , DIMENSION( ims:ime, kms:kme, jms:jme, n_tracer) ,               &
          INTENT(IN   ) ::                                         tracer

   REAL , DIMENSION( ims:ime, kms:kme, jms:jme), INTENT(IN   ) ::defor13, &
                                                                 defor23, &
                                                                 defor33, &
                                                                     div, &
                                                                    xkmv, &
                                                                    xkhv, &
                                                                    xkmh, &
                                                                     tke, &
                                                                   theta, &
                                                                     rdz, &
                                                                     u_2, &
                                                                     v_2, &
                                                                    rdzw

   INTEGER, INTENT(  IN ) :: n_nba_mij

   REAL , DIMENSION(ims:ime, kms:kme, jms:jme, n_nba_mij), INTENT(INOUT) &
   :: nba_mij

   REAL , DIMENSION( ims:ime, kms:kme, jms:jme), INTENT(IN   )   :: rho
   REAL , DIMENSION( ims:ime, jms:jme), INTENT(INOUT)            :: hfx,  &
                                                                    qfx
   REAL , DIMENSION( ims:ime, jms:jme), INTENT(IN   )            :: ust
   REAL , DIMENSION( ims:ime, kms:kme, jms:jme), INTENT(INOUT) ::    thp

! LOCAL VAR

   REAL , DIMENSION( ims:ime, kms:kme, jms:jme)  ::    var_mix

   INTEGER :: im, i,j,k
   INTEGER :: i_start, i_end, j_start, j_end

!  REAL , DIMENSION( its:ite, kts:kte, jts:jte) :: xkhv

!***************************************************************************
!***************************************************************************
!MODIFICA VARIABILI PER I FLUSSI
!
    REAL :: V0_u,V0_v,tao_xz,tao_yz,ustar,cd0
    REAL :: xsfc,psi1,vk2,zrough,lnz
    REAL :: heat_flux, moist_flux, heat_flux0
    REAL :: cpm
!
!FINE MODIFICA VARIABILI PER I FLUSSI
!***************************************************************************
!

! End declarations.
!-----------------------------------------------------------------------

   i_start = its
   i_end   = MIN(ite,ide-1)
   j_start = jts
   j_end   = MIN(jte,jde-1)
!
!-----------------------------------------------------------------------

      CALL vertical_diffusion_u_2( ru_tendf, config_flags,        &
                                   defor13, xkmv,                 &
                                   nba_mij, n_nba_mij,            &
                                   dnw, rdzw, fnm, fnp, rho,      &
                                   ids, ide, jds, jde, kds, kde,  &
                                   ims, ime, jms, jme, kms, kme,  &
                                   its, ite, jts, jte, kts, kte  )


      CALL vertical_diffusion_v_2( rv_tendf, config_flags,        &
                                   defor23, xkmv,                 &
                                   nba_mij, n_nba_mij,            &
                                   dnw, rdzw, fnm, fnp, rho,      &
                                   ids, ide, jds, jde, kds, kde,  &
                                   ims, ime, jms, jme, kms, kme,  &
                                   its, ite, jts, jte, kts, kte  )

      CALL vertical_diffusion_w_2( rw_tendf, config_flags,        &
                                   defor33, tke(ims,kms,jms),     &
                                   nba_mij, n_nba_mij,            &
                                   div, xkmh,                     &
                                   dn, rdz, fnm, fnp, rho,        &
                                   ids, ide, jds, jde, kds, kde,  &
                                   ims, ime, jms, jme, kms, kme,  &
                                   its, ite, jts, jte, kts, kte  )

!*****************************************
!*****************************************
!  MODIFICA al flusso di momento alla parete
!
  vflux: SELECT CASE( config_flags%isfflx )
  CASE (0) ! Assume cd a constant, specified in namelist
    cd0 = config_flags%tke_drag_coefficient  ! constant drag coefficient
                                             ! set in namelist.input
!
!calcolo del modulo della velocita
    DO j = j_start, j_end
    DO i = i_start, ite
       V0_u=0.
       tao_xz=0.
       V0_u=    sqrt((u_2(i,kts,j)**2) +         &
                        (((v_2(i  ,kts,j  )+          &
                           v_2(i  ,kts,j+1)+          &
                           v_2(i-1,kts,j  )+          &
                           v_2(i-1,kts,j+1))/4)**2))+epsilon

       tao_xz=cd0*V0_u*u_2(i,kts,j)*(rho(i,kts,j)+rho(i-1,kts,j))/2.
       ru_tendf(i,kts,j)=ru_tendf(i,kts,j) +   g*tao_xz/dnw(kts)
       IF ( (config_flags%m_opt .EQ. 1) .OR. (config_flags%sfs_opt .GT. 0) ) THEN
          nba_mij(i,kts,j,P_m13) = -tao_xz
       ENDIF
    ENDDO
    ENDDO
!
    DO j = j_start, jte
    DO i = i_start, i_end
       V0_v=0.
       tao_yz=0.
       V0_v=    sqrt((v_2(i,kts,j)**2) +         &
                        (((u_2(i  ,kts,j  )+          &
                           u_2(i  ,kts,j-1)+          &
                           u_2(i+1,kts,j  )+          &
                           u_2(i+1,kts,j-1))/4)**2))+epsilon

       tao_yz=cd0*V0_v*v_2(i,kts,j)*(rho(i,kts,j)+rho(i,kts,j-1))/2.
       rv_tendf(i,kts,j)=rv_tendf(i,kts,j) +   g*tao_yz/dnw(kts)
       IF ( (config_flags%m_opt .EQ. 1) .OR. (config_flags%sfs_opt .GT. 0) ) THEN
          nba_mij(i,kts,j,P_m23) = -tao_yz
       ENDIF
    ENDDO
    ENDDO

  CASE (1,2) ! ustar computed from surface routine
    DO j = j_start, j_end
    DO i = i_start, ite
       V0_u=0.
       tao_xz=0.
       V0_u=    sqrt((u_2(i,kts,j)**2) +         &
                        (((v_2(i  ,kts,j  )+          &
                           v_2(i  ,kts,j+1)+          &
                           v_2(i-1,kts,j  )+          &
                           v_2(i-1,kts,j+1))/4)**2))+epsilon
       ustar=0.5*(ust(i,j)+ust(i-1,j))

       tao_xz=ustar*ustar*u_2(i,kts,j)*(rho(i,kts,j)+rho(i-1,kts,j))/(2.*V0_u)
       ru_tendf(i,kts,j)=ru_tendf(i,kts,j) +   g*tao_xz/dnw(kts)
       IF ( (config_flags%m_opt .EQ. 1) .OR. (config_flags%sfs_opt .GT. 0) ) THEN
          nba_mij(i,kts,j,P_m13) = -tao_xz
       ENDIF
    ENDDO
    ENDDO

    DO j = j_start, jte
    DO i = i_start, i_end
       V0_v=0.
       tao_yz=0.
       V0_v=    sqrt((v_2(i,kts,j)**2) +         &
                        (((u_2(i  ,kts,j  )+          &
                           u_2(i  ,kts,j-1)+          &
                           u_2(i+1,kts,j  )+          &
                           u_2(i+1,kts,j-1))/4)**2))+epsilon
       ustar=0.5*(ust(i,j)+ust(i,j-1))

       tao_yz=ustar*ustar*v_2(i,kts,j)*(rho(i,kts,j)+rho(i,kts,j-1))/(2.*V0_v)
       rv_tendf(i,kts,j)=rv_tendf(i,kts,j) +   g*tao_yz/dnw(kts)
       IF ( (config_flags%m_opt .EQ. 1) .OR. (config_flags%sfs_opt .GT. 0) ) THEN
          nba_mij(i,kts,j,P_m23) = -tao_yz
       ENDIF
    ENDDO
    ENDDO

  CASE DEFAULT
    CALL wrf_error_fatal( 'isfflx value invalid for diff_opt=2' )
  END SELECT vflux

!
!  FINE MODIFICA al flusso di momento alla parete
!*****************************************
!*****************************************

   IF ( config_flags%mix_full_fields ) THEN

     DO j=jts,min(jte,jde-1)
     DO k=kts,kte-1
     DO i=its,min(ite,ide-1)
       var_mix(i,k,j) = thp(i,k,j)
     ENDDO
     ENDDO
     ENDDO

   ELSE

     DO j=jts,min(jte,jde-1)
     DO k=kts,kte-1
     DO i=its,min(ite,ide-1)
       var_mix(i,k,j) = thp(i,k,j) - t_base(k)
     ENDDO
     ENDDO
     ENDDO

   END IF

   CALL vertical_diffusion_s( rt_tendf, config_flags, var_mix, xkhv, &
                              dn, dnw, rdz, rdzw, fnm, fnp, rho,     &
                              .false.,                               &
                              ids, ide, jds, jde, kds, kde,          &
                              ims, ime, jms, jme, kms, kme,          &
                              its, ite, jts, jte, kts, kte          )


!*****************************************
!*****************************************
!MODIFICA al flusso di calore
!
!
  hflux: SELECT CASE( config_flags%isfflx )
  CASE (0,2) ! with fixed surface heat flux given in the namelist
    heat_flux = config_flags%tke_heat_flux  ! constant heat flux value
                                            ! set in namelist.input
    DO j = j_start, j_end
    DO i = i_start, i_end
       cpm = cp * (1. + 0.8 * moist(i,kts,j,P_QV))
       hfx(i,j)=heat_flux*cpm*rho(i,kts,j)         ! provided for output only
       rt_tendf(i,kts,j)=rt_tendf(i,kts,j)  &
             -g*heat_flux*rho(i,kts,j)/dnw(kts)
       if(config_flags%use_theta_m == 1)THEN
         rt_tendf(i,kts,j)=rt_tendf(i,kts,j)  &
             -g*1.61*theta(i,kts,j)*qfx(i,j)/dnw(kts)
       ENDIF
    ENDDO
    ENDDO

  CASE (1) ! use surface heat flux computed from surface routine
    DO j = j_start, j_end
    DO i = i_start, i_end

       cpm = cp * (1. + 0.8 * moist(i,kts,j,P_QV))
       heat_flux = hfx(i,j)/cpm
       rt_tendf(i,kts,j)=rt_tendf(i,kts,j)  &
            -g*heat_flux/dnw(kts)
       if(config_flags%use_theta_m == 1)THEN
         rt_tendf(i,kts,j)=rt_tendf(i,kts,j)  &
             -g*1.61*theta(i,kts,j)*qfx(i,j)/dnw(kts)
       ENDIF

    ENDDO
    ENDDO

  CASE DEFAULT
    CALL wrf_error_fatal( 'isfflx value invalid for diff_opt=2' )
  END SELECT hflux

!
! FINE MODIFICA al flusso di calore
!*****************************************
!*****************************************

   If (km_opt .eq. 2) then
   CALL vertical_diffusion_s( tke_tendf(ims,kms,jms),               &
                              config_flags, tke(ims,kms,jms),       &
                              xkhv,                                 &
                              dn, dnw, rdz, rdzw, fnm, fnp, rho,    &
                              .true.,                               &
                              ids, ide, jds, jde, kds, kde,         &
                              ims, ime, jms, jme, kms, kme,         &
                              its, ite, jts, jte, kts, kte         )
   endif

   IF (n_moist .ge. PARAM_FIRST_SCALAR) THEN

     moist_loop: do im = PARAM_FIRST_SCALAR, n_moist

       IF ( (.not. config_flags%mix_full_fields) .and. (im == P_QV) ) THEN

         DO j=jts,min(jte,jde-1)
         DO k=kts,kte-1
         DO i=its,min(ite,ide-1)
          var_mix(i,k,j) = moist(i,k,j,im) - qv_base(k)
         ENDDO
         ENDDO
         ENDDO

       ELSE

         DO j=jts,min(jte,jde-1)
         DO k=kts,kte-1
         DO i=its,min(ite,ide-1)
          var_mix(i,k,j) = moist(i,k,j,im)
         ENDDO
         ENDDO
         ENDDO

       END IF


          CALL vertical_diffusion_s( moist_tendf(ims,kms,jms,im),         &
                                     config_flags, var_mix,               &
                                     xkhv,                                &
                                     dn, dnw, rdz, rdzw, fnm, fnp, rho,   &
                                     .false.,                             &
                                     ids, ide, jds, jde, kds, kde,        &
                                     ims, ime, jms, jme, kms, kme,        &
                                     its, ite, jts, jte, kts, kte        )

!*****************************************
!*****************************************
!MODIFICATIONS for water vapor flux
!
!
  qflux: SELECT CASE( config_flags%isfflx )
  CASE (0)
! do nothing
  CASE (1,2) ! with surface moisture flux
    IF ( im == P_QV ) THEN
       DO j = j_start, j_end
       DO i = i_start, i_end
          moist_flux = qfx(i,j)
          moist_tendf(i,kts,j,im)=moist_tendf(i,kts,j,im)  &
               -g*moist_flux/dnw(kts)
       ENDDO
       ENDDO
    ENDIF

  CASE DEFAULT
    CALL wrf_error_fatal( 'isfflx value invalid for diff_opt=2' )
  END SELECT qflux
!
! END MODIFICATIONS for water vapor flux
!*****************************************
!*****************************************
     ENDDO moist_loop

   ENDIF

   IF (n_chem .ge. PARAM_FIRST_SCALAR) THEN

     chem_loop: do im = PARAM_FIRST_SCALAR, n_chem

          CALL vertical_diffusion_s( chem_tendf(ims,kms,jms,im),         &
                                     config_flags, chem(ims,kms,jms,im), &
                                     xkhv,                               &
                                     dn, dnw, rdz, rdzw, fnm, fnp, rho,  &
                                     .false.,                            &
                                     ids, ide, jds, jde, kds, kde,       &
                                     ims, ime, jms, jme, kms, kme,       &
                                     its, ite, jts, jte, kts, kte         )
     ENDDO chem_loop

   ENDIF

   IF (n_tracer .ge. PARAM_FIRST_SCALAR) THEN

     tracer_loop: do im = PARAM_FIRST_SCALAR, n_tracer

          CALL vertical_diffusion_s( tracer_tendf(ims,kms,jms,im),         &
                                     config_flags, tracer(ims,kms,jms,im), &
                                     xkhv,                                 &
                                     dn, dnw, rdz, rdzw, fnm, fnp, rho,    &
                                     .false.,                              &
                                     ids, ide, jds, jde, kds, kde,         &
                                     ims, ime, jms, jme, kms, kme,         &
                                     its, ite, jts, jte, kts, kte         )
     ENDDO tracer_loop

   ENDIF


   IF (n_scalar .ge. PARAM_FIRST_SCALAR) THEN

     scalar_loop: do im = PARAM_FIRST_SCALAR, n_scalar

          CALL vertical_diffusion_s( scalar_tendf(ims,kms,jms,im),         &
                                     config_flags, scalar(ims,kms,jms,im), &
                                     xkhv,                                 &
                                     dn, dnw, rdz, rdzw, fnm, fnp, rho,    &
                                     .false.,                              &
                                     ids, ide, jds, jde, kds, kde,         &
                                     ims, ime, jms, jme, kms, kme,         &
                                     its, ite, jts, jte, kts, kte         )
     ENDDO scalar_loop

   ENDIF

END SUBROUTINE vertical_diffusion_2

!=======================================================================
!=======================================================================

SUBROUTINE vertical_diffusion_u_2( tendency, config_flags,                &
                                   defor13, xkmv,                         &
                                   nba_mij, n_nba_mij,                    &
                                   dnw, rdzw, fnm, fnp, rho,              &
                                   ids, ide, jds, jde, kds, kde,          &
                                   ims, ime, jms, jme, kms, kme,          &
                                   its, ite, jts, jte, kts, kte          )

!-----------------------------------------------------------------------
! Begin declarations.

   IMPLICIT NONE

   TYPE(grid_config_rec_type), INTENT(IN   ) :: config_flags

   INTEGER ,         INTENT(IN   ) ::       ids, ide, jds, jde, kds, kde, &
                                            ims, ime, jms, jme, kms, kme, &
                                            its, ite, jts, jte, kts, kte

   REAL , DIMENSION( kms:kme ) ,                 INTENT(IN   ) ::    fnm
   REAL , DIMENSION( kms:kme ) ,                 INTENT(IN   ) ::    fnp
   REAL , DIMENSION( kms:kme ) ,            INTENT(IN   )      :: dnw
!   REAL , DIMENSION( ims:ime , jms:jme ) ,  INTENT(IN   )      :: zeta_z

   REAL , DIMENSION( ims:ime, kms:kme, jms:jme), INTENT(INOUT) ::tendency

   REAL , DIMENSION( ims:ime , kms:kme, jms:jme ) ,                       &
                                            INTENT(IN   )      ::defor13, &
                                                                    xkmv, &
                                                                    rdzw, &
                                                                     rho

   INTEGER, INTENT(  IN ) :: n_nba_mij

   REAL , DIMENSION(ims:ime, kms:kme, jms:jme, n_nba_mij), INTENT(INOUT) &
   :: nba_mij

! LOCAL VARS

   INTEGER :: i, j, k, ktf

   INTEGER :: i_start, i_end, j_start, j_end
   INTEGER :: is_ext,ie_ext,js_ext,je_ext

   REAL , DIMENSION( its-1:ite+1, kts:kte, jts-1:jte+1)        :: titau3

   REAL , DIMENSION( its:ite, jts:jte)                         ::  zzavg

   REAL :: rdzu

! End declarations.
!-----------------------------------------------------------------------

   ktf=MIN(kte,kde-1)

   i_start = its
   i_end   = ite
   j_start = jts
   j_end   = MIN(jte,jde-1)

   IF ( config_flags%open_xs .or. config_flags%specified .or. &
        config_flags%nested) i_start = MAX(ids+1,its)
   IF ( config_flags%open_xe .or. config_flags%specified .or. &
        config_flags%nested) i_end   = MIN(ide-1,ite)
   IF ( config_flags%open_ys .or. config_flags%specified .or. &
        config_flags%nested) j_start = MAX(jds+1,jts)
   IF ( config_flags%open_ye .or. config_flags%specified .or. &
        config_flags%nested) j_end   = MIN(jde-2,jte)
      IF ( config_flags%periodic_x ) i_start = its
      IF ( config_flags%periodic_x ) i_end = ite

! titau3 = titau13
   is_ext=0
   ie_ext=0
   js_ext=0
   je_ext=0
   CALL cal_titau_13_31( config_flags, titau3, defor13,   &
                         nba_mij(ims,kms,jms,P_m13),      &
                         xkmv, fnm, fnp, rho,             &
                         is_ext, ie_ext, js_ext, je_ext,  &
                         ids, ide, jds, jde, kds, kde,    &
                         ims, ime, jms, jme, kms, kme,    &
                         its, ite, jts, jte, kts, kte     )
!
      DO j = j_start, j_end
      DO k=kts+1,ktf
      DO i = i_start, i_end

         rdzu = -g/(dnw(k))
         tendency(i,k,j)=tendency(i,k,j)-rdzu*(titau3(i,k+1,j)-titau3(i,k,j))

      ENDDO
      ENDDO
      ENDDO

! ******** MODIF...
!  we will pick up the surface drag (titau3(i,kts,j)) later
!
       DO j = j_start, j_end
       k=kts
       DO i = i_start, i_end

          rdzu = -g/dnw(k)
          tendency(i,k,j)=tendency(i,k,j)-rdzu*(titau3(i,k+1,j))
       ENDDO
       ENDDO
! ******** MODIF...

END SUBROUTINE vertical_diffusion_u_2

!=======================================================================
!=======================================================================

SUBROUTINE vertical_diffusion_v_2( tendency, config_flags,                &
                                   defor23, xkmv,                         &
                                   nba_mij, n_nba_mij,                    &
                                   dnw, rdzw, fnm, fnp, rho,              &
                                   ids, ide, jds, jde, kds, kde,          &
                                   ims, ime, jms, jme, kms, kme,          &
                                   its, ite, jts, jte, kts, kte          )
!-----------------------------------------------------------------------
! Begin declarations.

   IMPLICIT NONE

   TYPE(grid_config_rec_type), INTENT(IN   ) :: config_flags

   INTEGER ,         INTENT(IN   ) ::       ids, ide, jds, jde, kds, kde, &
                                            ims, ime, jms, jme, kms, kme, &
                                            its, ite, jts, jte, kts, kte
   REAL , DIMENSION( kms:kme ) ,                 INTENT(IN   ) ::    fnm
   REAL , DIMENSION( kms:kme ) ,                 INTENT(IN   ) ::    fnp
   REAL , DIMENSION( kms:kme ) ,            INTENT(IN   )      :: dnw
!   REAL , DIMENSION( ims:ime , jms:jme ) ,  INTENT(IN   )      :: zeta_z

   REAL , DIMENSION( ims:ime, kms:kme, jms:jme), INTENT(INOUT) ::tendency

   REAL , DIMENSION( ims:ime , kms:kme, jms:jme ) ,                       &
                                            INTENT(IN   )      ::defor23, &
                                                                    xkmv, &
                                                                    rdzw, &
                                                                     rho

   INTEGER, INTENT(  IN ) :: n_nba_mij

   REAL , DIMENSION(ims:ime, kms:kme, jms:jme, n_nba_mij),  INTENT(INOUT) &
   :: nba_mij

! LOCAL VARS

   INTEGER :: i, j, k, ktf

   INTEGER :: i_start, i_end, j_start, j_end
   INTEGER :: is_ext,ie_ext,js_ext,je_ext

   REAL , DIMENSION( its-1:ite+1, kts:kte, jts-1:jte+1)        :: titau3

   REAL , DIMENSION( its:ite, jts:jte)                         ::  zzavg

   REAL  :: rdzv

! End declarations.
!-----------------------------------------------------------------------

   ktf=MIN(kte,kde-1)

   i_start = its
   i_end   = MIN(ite,ide-1)
   j_start = jts
   j_end   = jte

   IF ( config_flags%open_xs .or. config_flags%specified .or. &
        config_flags%nested) i_start = MAX(ids+1,its)
   IF ( config_flags%open_xe .or. config_flags%specified .or. &
        config_flags%nested) i_end   = MIN(ide-2,ite)
   IF ( config_flags%open_ys .or. config_flags%specified .or. &
        config_flags%nested) j_start = MAX(jds+1,jts)
   IF ( config_flags%open_ye .or. config_flags%specified .or. &
        config_flags%nested) j_end   = MIN(jde-1,jte)
      IF ( config_flags%periodic_x ) i_start = its
      IF ( config_flags%periodic_x ) i_end = MIN(ite,ide-1)

! titau3 = titau23
   is_ext=0
   ie_ext=0
   js_ext=0
   je_ext=0
   CALL cal_titau_23_32( config_flags, titau3, defor23,   &
                         nba_mij(ims,kms,jms,P_m23),      &
                         xkmv, fnm, fnp, rho,             &
                         is_ext, ie_ext, js_ext, je_ext,  &
                         ids, ide, jds, jde, kds, kde,    &
                         ims, ime, jms, jme, kms, kme,    &
                         its, ite, jts, jte, kts, kte     )

   DO j = j_start, j_end
   DO k = kts+1,ktf
   DO i = i_start, i_end

      rdzv = - g / dnw(k)
      tendency(i,k,j)=tendency(i,k,j)-rdzv*(titau3(i,k+1,j)-titau3(i,k,j))

   ENDDO
   ENDDO
   ENDDO

! ******** MODIF...
!  we will pick up the surface drag (titau3(i,kts,j)) later
!
       DO j = j_start, j_end
       k=kts
       DO i = i_start, i_end

        rdzv = - g / dnw(k)
        tendency(i,k,j)=tendency(i,k,j)-rdzv*(titau3(i,k+1,j))

       ENDDO
       ENDDO
! ******** MODIF...

END SUBROUTINE vertical_diffusion_v_2

!=======================================================================
!=======================================================================

SUBROUTINE vertical_diffusion_w_2(tendency, config_flags,                 &
                                defor33, tke,                             &
                                nba_mij, n_nba_mij,                       &
                                div, xkmh,                                &
                                dn, rdz, fnm, fnp, rho,                   &
                                ids, ide, jds, jde, kds, kde,             &
                                ims, ime, jms, jme, kms, kme,             &
                                its, ite, jts, jte, kts, kte              )

!-----------------------------------------------------------------------
! Begin declarations.

   IMPLICIT NONE

   TYPE(grid_config_rec_type), INTENT(IN   ) :: config_flags

   INTEGER ,         INTENT(IN   ) ::       ids, ide, jds, jde, kds, kde, &
                                            ims, ime, jms, jme, kms, kme, &
                                            its, ite, jts, jte, kts, kte

   REAL , DIMENSION( kms:kme ) ,            INTENT(IN   )      ::  dn, fnm, fnp

   REAL , DIMENSION( ims:ime, kms:kme, jms:jme), INTENT(INOUT) ::tendency

   REAL , DIMENSION( ims:ime , kms:kme, jms:jme ) ,                       &
                                            INTENT(IN   )      ::defor33, &
                                                                     tke, &
                                                                     div, &
                                                                    xkmh, &
                                                                     rdz, &
                                                                     rho

   INTEGER, INTENT(  IN ) :: n_nba_mij

   REAL , DIMENSION(ims:ime, kms:kme, jms:jme, n_nba_mij),  INTENT(INOUT) &
   :: nba_mij

! LOCAL VARS

   INTEGER :: i, j, k, ktf

   INTEGER :: i_start, i_end, j_start, j_end
   INTEGER :: is_ext,ie_ext,js_ext,je_ext

   REAL , DIMENSION( its-1:ite+1, kts:kte, jts-1:jte+1)        :: titau3

! End declarations.
!-----------------------------------------------------------------------

   ktf=MIN(kte,kde-1)

   i_start = its
   i_end   = MIN(ite,ide-1)
   j_start = jts
   j_end   = MIN(jte,jde-1)

   IF ( config_flags%open_xs .or. config_flags%specified .or. &
        config_flags%nested) i_start = MAX(ids+1,its)
   IF ( config_flags%open_xe .or. config_flags%specified .or. &
        config_flags%nested) i_end   = MIN(ide-2,ite)
   IF ( config_flags%open_ys .or. config_flags%specified .or. &
        config_flags%nested) j_start = MAX(jds+1,jts)
   IF ( config_flags%open_ye .or. config_flags%specified .or. &
        config_flags%nested) j_end   = MIN(jde-2,jte)
      IF ( config_flags%periodic_x ) i_start = its
      IF ( config_flags%periodic_x ) i_end = MIN(ite,ide-1)

! titau3 = titau33
   is_ext=0
   ie_ext=0
   js_ext=0
   je_ext=0
   CALL cal_titau_11_22_33( config_flags, titau3,            &
                            tke, xkmh, defor33,              &
                            nba_mij(ims,kms,jms,P_m33), rho, &
                            is_ext, ie_ext, js_ext, je_ext,  &
                            ids, ide, jds, jde, kds, kde,    &
                            ims, ime, jms, jme, kms, kme,    &
                            its, ite, jts, jte, kts, kte     )

!   DO j = j_start, j_end
!   DO k = kts+1, ktf
!   DO i = i_start, i_end
!      titau3(i,k,j)=titau3(i,k,j)*zeta_z(i,j)
!   ENDDO
!   ENDDO
!   ENDDO

   DO j = j_start, j_end
   DO k = kts+1, ktf
   DO i = i_start, i_end
       tendency(i,k,j)=tendency(i,k,j)+   g*(titau3(i,k,j)-titau3(i,k-1,j))/dn(k)
   ENDDO
   ENDDO
   ENDDO

END SUBROUTINE vertical_diffusion_w_2

!=======================================================================
!=======================================================================

SUBROUTINE vertical_diffusion_s( tendency, config_flags, var, xkhv,       &
                                 dn, dnw, rdz, rdzw, fnm, fnp, rho,       &
                                 doing_tke,                               &
                                 ids, ide, jds, jde, kds, kde,            &
                                 ims, ime, jms, jme, kms, kme,            &
                                 its, ite, jts, jte, kts, kte            )

!-----------------------------------------------------------------------
! Begin declarations.

   IMPLICIT NONE

   TYPE(grid_config_rec_type), INTENT(IN   ) :: config_flags

   INTEGER ,         INTENT(IN   ) ::       ids, ide, jds, jde, kds, kde, &
                                            ims, ime, jms, jme, kms, kme, &
                                            its, ite, jts, jte, kts, kte

   LOGICAL,         INTENT(IN   ) ::        doing_tke

   REAL , DIMENSION( kms:kme ) ,                 INTENT(IN   ) ::    fnm
   REAL , DIMENSION( kms:kme ) ,                 INTENT(IN   ) ::    fnp
   REAL , DIMENSION( kms:kme ) ,            INTENT(IN   )      ::  dn
   REAL , DIMENSION( kms:kme ) ,            INTENT(IN   )      :: dnw

   REAL , DIMENSION( ims:ime, kms:kme, jms:jme), INTENT(INOUT) ::tendency

   REAL , DIMENSION( ims:ime , kms:kme, jms:jme ) , INTENT(IN) ::   xkhv

   REAL , DIMENSION( ims:ime , kms:kme, jms:jme ) ,                       &
                                            INTENT(IN   )      ::    var, &
                                                                     rdz, &
                                                                    rdzw, &
                                                                     rho
! LOCAL VARS

   INTEGER :: i, j, k, ktf

   INTEGER :: i_start, i_end, j_start, j_end

   REAL , DIMENSION( its:ite, kts:kte, jts:jte)            ::        H3, &
                                                                 xkxavg, &
                                                                  rravg

   REAL , DIMENSION( its:ite, kts:kte, jts:jte)            ::  tmptendf

! End declarations.
!-----------------------------------------------------------------------

   ktf=MIN(kte,kde-1)

   i_start = its
   i_end   = MIN(ite,ide-1)
   j_start = jts
   j_end   = MIN(jte,jde-1)

   IF ( config_flags%open_xs .or. config_flags%specified .or. &
        config_flags%nested) i_start = MAX(ids+1,its)
   IF ( config_flags%open_xe .or. config_flags%specified .or. &
        config_flags%nested) i_end   = MIN(ide-2,ite)
   IF ( config_flags%open_ys .or. config_flags%specified .or. &
        config_flags%nested) j_start = MAX(jds+1,jts)
   IF ( config_flags%open_ye .or. config_flags%specified .or. &
        config_flags%nested) j_end   = MIN(jde-2,jte)
      IF ( config_flags%periodic_x ) i_start = its
      IF ( config_flags%periodic_x ) i_end = MIN(ite,ide-1)

   IF (doing_tke) THEN
      DO j = j_start, j_end
      DO k = kts,ktf
      DO i = i_start, i_end
         tmptendf(i,k,j)=tendency(i,k,j)
      ENDDO
      ENDDO
      ENDDO
   ENDIF

! H3

   xkxavg = 0.

   DO j = j_start, j_end
   DO k = kts+1,ktf
   DO i = i_start, i_end
      xkxavg(i,k,j)=fnm(k)*xkhv(i,k,j)+fnp(k)*xkhv(i,k-1,j)
      xkxavg(i,k,j)=xkxavg(i,k,j)*(fnm(k)*rho(i,k,j)+fnp(k)*rho(i,k-1,j))
      H3(i,k,j)=-xkxavg(i,k,j)*(var(i,k,j)-var(i,k-1,j))*rdz(i,k,j)
   ENDDO
   ENDDO
   ENDDO

   DO j = j_start, j_end
   DO i = i_start, i_end
      H3(i,kts,j)=0.
      H3(i,ktf+1,j)=0.
   ENDDO
   ENDDO

   DO j = j_start, j_end
   DO k = kts,ktf
   DO i = i_start, i_end
      tendency(i,k,j)=tendency(i,k,j)  &
                       +   g * (H3(i,k+1,j)-H3(i,k,j))/dnw(k)
   ENDDO
   ENDDO
   ENDDO

   IF (doing_tke) THEN
      DO j = j_start, j_end
      DO k = kts,ktf
      DO i = i_start, i_end
          tendency(i,k,j)=tmptendf(i,k,j)+2.* &
                          (tendency(i,k,j)-tmptendf(i,k,j))
      ENDDO
      ENDDO
      ENDDO
   ENDIF

END SUBROUTINE vertical_diffusion_s

!=======================================================================
!=======================================================================
 SUBROUTINE nonlocal_flux (config_flags,nlflux,gamu,gamv,hpbl,kpbl,     &
                                  dx,dy,dt,ust,hfx,qfx,br,ep1,ep2,      &
                                  karman,u_phy,v_phy,th_phy,rho,moist,n_moist, &
                                  msftx,msfty,rdzw,                            &
                                  u10,v10,wspd,                                &
                                  ids, ide, jds, jde, kds, kde,     &
                                  ims, ime, jms, jme, kms, kme,     &
                                  its, ite, jts, jte, kts, kte      )
!-----------------------------------------------------------------------
!This subroutine prescibes the nonlocal heat flux profile based on LES analysis
!And compute the nonlocal momentum gamma term 
!References:
! Shin and Hong 2015, MWR
! Xu Zhang et al. 2018, MWR  
!-----------------------------------------------------------------------
! Begin declarations.
 
   IMPLICIT NONE
 
   TYPE(grid_config_rec_type), INTENT(IN   ) :: config_flags
 
   INTEGER ,         INTENT(IN   ) ::       ids, ide, jds, jde, kds, kde, &
                                            ims, ime, jms, jme, kms, kme, &
                                            its, ite, jts, jte, kts, kte

   INTEGER ,         INTENT(IN   ) :: n_moist
<<<<<<< HEAD

   REAL,    INTENT(IN )     ::      ep1,ep2,karman

   REAL,    INTENT(IN )     ::      dx,dy,dt

   REAL, DIMENSION( ims:ime, kms:kme, jms:jme ), INTENT(IN) ::   &
   th_phy,u_phy,v_phy

   REAL, DIMENSION( ims:ime, kms:kme, jms:jme ), INTENT(IN) :: rdzw

   REAL, DIMENSION( ims:ime, kms:kme, jms:jme, n_moist ), INTENT( INOUT ) :: &
   moist

   REAL, DIMENSION( ims:ime, kms:kme, jms:jme ), INTENT(IN) :: rho
 
   REAL, DIMENSION( ims:ime, jms:jme ), INTENT(INOUT)   :: hfx,qfx,br,ust,hpbl

   REAL, DIMENSION( ims:ime, jms:jme ), INTENT(IN   )   :: u10,v10,wspd

   REAL, DIMENSION( ims:ime, jms:jme ), INTENT(IN   )   :: msftx,msfty

   REAL, DIMENSION( ims:ime, kms:kme, jms:jme ), INTENT(OUT) :: nlflux

   REAL, DIMENSION( ims:ime, jms:jme ), INTENT(OUT   )  :: gamu,gamv

   INTEGER, DIMENSION( ims:ime, jms:jme ), INTENT(INOUT   )  :: kpbl
=======

   REAL,    INTENT(IN )     ::      ep1,ep2,karman

   REAL,    INTENT(IN )     ::      dx,dy,dt

   REAL, DIMENSION( ims:ime, kms:kme, jms:jme ), INTENT(IN) ::   &
   th_phy,u_phy,v_phy

   REAL, DIMENSION( ims:ime, kms:kme, jms:jme ), INTENT(IN) :: rdzw

   REAL, DIMENSION( ims:ime, kms:kme, jms:jme, n_moist ), INTENT( INOUT ) :: &
   moist

   REAL, DIMENSION( ims:ime, kms:kme, jms:jme ), INTENT(IN) :: rho
 
   REAL, DIMENSION( ims:ime, jms:jme ), INTENT(INOUT)   :: hfx,qfx,br,ust,hpbl

   REAL, DIMENSION( ims:ime, jms:jme ), INTENT(IN   )   :: u10,v10,wspd

   REAL, DIMENSION( ims:ime, jms:jme ), INTENT(IN   )   :: msftx,msfty

   REAL, DIMENSION( ims:ime, kms:kme, jms:jme ), INTENT(OUT) :: nlflux

   REAL, DIMENSION( ims:ime, jms:jme ), INTENT(OUT   )  :: gamu,gamv

   INTEGER, DIMENSION( ims:ime, jms:jme ), INTENT(INOUT   )  :: kpbl

! Local variables.
  REAL, DIMENSION( its:ite, kts:kte,   jts:jte ) :: zq
  REAL, DIMENSION( its:ite, kts:kte-1, jts:jte ) :: za,thv
  REAL, DIMENSION( its:ite, kts:kte,   jts:jte ) :: zfacmf,entfacmf
  REAL, DIMENSION( its:ite, jts:jte )            :: govrth,sflux,wstar3,wstar,rigs
  LOGICAL, DIMENSION( its:ite,jts:jte )          :: pblflg, sfcflg, stable
  REAL, DIMENSION( its:ite, jts:jte )            :: deltaoh,we,enlfrac2
  REAL, DIMENSION( its:ite, jts:jte )            :: hfxpbl,bfxpbl
  REAL, DIMENSION( its:ite, jts:jte )            :: dthv,wm2
  REAL, DIMENSION( its:ite, jts:jte )            :: wscale,thermal
  REAL               :: tvcon,delb,cpm,wm3,bfx0,ust3
  REAL               :: dtheta,du,dv,thsfc,brint
  INTEGER            :: i,j,k,i_start,i_end,j_start,j_end,ktf
  REAL               :: mlfrac,ezfrac,sfcfracn,sflux0,snlflux0
  REAL               :: amf1,amf2,amf3,bmf2,bmf3,pth1,delxy,pu1
  REAL               :: heat_flux
  REAL,PARAMETER     :: phifac = 8.,sfcfrac = 0.1,d1 = 0.02, d2 = 0.05, zfmin = 1.e-8
  REAL,PARAMETER     :: h1 = 0.33333335, h2 = 0.6666667, tmin = 1.e-2
! tunable parameters
  REAL,PARAMETER     ::  mltop = 1.0, sfcfracn1 = 0.075
  REAL,PARAMETER     ::  nlfrac = 0.68 ! the ratio of nonlocal heat flux to total heat flux
  REAL,PARAMETER     ::  enlfrac = -0.15 
  REAL,PARAMETER     ::  a11 = 1.0, a12 = -1.15
  REAL,PARAMETER     ::  ezfac = 1.5
  REAL,PARAMETER     ::  cpent = -0.4, rigsmax = 100., rimin = -100.
  REAL,PARAMETER     ::  entfmin = 1.0, entfmax = 5.0, sm = 10.9

   ktf=MIN(kte,kde-1)
 
   i_start = its
   i_end   = MIN(ite,ide-1)
   j_start = jts
   j_end   = MIN(jte,jde-1)
 
   IF ( config_flags%open_xs .or. config_flags%specified .or. &
        config_flags%nested) i_start = MAX(ids+1,its)
   IF ( config_flags%open_xe .or. config_flags%specified .or. &
        config_flags%nested) i_end   = MIN(ide-2,ite)
   IF ( config_flags%open_ys .or. config_flags%specified .or. &
        config_flags%nested) j_start = MAX(jds+1,jts)
   IF ( config_flags%open_ye .or. config_flags%specified .or. &
        config_flags%nested) j_end   = MIN(jde-2,jte)
   IF ( config_flags%periodic_x ) i_start = its
   IF ( config_flags%periodic_x ) i_end = MIN(ite,ide-1)
 
   DO j = j_start, j_end
   DO i = i_start, i_end
       zq(i,1,j) = 0.0
   ENDDO
   ENDDO

   DO j = j_start, j_end
   DO k = kts, ktf
   DO i = i_start, i_end
         zq(i,k+1,j) = 1.0/rdzw(i,k,j) + zq(i,k,j)
   ENDDO
   ENDDO
   ENDDO
 
   DO j = j_start,j_end
   DO k = kts,ktf
   DO i = i_start,i_end
     za(i,k,j) = 0.5*(zq(i,k,j) + zq(i,k+1,j))
   ENDDO
   ENDDO
   ENDDO
 
   DO j = j_start, j_end
   DO i = i_start, i_end
     deltaoh(i,j)  = 0.0
     rigs (i,j)    = 0.0
     enlfrac2(i,j) = 0.0
   ENDDO
   ENDDO

   DO j = j_start, j_end
   DO k = kts, ktf
   DO i = i_start, i_end
      zfacmf(i,k,j) = 0.0
   ENDDO
   ENDDO
   ENDDO
 
   DO j = j_start, j_end
   DO k = kts, ktf
   DO i = i_start, i_end
      nlflux(i,k,j) = 0.0
   ENDDO
   ENDDO
   ENDDO
 
   DO j = j_start, j_end
   DO k = kts, ktf
   DO i = i_start, i_end
      tvcon = 1. + ep1*moist(i,k,j,P_QV)
      thv(i,k,j) = th_phy(i,k,j)*tvcon
   ENDDO
   ENDDO
   ENDDO

   DO j = j_start,j_end
   DO i = i_start,i_end
     govrth(i,j) = g/th_phy(i,1,j)
   ENDDO
   ENDDO

  hflux: SELECT CASE( config_flags%isfflx )
  CASE (0,2) ! with fixed surface heat flux given in the namelist
    heat_flux = config_flags%tke_heat_flux  ! constant heat flux value
    DO j = j_start, j_end
    DO i = i_start, i_end
       cpm = cp * (1. + 0.8 * moist(i,kts,j,P_QV))
       hfx(i,j)= heat_flux*cpm*rho(i,1,j)
    ENDDO
    ENDDO
 
  CASE (1) ! use surface heat flux computed from surface routine
    DO j = j_start, j_end
    DO i = i_start, i_end
       cpm = cp * (1. + 0.8 * moist(i,kts,j,P_QV))
       heat_flux = hfx(i,j)/cpm/rho(i,1,j)
    ENDDO
    ENDDO
 
  CASE DEFAULT
    CALL wrf_error_fatal( 'isfflx value invalid for diff_opt=2' )
  END SELECT hflux

  DO j = j_start, j_end
  DO i = i_start, i_end
     kpbl(i,j)   = 1
     hpbl(i,j)   = zq(i,1,j)
     pblflg(i,j) = .true.
     sfcflg(i,j) = .true.
 
     cpm = cp * (1. + 0.8*moist(i,1,j,P_QV))
     sflux(i,j) = (hfx(i,j)/cpm)/rho(i,1,j)
 
     IF(br(i,j).GT.0.0) sfcflg(i,j) = .false.
  ENDDO
  ENDDO

! get pbl height begin based on theta method
  DO j = j_start, j_end
  DO i = i_start, i_end
        thsfc = thv(i,kts,j) + 0.5
     DO k=kts+1,ktf
        IF(thv(i,k,j).GT.thsfc) THEN
         hpbl(i,j)=za(i,k-1,j)+(thsfc-thv(i,k-1,j))/(max(0.01,thv(i,k,j)-thv(i,k-1,j)))*(za(i,k,j)-za(i,k-1,j))
         kpbl(i,j) = k
         GO TO 119
        ENDIF
     ENDDO
  119 CONTINUE
  ENDDO
  ENDDO

  DO j = j_start, j_end
  DO i = i_start, i_end
     IF(hpbl(i,j).LT.zq(i,2,j)) kpbl(i,j) = 1
     IF(kpbl(i,j).LT.1) pblflg(i,j) = .false.
  ENDDO
  ENDDO

  DO j = j_start, j_end
  DO i = i_start, i_end
     IF(sfcflg(i,j))THEN
       bfx0  = max(sflux(i,j),0.)
       wstar3(i,j) = (govrth(i,j)*bfx0*hpbl(i,j))
       wstar(i,j)  = (wstar3(i,j))**h1
     ELSE
       wstar(i,j)  = 0.
       wstar3(i,j) = 0.
     ENDIF
       ust3 = ust(i,j)**3
       wscale(i,j) = (ust3 + phifac*karman*wstar3(i,j)*0.5)**h1
       wscale(i,j) = MIN(wscale(i,j), ust(i,j)*16.0)
       wscale(i,j) = MAX(wscale(i,j), ust(i,j)/5.0 )
  ENDDO
  ENDDO

  DO j = j_start, j_end
  DO i = i_start, i_end
      delxy = sqrt(dx/msftx(i,j)*dy/msfty(i,j))
      pu1=pu(delxy,hpbl(i,j))
      IF(sfcflg(i,j).and.sflux(i,j).GT.0.0)THEN
!nonlocal momentum flux based on Brown and Grant (1997)
       brint = -sm*ust(i,j)*ust(i,j)*wstar3(i,j)/(hpbl(i,j)*wscale(i,j)**4)
       gamu(i,j) = pu1 * brint*u_phy(i,1,j)/wspd(i,j)
       gamv(i,j) = pu1 * brint*v_phy(i,1,j)/wspd(i,j)
      ELSE
       pblflg(i,j) = .false.
      ENDIF
  ENDDO
  ENDDO

  DO j = j_start,j_end
  DO i = i_start,i_end
     IF(pblflg(i,j))THEN
       k = kpbl(i,j) - 1
       wm3           = wstar3(i,j) + 5. * ust(i,j)**3
       wm2(i,j)      = wm3**h2
       bfxpbl(i,j)   = -0.15*thv(i,1,j)/g*wm3/hpbl(i,j)
       dthv(i,j)     = max(thv(i,k+1,j) - thv(i,k,j),tmin)
       dtheta        = max(th_phy(i,k+1,j) - th_phy(i,k,j),tmin)
 
       du            = u_phy(i,k+1,j)-u_phy(i,k,j)
       dv            = v_phy(i,k+1,j)-v_phy(i,k,j)
 
       we(i,j)       = max(bfxpbl(i,j)/dthv(i,j),-sqrt(wm2(i,j)))
       hfxpbl(i,j)   = we(i,j)*dtheta
       delb          = govrth(i,j)*dthv(i,j)
 
       deltaoh(i,j)  = d1*hpbl(i,j) + d2*wm2(i,j)/delb
       deltaoh(i,j)  = max(ezfac*deltaoh(i,j),hpbl(i,j)-za(i,kpbl(i,j)-1,j)-1.)
       deltaoh(i,j)  = min(deltaoh(i,j), hpbl(i,j))
 
       rigs(i,j)     = govrth(i,j)*dthv(i,j)*deltaoh(i,j)/(du**2.+dv**2.)
       rigs(i,j)     = max(min(rigs(i,j), rigsmax),rimin)
       enlfrac2(i,j) = max(min(wm3/wstar3(i,j)/(1.+cpent/rigs(i,j)),entfmax),entfmin)
       enlfrac2(i,j) = enlfrac2(i,j)*enlfrac
     ENDIF
  ENDDO
  ENDDO

  DO j = j_start, j_end
  DO k = kts, ktf
  DO i = i_start, i_end
       IF(pblflg(i,j))THEN
          entfacmf(i,k,j) = sqrt(((zq(i,k+1,j) - hpbl(i,j))/deltaoh(i,j))**2.)
       ENDIF
  ENDDO
  ENDDO
  ENDDO
 
  DO j = j_start, j_end
  DO i = i_start, i_end
         deltaoh(i,j) = deltaoh(i,j)/hpbl(i,j)
  ENDDO
  ENDDO

  DO j = j_start, j_end
  DO i = i_start, i_end
     delxy = sqrt(dx/msftx(i,j)*dy/msfty(i,j))
     mlfrac        = mltop-deltaoh(i,j)
     ezfrac        = mltop+deltaoh(i,j)
     zfacmf(i,1,j) = min(max((zq(i,2,j)/hpbl(i,j)),zfmin),1.)
     sfcfracn      = max(sfcfracn1,zfacmf(i,1,j))
!
     sflux0      = (a11+a12*sfcfracn)*sflux(i,j)
     snlflux0    = nlfrac*sflux0
     amf1        = snlflux0/sfcfracn
     amf2        = -snlflux0/(mlfrac-sfcfracn)
     bmf2        = -mlfrac*amf2
     amf3        = snlflux0*enlfrac2(i,j)/deltaoh(i,j)
     bmf3        = -amf3*mlfrac
     hfxpbl(i,j) = amf3+bmf3
     pth1        = pthnl(delxy,hpbl(i,j))
     hfxpbl(i,j) = hfxpbl(i,j)*pth1

    DO k = kts, ktf
       zfacmf(i,k,j) = max((zq(i,k+1,j)/hpbl(i,j)),zfmin)
       IF(pblflg(i,j).and.k.LT.kpbl(i,j)) THEN
         IF(zfacmf(i,k,j).LE.sfcfracn) THEN
           nlflux(i,k,j) =  amf1*zfacmf(i,k,j)
         ELSE IF (zfacmf(i,k,j).LE.mlfrac) THEN
           nlflux(i,k,j) =  amf2*zfacmf(i,k,j)+bmf2
         ENDIF
         nlflux(i,k,j) = nlflux(i,k,j) + hfxpbl(i,j)*exp(-entfacmf(i,k,j)) 
         nlflux(i,k,j) = nlflux(i,k,j)*pth1
       ENDIF
    ENDDO
  ENDDO
  ENDDO
END SUBROUTINE nonlocal_flux

!==============================================================================
!==============================================================================

! partial function for nonlocal heat flux
   FUNCTION pthnl(d,h)
   IMPLICIT NONE
   REAL           :: pthnl
   REAL,PARAMETER :: pmin = 0.0,pmax = 1.0
   REAL,PARAMETER :: a1 = 1.000, a2 = 0.936, a3 = -1.110,         &
                     a4 = 1.000, a5 = 0.312, a6 = 0.329, a7 = 0.243
   REAL,PARAMETER :: b1 = 2.0, b2 = 0.875
   real           :: d,h,doh,num,den

   doh   = d/h
   num   = a1*(doh)**b1 + a2*(doh)**b2+a3
   den   = a4*(doh)**b1 + a5*(doh)**b2+a6
   pthnl = a7*num/den + (1. - a7)
   pthnl = max(pthnl,pmin)
   pthnl = min(pthnl,pmax)

   IF(d.LE.100.) THEN  ! assume dx<=100m as LES
      pthnl = 0.0
   ENDIF
 
   RETURN
   END FUNCTION

! partial function for local heat flux
   FUNCTION pthl(d,h)
   IMPLICIT NONE
   REAL           :: pthl
   REAL,PARAMETER :: pmin = 0.0,pmax = 1.0
   REAL,PARAMETER :: a1 = 1.000, a2 = 0.870, a3 = -0.913,    &
                     a4 = 1.000, a5 = 0.153, a6 = 0.278, a7 = 0.280
   REAL,PARAMETER :: b1 = 2.0, b2 = 0.5
   REAL           :: d,h,doh,num,den

   doh  = d/h
   num  = a1*(doh)**b1 + a2*(doh)**b2+a3
   den  = a4*(doh)**b1 + a5*(doh)**b2+a6
   pthl = a7*num/den+(1. - a7)
   pthl = max(pthl,pmin)
   pthl = min(pthl,pmax)

   IF(d.LE.100.) THEN  ! assume dx<=100m as LES
      pthl = 0.0
   ENDIF

   RETURN
   END FUNCTION

! partial function for momentum flux
   FUNCTION pu(d,h)
   IMPLICIT NONE
   REAL           :: pu
   REAL,PARAMETER :: pmin = 0.0,pmax = 1.0
   REAL,PARAMETER :: a1 = 1.0, a2 = 0.070, a3 = 1.0, a4 = 0.142, a5 = 0.071
   REAL,PARAMETER :: b1 = 2.0, b2 = 0.6666667
   REAL           :: d,h,doh,num,den

   doh = d/h
   num = a1*(doh)**b1 + a2*(doh)**b2
   den = a3*(doh)**b1 + a4*(doh)**b2+a5
   pu  = num/den
   pu  = max(pu,pmin)
   pu  = min(pu,pmax)

   IF(d.LE.100.) THEN  ! assume dx<=100 as LES
      pu = 0.0
   ENDIF

   RETURN
   END FUNCTION

!=======================================================================
!=======================================================================

    SUBROUTINE cal_titau_11_22_33( config_flags, titau,              &
                                   tke, xkx, defor,                  &
                                   mtau, rho,                        &
                                   is_ext, ie_ext, js_ext, je_ext,   &
                                   ids, ide, jds, jde, kds, kde,     &
                                   ims, ime, jms, jme, kms, kme,     &
                                   its, ite, jts, jte, kts, kte      )

! History:     Sep 2003  Changes by George Bryan and Jason Knievel, NCAR
!              Oct 2001  Converted to mass core by Bill Skamarock, NCAR
!              Aug 2000  Original code by Shu-Hua Chen, UC-Davis

! Purpose:     This routine calculates stress terms (taus) for use in
!              the calculation of production of TKE by sheared wind

! References:  Klemp and Wilhelmson (JAS 1978)
!              Deardorff (B-L Meteor 1980)
!              Chen and Dudhia (NCAR WRF physics report 2000)

! Key:

!-----------------------------------------------------------------------
! Begin declarations.

    IMPLICIT NONE

    TYPE( grid_config_rec_type ), INTENT( IN )  &
    :: config_flags

    INTEGER, INTENT( IN )  &
    :: ids, ide, jds, jde, kds, kde,  &
       ims, ime, jms, jme, kms, kme,  &
       its, ite, jts, jte, kts, kte

    INTEGER, INTENT( IN )  &
    :: is_ext, ie_ext, js_ext, je_ext

    REAL, DIMENSION( its-1:ite+1, kts:kte, jts-1:jte+1 ), INTENT( INOUT )  &
    :: titau

    REAL, DIMENSION( ims:ime, kms:kme, jms:jme ), INTENT( IN )  &
    :: defor, xkx, tke, rho

    REAL, DIMENSION( ims:ime, kms:kme, jms:jme ), INTENT( INOUT )  &
    :: mtau
>>>>>>> 0d88b580

! Local variables.
  REAL, DIMENSION( its:ite, kts:kte,   jts:jte ) :: zq
  REAL, DIMENSION( its:ite, kts:kte-1, jts:jte ) :: za,thv
  REAL, DIMENSION( its:ite, kts:kte,   jts:jte ) :: zfacmf,entfacmf
  REAL, DIMENSION( its:ite, jts:jte )            :: govrth,sflux,wstar3,wstar,rigs
  LOGICAL, DIMENSION( its:ite,jts:jte )          :: pblflg, sfcflg, stable
  REAL, DIMENSION( its:ite, jts:jte )            :: deltaoh,we,enlfrac2
  REAL, DIMENSION( its:ite, jts:jte )            :: hfxpbl,bfxpbl
  REAL, DIMENSION( its:ite, jts:jte )            :: dthv,wm2
  REAL, DIMENSION( its:ite, jts:jte )            :: wscale,thermal
  REAL               :: tvcon,delb,cpm,wm3,bfx0,ust3
  REAL               :: dtheta,du,dv,thsfc,brint
  INTEGER            :: i,j,k,i_start,i_end,j_start,j_end,ktf
  REAL               :: mlfrac,ezfrac,sfcfracn,sflux0,snlflux0
  REAL               :: amf1,amf2,amf3,bmf2,bmf3,pth1,delxy,pu1
  REAL               :: heat_flux
  REAL,PARAMETER     :: phifac = 8.,sfcfrac = 0.1,d1 = 0.02, d2 = 0.05, zfmin = 1.e-8
  REAL,PARAMETER     :: h1 = 0.33333335, h2 = 0.6666667, tmin = 1.e-2
! tunable parameters
  REAL,PARAMETER     ::  mltop = 1.0, sfcfracn1 = 0.075
  REAL,PARAMETER     ::  nlfrac = 0.68 ! the ratio of nonlocal heat flux to total heat flux
  REAL,PARAMETER     ::  enlfrac = -0.15 
  REAL,PARAMETER     ::  a11 = 1.0, a12 = -1.15
  REAL,PARAMETER     ::  ezfac = 1.5
  REAL,PARAMETER     ::  cpent = -0.4, rigsmax = 100., rimin = -100.
  REAL,PARAMETER     ::  entfmin = 1.0, entfmax = 5.0, sm = 10.9

   ktf=MIN(kte,kde-1)
 
   i_start = its
   i_end   = MIN(ite,ide-1)
   j_start = jts
   j_end   = MIN(jte,jde-1)
 
   IF ( config_flags%open_xs .or. config_flags%specified .or. &
        config_flags%nested) i_start = MAX(ids+1,its)
   IF ( config_flags%open_xe .or. config_flags%specified .or. &
        config_flags%nested) i_end   = MIN(ide-2,ite)
   IF ( config_flags%open_ys .or. config_flags%specified .or. &
        config_flags%nested) j_start = MAX(jds+1,jts)
   IF ( config_flags%open_ye .or. config_flags%specified .or. &
        config_flags%nested) j_end   = MIN(jde-2,jte)
   IF ( config_flags%periodic_x ) i_start = its
   IF ( config_flags%periodic_x ) i_end = MIN(ite,ide-1)
 
   DO j = j_start, j_end
   DO i = i_start, i_end
       zq(i,1,j) = 0.0
   ENDDO
   ENDDO

   DO j = j_start, j_end
   DO k = kts, ktf
   DO i = i_start, i_end
         zq(i,k+1,j) = 1.0/rdzw(i,k,j) + zq(i,k,j)
   ENDDO
   ENDDO
   ENDDO
 
   DO j = j_start,j_end
   DO k = kts,ktf
   DO i = i_start,i_end
     za(i,k,j) = 0.5*(zq(i,k,j) + zq(i,k+1,j))
   ENDDO
   ENDDO
   ENDDO
 
   DO j = j_start, j_end
   DO i = i_start, i_end
     deltaoh(i,j)  = 0.0
     rigs (i,j)    = 0.0
     enlfrac2(i,j) = 0.0
   ENDDO
   ENDDO

   DO j = j_start, j_end
   DO k = kts, ktf
   DO i = i_start, i_end
      zfacmf(i,k,j) = 0.0
   ENDDO
   ENDDO
   ENDDO
 
   DO j = j_start, j_end
   DO k = kts, ktf
   DO i = i_start, i_end
      nlflux(i,k,j) = 0.0
   ENDDO
   ENDDO
   ENDDO
 
   DO j = j_start, j_end
   DO k = kts, ktf
   DO i = i_start, i_end
      tvcon = 1. + ep1*moist(i,k,j,P_QV)
      thv(i,k,j) = th_phy(i,k,j)*tvcon
   ENDDO
   ENDDO
   ENDDO

   DO j = j_start,j_end
   DO i = i_start,i_end
     govrth(i,j) = g/th_phy(i,1,j)
   ENDDO
   ENDDO

  hflux: SELECT CASE( config_flags%isfflx )
  CASE (0,2) ! with fixed surface heat flux given in the namelist
    heat_flux = config_flags%tke_heat_flux  ! constant heat flux value
    DO j = j_start, j_end
    DO i = i_start, i_end
       cpm = cp * (1. + 0.8 * moist(i,kts,j,P_QV))
       hfx(i,j)= heat_flux*cpm*rho(i,1,j)
    ENDDO
    ENDDO
 
  CASE (1) ! use surface heat flux computed from surface routine
    DO j = j_start, j_end
    DO i = i_start, i_end
       cpm = cp * (1. + 0.8 * moist(i,kts,j,P_QV))
       heat_flux = hfx(i,j)/cpm/rho(i,1,j)
    ENDDO
    ENDDO
 
  CASE DEFAULT
    CALL wrf_error_fatal( 'isfflx value invalid for diff_opt=2' )
  END SELECT hflux

  DO j = j_start, j_end
  DO i = i_start, i_end
     kpbl(i,j)   = 1
     hpbl(i,j)   = zq(i,1,j)
     pblflg(i,j) = .true.
     sfcflg(i,j) = .true.
 
     cpm = cp * (1. + 0.8*moist(i,1,j,P_QV))
     sflux(i,j) = (hfx(i,j)/cpm)/rho(i,1,j)
 
     IF(br(i,j).GT.0.0) sfcflg(i,j) = .false.
  ENDDO
  ENDDO

! get pbl height begin based on theta method
  DO j = j_start, j_end
  DO i = i_start, i_end
        thsfc = thv(i,kts,j) + 0.5
     DO k=kts+1,ktf
        IF(thv(i,k,j).GT.thsfc) THEN
         hpbl(i,j)=za(i,k-1,j)+(thsfc-thv(i,k-1,j))/(max(0.01,thv(i,k,j)-thv(i,k-1,j)))*(za(i,k,j)-za(i,k-1,j))
         kpbl(i,j) = k
         GO TO 119
        ENDIF
     ENDDO
  119 CONTINUE
  ENDDO
  ENDDO

  DO j = j_start, j_end
  DO i = i_start, i_end
     IF(hpbl(i,j).LT.zq(i,2,j)) kpbl(i,j) = 1
     IF(kpbl(i,j).LT.1) pblflg(i,j) = .false.
  ENDDO
  ENDDO

  DO j = j_start, j_end
  DO i = i_start, i_end
     IF(sfcflg(i,j))THEN
       bfx0  = max(sflux(i,j),0.)
       wstar3(i,j) = (govrth(i,j)*bfx0*hpbl(i,j))
       wstar(i,j)  = (wstar3(i,j))**h1
     ELSE
       wstar(i,j)  = 0.
       wstar3(i,j) = 0.
     ENDIF
       ust3 = ust(i,j)**3
       wscale(i,j) = (ust3 + phifac*karman*wstar3(i,j)*0.5)**h1
       wscale(i,j) = MIN(wscale(i,j), ust(i,j)*16.0)
       wscale(i,j) = MAX(wscale(i,j), ust(i,j)/5.0 )
  ENDDO
  ENDDO

  DO j = j_start, j_end
  DO i = i_start, i_end
      delxy = sqrt(dx/msftx(i,j)*dy/msfty(i,j))
      pu1=pu(delxy,hpbl(i,j))
      IF(sfcflg(i,j).and.sflux(i,j).GT.0.0)THEN
!nonlocal momentum flux based on Brown and Grant (1997)
       brint = -sm*ust(i,j)*ust(i,j)*wstar3(i,j)/(hpbl(i,j)*wscale(i,j)**4)
       gamu(i,j) = pu1 * brint*u_phy(i,1,j)/wspd(i,j)
       gamv(i,j) = pu1 * brint*v_phy(i,1,j)/wspd(i,j)
      ELSE
       pblflg(i,j) = .false.
      ENDIF
  ENDDO
  ENDDO

  DO j = j_start,j_end
  DO i = i_start,i_end
     IF(pblflg(i,j))THEN
       k = kpbl(i,j) - 1
       wm3           = wstar3(i,j) + 5. * ust(i,j)**3
       wm2(i,j)      = wm3**h2
       bfxpbl(i,j)   = -0.15*thv(i,1,j)/g*wm3/hpbl(i,j)
       dthv(i,j)     = max(thv(i,k+1,j) - thv(i,k,j),tmin)
       dtheta        = max(th_phy(i,k+1,j) - th_phy(i,k,j),tmin)
 
       du            = u_phy(i,k+1,j)-u_phy(i,k,j)
       dv            = v_phy(i,k+1,j)-v_phy(i,k,j)
 
       we(i,j)       = max(bfxpbl(i,j)/dthv(i,j),-sqrt(wm2(i,j)))
       hfxpbl(i,j)   = we(i,j)*dtheta
       delb          = govrth(i,j)*dthv(i,j)
 
       deltaoh(i,j)  = d1*hpbl(i,j) + d2*wm2(i,j)/delb
       deltaoh(i,j)  = max(ezfac*deltaoh(i,j),hpbl(i,j)-za(i,kpbl(i,j)-1,j)-1.)
       deltaoh(i,j)  = min(deltaoh(i,j), hpbl(i,j))
 
       rigs(i,j)     = govrth(i,j)*dthv(i,j)*deltaoh(i,j)/(du**2.+dv**2.)
       rigs(i,j)     = max(min(rigs(i,j), rigsmax),rimin)
       enlfrac2(i,j) = max(min(wm3/wstar3(i,j)/(1.+cpent/rigs(i,j)),entfmax),entfmin)
       enlfrac2(i,j) = enlfrac2(i,j)*enlfrac
     ENDIF
  ENDDO
  ENDDO

  DO j = j_start, j_end
  DO k = kts, ktf
  DO i = i_start, i_end
       IF(pblflg(i,j))THEN
          entfacmf(i,k,j) = sqrt(((zq(i,k+1,j) - hpbl(i,j))/deltaoh(i,j))**2.)
       ENDIF
  ENDDO
  ENDDO
  ENDDO
 
  DO j = j_start, j_end
  DO i = i_start, i_end
         deltaoh(i,j) = deltaoh(i,j)/hpbl(i,j)
  ENDDO
  ENDDO

  DO j = j_start, j_end
  DO i = i_start, i_end
     delxy = sqrt(dx/msftx(i,j)*dy/msfty(i,j))
     mlfrac        = mltop-deltaoh(i,j)
     ezfrac        = mltop+deltaoh(i,j)
     zfacmf(i,1,j) = min(max((zq(i,2,j)/hpbl(i,j)),zfmin),1.)
     sfcfracn      = max(sfcfracn1,zfacmf(i,1,j))
!
     sflux0      = (a11+a12*sfcfracn)*sflux(i,j)
     snlflux0    = nlfrac*sflux0
     amf1        = snlflux0/sfcfracn
     amf2        = -snlflux0/(mlfrac-sfcfracn)
     bmf2        = -mlfrac*amf2
     amf3        = snlflux0*enlfrac2(i,j)/deltaoh(i,j)
     bmf3        = -amf3*mlfrac
     hfxpbl(i,j) = amf3+bmf3
     pth1        = pthnl(delxy,hpbl(i,j))
     hfxpbl(i,j) = hfxpbl(i,j)*pth1

    DO k = kts, ktf
       zfacmf(i,k,j) = max((zq(i,k+1,j)/hpbl(i,j)),zfmin)
       IF(pblflg(i,j).and.k.LT.kpbl(i,j)) THEN
         IF(zfacmf(i,k,j).LE.sfcfracn) THEN
           nlflux(i,k,j) =  amf1*zfacmf(i,k,j)
         ELSE IF (zfacmf(i,k,j).LE.mlfrac) THEN
           nlflux(i,k,j) =  amf2*zfacmf(i,k,j)+bmf2
         ENDIF
         nlflux(i,k,j) = nlflux(i,k,j) + hfxpbl(i,j)*exp(-entfacmf(i,k,j)) 
         nlflux(i,k,j) = nlflux(i,k,j)*pth1
       ENDIF
    ENDDO
  ENDDO
  ENDDO
END SUBROUTINE nonlocal_flux

!==============================================================================
!==============================================================================

! partial function for nonlocal heat flux
   FUNCTION pthnl(d,h)
   IMPLICIT NONE
   REAL           :: pthnl
   REAL,PARAMETER :: pmin = 0.0,pmax = 1.0
   REAL,PARAMETER :: a1 = 1.000, a2 = 0.936, a3 = -1.110,         &
                     a4 = 1.000, a5 = 0.312, a6 = 0.329, a7 = 0.243
   REAL,PARAMETER :: b1 = 2.0, b2 = 0.875
   real           :: d,h,doh,num,den

   doh   = d/h
   num   = a1*(doh)**b1 + a2*(doh)**b2+a3
   den   = a4*(doh)**b1 + a5*(doh)**b2+a6
   pthnl = a7*num/den + (1. - a7)
   pthnl = max(pthnl,pmin)
   pthnl = min(pthnl,pmax)

   IF(d.LE.100.) THEN  ! assume dx<=100m as LES
      pthnl = 0.0
   ENDIF
 
   RETURN
   END FUNCTION

! partial function for local heat flux
   FUNCTION pthl(d,h)
   IMPLICIT NONE
   REAL           :: pthl
   REAL,PARAMETER :: pmin = 0.0,pmax = 1.0
   REAL,PARAMETER :: a1 = 1.000, a2 = 0.870, a3 = -0.913,    &
                     a4 = 1.000, a5 = 0.153, a6 = 0.278, a7 = 0.280
   REAL,PARAMETER :: b1 = 2.0, b2 = 0.5
   REAL           :: d,h,doh,num,den

   doh  = d/h
   num  = a1*(doh)**b1 + a2*(doh)**b2+a3
   den  = a4*(doh)**b1 + a5*(doh)**b2+a6
   pthl = a7*num/den+(1. - a7)
   pthl = max(pthl,pmin)
   pthl = min(pthl,pmax)

   IF(d.LE.100.) THEN  ! assume dx<=100m as LES
      pthl = 0.0
   ENDIF

   RETURN
   END FUNCTION

! partial function for momentum flux
   FUNCTION pu(d,h)
   IMPLICIT NONE
   REAL           :: pu
   REAL,PARAMETER :: pmin = 0.0,pmax = 1.0
   REAL,PARAMETER :: a1 = 1.0, a2 = 0.070, a3 = 1.0, a4 = 0.142, a5 = 0.071
   REAL,PARAMETER :: b1 = 2.0, b2 = 0.6666667
   REAL           :: d,h,doh,num,den

   doh = d/h
   num = a1*(doh)**b1 + a2*(doh)**b2
   den = a3*(doh)**b1 + a4*(doh)**b2+a5
   pu  = num/den
   pu  = max(pu,pmin)
   pu  = min(pu,pmax)

   IF(d.LE.100.) THEN  ! assume dx<=100 as LES
      pu = 0.0
   ENDIF

   RETURN
   END FUNCTION

!=======================================================================
!=======================================================================

    SUBROUTINE cal_titau_11_22_33( config_flags, titau,              &
                                   tke, xkx, defor,                  &
                                   mtau, rho,                        &
                                   is_ext, ie_ext, js_ext, je_ext,   &
                                   ids, ide, jds, jde, kds, kde,     &
                                   ims, ime, jms, jme, kms, kme,     &
                                   its, ite, jts, jte, kts, kte      )

! History:     Sep 2003  Changes by George Bryan and Jason Knievel, NCAR
!              Oct 2001  Converted to mass core by Bill Skamarock, NCAR
!              Aug 2000  Original code by Shu-Hua Chen, UC-Davis

! Purpose:     This routine calculates stress terms (taus) for use in
!              the calculation of production of TKE by sheared wind

! References:  Klemp and Wilhelmson (JAS 1978)
!              Deardorff (B-L Meteor 1980)
!              Chen and Dudhia (NCAR WRF physics report 2000)

! Key:

!-----------------------------------------------------------------------
! Begin declarations.

    IMPLICIT NONE

    TYPE( grid_config_rec_type ), INTENT( IN )  &
    :: config_flags

    INTEGER, INTENT( IN )  &
    :: ids, ide, jds, jde, kds, kde,  &
       ims, ime, jms, jme, kms, kme,  &
       its, ite, jts, jte, kts, kte

    INTEGER, INTENT( IN )  &
    :: is_ext, ie_ext, js_ext, je_ext

    REAL, DIMENSION( its-1:ite+1, kts:kte, jts-1:jte+1 ), INTENT( INOUT )  &
    :: titau

    REAL, DIMENSION( ims:ime, kms:kme, jms:jme ), INTENT( IN )  &
    :: defor, xkx, tke, rho

    REAL, DIMENSION( ims:ime, kms:kme, jms:jme ), INTENT( INOUT )  &
    :: mtau

! Local variables.

    INTEGER  &
    :: i, j, k, ktf, i_start, i_end, j_start, j_end

! End declarations.
!-----------------------------------------------------------------------

    ktf = MIN( kte, kde-1 )

    i_start = its
    i_end   = ite
    j_start = jts
    j_end   = jte

    IF ( config_flags%open_xs .OR. config_flags%specified .OR. &
         config_flags%nested) i_start = MAX( ids+1, its )
    IF ( config_flags%open_xe .OR. config_flags%specified .OR. &
         config_flags%nested) i_end   = MIN( ide-1, ite )
    IF ( config_flags%open_ys .OR. config_flags%specified .OR. &
         config_flags%nested) j_start = MAX( jds+1, jts )
    IF ( config_flags%open_ye .OR. config_flags%specified .OR. &
         config_flags%nested) j_end   = MIN( jde-1, jte )
      IF ( config_flags%periodic_x ) i_start = its
      IF ( config_flags%periodic_x ) i_end = ite

    i_start = i_start - is_ext
    i_end   = i_end   + ie_ext
    j_start = j_start - js_ext
    j_end   = j_end   + je_ext

    IF ( config_flags%sfs_opt .GT. 0 ) THEN ! USE NBA MODEL SFS STRESSES

      DO j = j_start, j_end
      DO k = kts, ktf
      DO i = i_start, i_end

        titau(i,k,j) = rho(i,k,j) * mtau(i,k,j)

      END DO
      END DO
      END DO

    ELSE !NOT NBA

      IF ( config_flags%m_opt .EQ. 1 ) THEN ! ASSIGN STRESS TO MTAU FOR OUTPUT

        DO j = j_start, j_end
        DO k = kts, ktf
        DO i = i_start, i_end

          titau(i,k,j) = - rho(i,k,j) * xkx(i,k,j) * defor(i,k,j)
          mtau(i,k,j) = - xkx(i,k,j) * defor(i,k,j)

        END DO
        END DO
        END DO

      ELSE !NO STRESS OUTPUT

        DO j = j_start, j_end
        DO k = kts, ktf
        DO i = i_start, i_end

          titau(i,k,j) = - rho(i,k,j) * xkx(i,k,j) * defor(i,k,j)

        END DO
        END DO
        END DO

      ENDIF

    ENDIF

    END SUBROUTINE cal_titau_11_22_33

!=======================================================================
!=======================================================================

    SUBROUTINE cal_titau_12_21( config_flags, titau,             &
                                xkx, defor,                      &
                                mtau, rho,                       &
                                is_ext, ie_ext, js_ext, je_ext,  &
                                ids, ide, jds, jde, kds, kde,    &
                                ims, ime, jms, jme, kms, kme,    &
                                its, ite, jts, jte, kts, kte     )

! History:     Sep 2003   Modifications by George Bryan and Jason Knievel, NCAR
!              Oct 2001   Converted to mass core by Bill Skamarock, NCAR
!              Aug 2000   Original code by Shu-Hua Chen, UC-Davis

! Pusrpose     This routine calculates the stress terms (taus) for use in
!              the calculation of production of TKE by sheared wind

! References:  Klemp and Wilhelmson (JAS 1978)
!              Deardorff (B-L Meteor 1980)
!              Chen and Dudhia (NCAR WRF physics report 2000)

! Key:

!-----------------------------------------------------------------------
! Begin declarations.

    IMPLICIT NONE

    TYPE( grid_config_rec_type), INTENT( IN )  &
    :: config_flags

    INTEGER, INTENT( IN )  &
    :: ids, ide, jds, jde, kds, kde,  &
       ims, ime, jms, jme, kms, kme,  &
       its, ite, jts, jte, kts, kte

    INTEGER, INTENT( IN )  &
    :: is_ext, ie_ext, js_ext, je_ext

    REAL, DIMENSION( its-1:ite+1, kts:kte, jts-1:jte+1 ), INTENT( INOUT )  &
    :: titau

    REAL, DIMENSION( ims:ime, kms:kme, jms:jme ), INTENT( IN )  &
    :: defor, xkx, rho

    REAL, DIMENSION( ims:ime, kms:kme, jms:jme ), INTENT( INOUT )  &
    :: mtau

! Local variables.

    INTEGER  &
    :: i, j, k, ktf, i_start, i_end, j_start, j_end

    REAL, DIMENSION( its-1:ite+1, kts:kte, jts-1:jte+1 )  &
    :: xkxavg

! End declarations.
!-----------------------------------------------------------------------

    ktf = MIN( kte, kde-1 )

! Needs one more point in the x and y directions.

    i_start = its
    i_end   = ite
    j_start = jts
    j_end   = jte

    IF ( config_flags%open_xs .OR. config_flags%specified .OR. &
         config_flags%nested ) i_start = MAX( ids+1, its )
    IF ( config_flags%open_xe .OR. config_flags%specified .OR. &
         config_flags%nested ) i_end   = MIN( ide-1, ite )
    IF ( config_flags%open_ys .OR. config_flags%specified .OR. &
         config_flags%nested ) j_start = MAX( jds+1, jts )
    IF ( config_flags%open_ye .OR. config_flags%specified .OR. &
         config_flags%nested ) j_end   = MIN( jde-1, jte )
      IF ( config_flags%periodic_x ) i_start = its
      IF ( config_flags%periodic_x ) i_end = ite

    i_start = i_start - is_ext
    i_end   = i_end   + ie_ext
    j_start = j_start - js_ext
    j_end   = j_end   + je_ext

    DO j = j_start, j_end
    DO k = kts, ktf
    DO i = i_start, i_end
      xkxavg(i,k,j) = 0.25 * ( xkx(i-1,k,j  ) + xkx(i,k,j  ) +  &
                               xkx(i-1,k,j-1) + xkx(i,k,j-1) )
      xkxavg(i,k,j) = xkxavg(i,k,j) * .25 * ( rho(i-1,k,j  ) + rho(i,k,j  )  +  &
                                              rho(i-1,k,j-1) + rho(i,k,j-1) )
    END DO
    END DO
    END DO

! titau12 or titau21

    IF ( config_flags%sfs_opt .GT. 0 ) THEN ! USE NBA MODEL SFS STRESSES

      DO j = j_start, j_end
      DO k = kts, ktf
      DO i = i_start, i_end

        titau(i,k,j) = rho(i,k,j) * mtau(i,k,j)

      END DO
      END DO
      END DO

    ELSE ! NOT NBA

      IF ( config_flags%m_opt .EQ. 1 ) THEN ! ASSIGN STRESS TO MTAU FOR OUTPUT

        DO j = j_start, j_end
        DO k = kts, ktf
        DO i = i_start, i_end
          titau(i,k,j) = - xkxavg(i,k,j) * defor(i,k,j)
          mtau(i,k,j) = - xkxavg(i,k,j) * defor(i,k,j)  / rho(i,k,j)

        END DO
        END DO
        END DO

      ELSE ! NO STRESS OUTPUT

        DO j = j_start, j_end
        DO k = kts, ktf
        DO i = i_start, i_end

          titau(i,k,j) = - xkxavg(i,k,j) * defor(i,k,j)

        END DO
        END DO
        END DO

      ENDIF

    ENDIF

    END SUBROUTINE cal_titau_12_21

!=======================================================================

    SUBROUTINE cal_titau_13_31( config_flags, titau,             &
                                defor,                           &
                                mtau,                            &
                                xkx, fnm, fnp, rho,              &
                                is_ext, ie_ext, js_ext, je_ext,  &
                                ids, ide, jds, jde, kds, kde,    &
                                ims, ime, jms, jme, kms, kme,    &
                                its, ite, jts, jte, kts, kte     )

! History:     Sep 2003   Modifications by George Bryan and Jason Knievel, NCAR
!              Oct 2001   Converted to mass core by Bill Skamarock, NCAR
!              Aug 2000   Original code by Shu-Hua Chen, UC-Davis

! Purpose:     This routine calculates the stress terms (taus) for use in
!              the calculation of production of TKE by sheared wind

! References:  Klemp and Wilhelmson (JAS 1978)
!              Deardorff (B-L Meteor 1980)
!              Chen and Dudhia (NCAR WRF physics report 2000)

! Key:

!-----------------------------------------------------------------------
! Begin declarations.

    IMPLICIT NONE

    TYPE( grid_config_rec_type), INTENT( IN )  &
    :: config_flags

    INTEGER, INTENT( IN )  &
    :: ids, ide, jds, jde, kds, kde,  &
       ims, ime, jms, jme, kms, kme,  &
       its, ite, jts, jte, kts, kte

    INTEGER, INTENT( IN )  &
    :: is_ext, ie_ext, js_ext, je_ext

    REAL, DIMENSION( kms:kme ), INTENT( IN )  &
    :: fnm, fnp

    REAL, DIMENSION( its-1:ite+1, kts:kte, jts-1:jte+1 ), INTENT( INOUT )  &
    :: titau

    REAL, DIMENSION( ims:ime, kms:kme, jms:jme), INTENT( IN )  &
    :: defor, xkx, rho

    REAL, DIMENSION( ims:ime, kms:kme, jms:jme ), INTENT( INOUT )  &
    :: mtau

! Local variables.

    INTEGER  &
    :: i, j, k, ktf, i_start, i_end, j_start, j_end

    REAL, DIMENSION( its-1:ite+1, kts:kte, jts-1:jte+1 )  &
    :: xkxavg

! End declarations.
!-----------------------------------------------------------------------

    ktf = MIN( kte, kde-1 )

! Find ide-1 and jde-1 for averaging to p point.

    i_start = its
    i_end   = ite
    j_start = jts
    j_end   = MIN( jte, jde-1 )

    IF ( config_flags%open_xs .OR. config_flags%specified .OR. &
         config_flags%nested) i_start = MAX( ids+1, its )
    IF ( config_flags%open_xe .OR. config_flags%specified .OR. &
         config_flags%nested) i_end   = MIN( ide-1, ite )
    IF ( config_flags%open_ys .OR. config_flags%specified .OR. &
         config_flags%nested) j_start = MAX( jds+1, jts )
    IF ( config_flags%open_ye .OR. config_flags%specified .OR. &
         config_flags%nested) j_end   = MIN( jde-2, jte )
      IF ( config_flags%periodic_x ) i_start = its
      IF ( config_flags%periodic_x ) i_end = ite

    i_start = i_start - is_ext
    i_end   = i_end   + ie_ext
    j_start = j_start - js_ext
    j_end   = j_end   + je_ext

    DO j = j_start, j_end
    DO k = kts+1, ktf
    DO i = i_start, i_end
      xkxavg(i,k,j) = 0.5 * ( fnm(k) * ( xkx(i,k  ,j) + xkx(i-1,k  ,j) ) +  &
                              fnp(k) * ( xkx(i,k-1,j) + xkx(i-1,k-1,j) ) )
      xkxavg(i,k,j) = xkxavg(i,k,j) * 0.5 * ( fnm(k) * ( rho(i-1,k  ,j) + rho(i,k  ,j) ) + &
                                              fnp(k) * ( rho(i-1,k-1,j) + rho(i,k-1,j) ) )
    END DO
    END DO
    END DO

    IF ( config_flags%sfs_opt .GT. 0 ) THEN ! USE NBA MODEL SFS STRESSES

      DO j = j_start, j_end
      DO k = kts+1, ktf
      DO i = i_start, i_end
         titau(i,k,j) = rho(i,k,j) * mtau(i,k,j)
      ENDDO
      ENDDO
      ENDDO

    ELSE ! NOT NBA

      IF ( config_flags%m_opt .EQ. 1 ) THEN ! ASSIGN STRESS TO MTAU FOR OUTPUT

        DO j = j_start, j_end
        DO k = kts+1, ktf
        DO i = i_start, i_end

          titau(i,k,j) = - xkxavg(i,k,j) * defor(i,k,j)
          mtau(i,k,j) = - xkxavg(i,k,j) * defor(i,k,j)  / rho(i,k,j)

        ENDDO
        ENDDO
        ENDDO

      ELSE ! NO STRESS OUTPUT

        DO j = j_start, j_end
        DO k = kts+1, ktf
        DO i = i_start, i_end

          titau(i,k,j) = - xkxavg(i,k,j) * defor(i,k,j)

        ENDDO
        ENDDO
        ENDDO

      ENDIF

    ENDIF

    DO j = j_start, j_end
    DO i = i_start, i_end
      titau(i,kts  ,j) = 0.0
      titau(i,ktf+1,j) = 0.0
    ENDDO
    ENDDO

    END SUBROUTINE cal_titau_13_31

!=======================================================================
!=======================================================================

    SUBROUTINE cal_titau_23_32( config_flags, titau, defor,      &
                                mtau,                            &
                                xkx, fnm, fnp, rho,              &
                                is_ext, ie_ext, js_ext, je_ext,  &
                                ids, ide, jds, jde, kds, kde,    &
                                ims, ime, jms, jme, kms, kme,    &
                                its, ite, jts, jte, kts, kte     )

! History:     Sep 2003  Changes by George Bryan and Jason Knievel, NCAR
!              Oct 2001  Converted to mass core by Bill Skamarock, NCAR
!              Aug 2000  Original code by Shu-Hua Chen, UC-Davis

! Purpose:     This routine calculates stress terms (taus) for use in
!              the calculation of production of TKE by sheared wind

! References:  Klemp and Wilhelmson (JAS 1978)
!              Deardorff (B-L Meteor 1980)
!              Chen and Dudhia (NCAR WRF physics report 2000)

! Key:

!-----------------------------------------------------------------------
! Begin declarations.

    IMPLICIT NONE

    TYPE( grid_config_rec_type ), INTENT( IN )  &
    :: config_flags

    INTEGER, INTENT( IN )  &
    :: ids, ide, jds, jde, kds, kde,  &
       ims, ime, jms, jme, kms, kme,  &
       its, ite, jts, jte, kts, kte

    INTEGER, INTENT( IN )  &
    :: is_ext,ie_ext,js_ext,je_ext

    REAL, DIMENSION( kms:kme ), INTENT( IN )  &
    :: fnm, fnp

    REAL, DIMENSION( its-1:ite+1, kts:kte, jts-1:jte+1 ), INTENT( INOUT )  &
    :: titau

    REAL, DIMENSION( ims:ime, kms:kme, jms:jme ), INTENT( IN )  &
    :: defor, xkx, rho

    REAL, DIMENSION( ims:ime, kms:kme, jms:jme ), INTENT( INOUT )  &
    :: mtau

! Local variables.

    INTEGER  &
    :: i, j, k, ktf, i_start, i_end, j_start, j_end

    REAL, DIMENSION( its-1:ite+1, kts:kte, jts-1:jte+1 )  &
    :: xkxavg

! End declarations.
!-----------------------------------------------------------------------

     ktf = MIN( kte, kde-1 )

! Find ide-1 and jde-1 for averaging to p point.

    i_start = its
    i_end   = MIN( ite, ide-1 )
    j_start = jts
    j_end   = jte

    IF ( config_flags%open_xs .OR. config_flags%specified .OR. &
         config_flags%nested) i_start = MAX( ids+1, its )
    IF ( config_flags%open_xe .OR. config_flags%specified .OR. &
         config_flags%nested) i_end   = MIN( ide-2, ite )
    IF ( config_flags%open_ys .OR. config_flags%specified .OR. &
         config_flags%nested) j_start = MAX( jds+1, jts )
    IF ( config_flags%open_ye .OR. config_flags%specified .OR. &
         config_flags%nested) j_end   = MIN( jde-1, jte )
      IF ( config_flags%periodic_x ) i_start = its
      IF ( config_flags%periodic_x ) i_end = MIN( ite, ide-1 )

    i_start = i_start - is_ext
    i_end   = i_end   + ie_ext
    j_start = j_start - js_ext
    j_end   = j_end   + je_ext

    DO j = j_start, j_end
    DO k = kts+1, ktf
    DO i = i_start, i_end
      xkxavg(i,k,j) = 0.5 * ( fnm(k) * ( xkx(i,k  ,j) + xkx(i,k  ,j-1) ) +  &
                              fnp(k) * ( xkx(i,k-1,j) + xkx(i,k-1,j-1) ) )
      xkxavg(i,k,j) = xkxavg(i,k,j) * 0.5 * ( fnm(k) * ( rho(i,k  ,j) + rho(i,k  ,j-1) ) +  &
                                              fnp(k) * ( rho(i,k-1,j) + rho(i,k-1,j-1) ) )
    END DO
    END DO
    END DO

    IF ( config_flags%sfs_opt .GT. 0 ) THEN ! USE NBA MODEL SFS STRESSES

      DO j = j_start, j_end
      DO k = kts+1, ktf
      DO i = i_start, i_end

        titau(i,k,j) =  rho(i,k,j) * mtau(i,k,j)

      END DO
      END DO
      END DO

    ELSE ! NOT NBA

      IF ( config_flags%m_opt .EQ. 1 ) THEN ! ASSIGN STRESS TO MTAU FOR OUTPUT

        DO j = j_start, j_end
        DO k = kts+1, ktf
        DO i = i_start, i_end

          titau(i,k,j) = - xkxavg(i,k,j) * defor(i,k,j)
          mtau(i,k,j) = - xkxavg(i,k,j) * defor(i,k,j)  / rho(i,k,j)

        END DO
        END DO
        END DO

      ELSE ! NO STRESS OUTPUT

        DO j = j_start, j_end
        DO k = kts+1, ktf
        DO i = i_start, i_end

          titau(i,k,j) = -  xkxavg(i,k,j) * defor(i,k,j)

        END DO
        END DO
        END DO

      ENDIF

    ENDIF

    DO j = j_start, j_end
    DO i = i_start, i_end
      titau(i,kts  ,j) = 0.0
      titau(i,ktf+1,j) = 0.0
    END DO
    END DO

    END SUBROUTINE cal_titau_23_32

!=======================================================================
!=======================================================================

SUBROUTINE phy_bc ( config_flags,div,defor11,defor22,defor33,              &
                    defor12,defor13,defor23,xkmh,xkmv,xkhh,xkhv,tke,rho,   &
                    RUBLTEN, RVBLTEN,                                      &
                    RUCUTEN, RVCUTEN,                                      &
                    RUSHTEN, RVSHTEN,                                      &
                    gamu, gamv, xkmv_meso,                                 & ! XZ
                    ids, ide, jds, jde, kds, kde,                          &
                    ims, ime, jms, jme, kms, kme,                          &
                    ips, ipe, jps, jpe, kps, kpe,                          &
                    its, ite, jts, jte, kts, kte                           )

!------------------------------------------------------------------------------
! Begin declarations.

   IMPLICIT NONE

   TYPE(grid_config_rec_type), INTENT(IN   ) :: config_flags

   INTEGER ,        INTENT(IN   ) ::        ids, ide, jds, jde, kds, kde, &
                                            ims, ime, jms, jme, kms, kme, &
                                            ips, ipe, jps, jpe, kps, kpe, &
                                            its, ite, jts, jte, kts, kte

   REAL , DIMENSION( ims:ime, kms:kme, jms:jme), INTENT(INOUT) ::RUBLTEN, &
                                                                 RVBLTEN, &
                                                                 RUCUTEN, &
                                                                 RVCUTEN, &
                                                                 RUSHTEN, &
                                                                 RVSHTEN, &
                                                                 defor11, &
                                                                 defor22, &
                                                                 defor33, &
                                                                 defor12, &
                                                                 defor13, &
                                                                 defor23, &
                                                                    xkmh, &
                                                                    xkmv, &
                                                                    xkhh, &
                                                                    xkhv, &
                                                               xkmv_meso, & ! XZ
                                                                     tke, &
                                                                     div, &
                                                                     rho
!XZ
  REAL , DIMENSION( ims:ime, jms:jme), INTENT(INOUT) :: gamu, gamv
! End declarations.
!-----------------------------------------------------------------------

   IF(config_flags%bl_pbl_physics .GT. 0) THEN

        CALL set_physical_bc3d( RUBLTEN , 't', config_flags,              &
                                ids, ide, jds, jde, kds, kde,             &
                                ims, ime, jms, jme, kms, kme,             &
                                ips, ipe, jps, jpe, kps, kpe,             &
                                its, ite, jts, jte, kts, kte              )

        CALL set_physical_bc3d( RVBLTEN , 't', config_flags,              &
                                ids, ide, jds, jde, kds, kde,             &
                                ims, ime, jms, jme, kms, kme,             &
                                ips, ipe, jps, jpe, kps, kpe,             &
                                its, ite, jts, jte, kts, kte              )

   ENDIF

   IF(config_flags%cu_physics .GT. 0) THEN

        CALL set_physical_bc3d( RUCUTEN , 't', config_flags,              &
                                ids, ide, jds, jde, kds, kde,             &
                                ims, ime, jms, jme, kms, kme,             &
                                ips, ipe, jps, jpe, kps, kpe,             &
                                its, ite, jts, jte, kts, kte              )

        CALL set_physical_bc3d( RVCUTEN , 't', config_flags,              &
                                ids, ide, jds, jde, kds, kde,             &
                                ims, ime, jms, jme, kms, kme,             &
                                ips, ipe, jps, jpe, kps, kpe,             &
                                its, ite, jts, jte, kts, kte              )

   ENDIF

   IF(config_flags%shcu_physics .GT. 0) THEN

        CALL set_physical_bc3d( RUSHTEN , 't', config_flags,              &
                                ids, ide, jds, jde, kds, kde,             &
                                ims, ime, jms, jme, kms, kme,             &
                                ips, ipe, jps, jpe, kps, kpe,             &
                                its, ite, jts, jte, kts, kte              )

        CALL set_physical_bc3d( RVSHTEN , 't', config_flags,              &
                                ids, ide, jds, jde, kds, kde,             &
                                ims, ime, jms, jme, kms, kme,             &
                                ips, ipe, jps, jpe, kps, kpe,             &
                                its, ite, jts, jte, kts, kte              )

   ENDIF

   ! move out of the conditional, below; horiz coeffs needed for
   ! all diff_opt cases.  JM

   CALL set_physical_bc3d( xkmh    , 't', config_flags,                   &
                                ids, ide, jds, jde, kds, kde,             &
                                ims, ime, jms, jme, kms, kme,             &
                                ips, ipe, jps, jpe, kps, kpe,             &
                                its, ite, jts, jte, kts, kte              )

   CALL set_physical_bc3d( xkhh    , 't', config_flags,                   &
                                ids, ide, jds, jde, kds, kde,             &
                                ims, ime, jms, jme, kms, kme,             &
                                ips, ipe, jps, jpe, kps, kpe,             &
                                its, ite, jts, jte, kts, kte              )

   IF(config_flags%diff_opt .eq. 2) THEN

   CALL set_physical_bc3d( xkmv    , 't', config_flags,                   &
                                ids, ide, jds, jde, kds, kde,             &
                                ims, ime, jms, jme, kms, kme,             &
                                ips, ipe, jps, jpe, kps, kpe,             &
                                its, ite, jts, jte, kts, kte              )

   CALL set_physical_bc3d( xkhv    , 't', config_flags,                   &
                                ids, ide, jds, jde, kds, kde,             &
                                ims, ime, jms, jme, kms, kme,             &
                                ips, ipe, jps, jpe, kps, kpe,             &
                                its, ite, jts, jte, kts, kte              )

   CALL set_physical_bc3d( div     , 't', config_flags,                   &
                                ids, ide, jds, jde, kds, kde,             &
                                ims, ime, jms, jme, kms, kme,             &
                                ips, ipe, jps, jpe, kps, kpe,             &
                                its, ite, jts, jte, kts, kte              )

   CALL set_physical_bc3d( defor11 , 't', config_flags,                   &
                                ids, ide, jds, jde, kds, kde,             &
                                ims, ime, jms, jme, kms, kme,             &
                                ips, ipe, jps, jpe, kps, kpe,             &
                                its, ite, jts, jte, kts, kte              )

   CALL set_physical_bc3d( defor22 , 't', config_flags,                   &
                                ids, ide, jds, jde, kds, kde,             &
                                ims, ime, jms, jme, kms, kme,             &
                                ips, ipe, jps, jpe, kps, kpe,             &
                                its, ite, jts, jte, kts, kte              )

   CALL set_physical_bc3d( defor33 , 't', config_flags,                   &
                                ids, ide, jds, jde, kds, kde,             &
                                ims, ime, jms, jme, kms, kme,             &
                                ips, ipe, jps, jpe, kps, kpe,             &
                                its, ite, jts, jte, kts, kte              )

   CALL set_physical_bc3d( defor12 , 'd', config_flags,                   &
                                ids, ide, jds, jde, kds, kde,             &
                                ims, ime, jms, jme, kms, kme,             &
                                ips, ipe, jps, jpe, kps, kpe,             &
                                its, ite, jts, jte, kts, kte              )

   CALL set_physical_bc3d( defor13 , 'e', config_flags,                   &
                                ids, ide, jds, jde, kds, kde,             &
                                ims, ime, jms, jme, kms, kme,             &
                                ips, ipe, jps, jpe, kps, kpe,             &
                                its, ite, jts, jte, kts, kte              )

   CALL set_physical_bc3d( defor23 , 'f', config_flags,                   &
                                ids, ide, jds, jde, kds, kde,             &
                                ims, ime, jms, jme, kms, kme,             &
                                ips, ipe, jps, jpe, kps, kpe,             &
                                its, ite, jts, jte, kts, kte              )

   CALL set_physical_bc3d( rho , 't', config_flags,                       &
                                ids, ide, jds, jde, kds, kde,             &
                                ims, ime, jms, jme, kms, kme,             &
                                ips, ipe, jps, jpe, kps, kpe,             &
                                its, ite, jts, jte, kts, kte              )
   ENDIF

!XZ
   IF(config_flags%diff_opt .eq. 2 .and. config_flags%km_opt .eq. 5) THEN
   CALL set_physical_bc2d( gamu, 't', config_flags,                    &
                                   ids, ide, jds, jde,                 &
                                   ims, ime, jms, jme,                 &
                                   ips, ipe, jps, jpe,                 &
                                   its, ite, jts, jte                  )
   CALL set_physical_bc2d( gamv, 't', config_flags,                    &
                                   ids, ide, jds, jde,                 &
                                   ims, ime, jms, jme,                 &
                                   ips, ipe, jps, jpe,                 &
                                   its, ite, jts, jte                  )
   CALL set_physical_bc3d( xkmv_meso,'t', config_flags,                &
                                ids, ide, jds, jde, kds, kde,          &
                                ims, ime, jms, jme, kms, kme,          &
                                ips, ipe, jps, jpe, kps, kpe,          &
                                its, ite, jts, jte, kts, kte           )
   ENDIF
!
END SUBROUTINE phy_bc

!=======================================================================
!=======================================================================

    SUBROUTINE tke_rhs( tendency, BN2, config_flags,            &
                        defor11, defor22, defor33,              &
                        defor12, defor13, defor23,              &
                        u, v, w, div, tke, mu, c1, c2,          &
                        theta, p, p8w, t8w, z, fnm, fnp,        &
                        cf1, cf2, cf3, msftx, msfty,            &
                        xkmh, xkmv, xkhv,                       & 
                        rdx, rdy, dx, dy, dt, zx, zy,           &
                        rdz, rdzw, dn, dnw, isotropic,          &
                        hfx, qfx, qv, ust, rho,                 &
                        l_diss, nlflux, hpbl, dlk,              & !XZ
                        ids, ide, jds, jde, kds, kde,           &
                        ims, ime, jms, jme, kms, kme,           &
                        its, ite, jts, jte, kts, kte            )

!-----------------------------------------------------------------------
! Begin declarations.

    IMPLICIT NONE

    TYPE( grid_config_rec_type ), INTENT( IN )  &
    :: config_flags

    INTEGER, INTENT( IN )  &
    :: ids, ide, jds, jde, kds, kde,  &
       ims, ime, jms, jme, kms, kme,  &
       its, ite, jts, jte, kts, kte

    INTEGER, INTENT( IN )  :: isotropic
    REAL, INTENT( IN )  &
    :: cf1, cf2, cf3, dt, rdx, rdy, dx, dy

    REAL, DIMENSION( kms:kme ), INTENT( IN )  &
    :: fnm, fnp, dnw, dn

    REAL, DIMENSION( ims:ime, jms:jme ), INTENT( IN )  &
    :: msftx, msfty

    REAL, DIMENSION( ims:ime, kms:kme, jms:jme ), INTENT( INOUT )  &
    :: tendency

    REAL, DIMENSION( ims:ime, kms:kme, jms:jme ), INTENT( IN )  &
    :: defor11, defor22, defor33, defor12, defor13, defor23,  &
       div, BN2, tke, xkmh, xkmv, xkhv, zx, zy, u, v, w, theta,  &
       p, p8w, t8w, z, rdz, rdzw

    REAL, DIMENSION( ims:ime, jms:jme ), INTENT( IN )  &
    :: mu
    REAL, DIMENSION( kms:kme)          , INTENT( IN )  &
    :: c1, c2

    REAL, DIMENSION ( ims:ime, jms:jme ), INTENT( IN )   &
    :: hfx, ust, qfx
    REAL, DIMENSION ( ims:ime, kms:kme, jms:jme ), INTENT ( IN ) &
    :: qv, rho
! XZ
    REAL, DIMENSION( ims:ime, kms:kme, jms:jme ), INTENT( OUT )  &
    :: l_diss   
<<<<<<< HEAD

    REAL, DIMENSION( ims:ime, kms:kme, jms:jme ), INTENT ( IN ) &
    :: nlflux, dlk

=======

    REAL, DIMENSION( ims:ime, kms:kme, jms:jme ), INTENT ( IN ) &
    :: nlflux, dlk

>>>>>>> 0d88b580
    REAL, DIMENSION( ims:ime, jms:jme ), INTENT(INOUT) &
    :: hpbl
!
! Local variables.

    INTEGER  &
    :: i, j, k, ktf, i_start, i_end, j_start, j_end

! End declarations.
!-----------------------------------------------------------------------

    CALL tke_shear(    tendency, config_flags,                &
                       defor11, defor22, defor33,             &
                       defor12, defor13, defor23,             &
                       u, v, w, tke, ust, mu,                 &
                       c1, c2, fnm, fnp,                      &
                       cf1, cf2, cf3, msftx, msfty,           &
                       xkmh, xkmv,                            & 
                       rdx, rdy, zx, zy, rdz, rdzw, dnw, dn,  &
                       ids, ide, jds, jde, kds, kde,          &
                       ims, ime, jms, jme, kms, kme,          &
                       its, ite, jts, jte, kts, kte           )

    CALL tke_buoyancy( tendency, config_flags, mu,            &
                       c1, c2,                                &
                       tke, xkhv, BN2, theta, dt,             &
                       hfx, qfx, qv,  rho,                    &
                       nlflux,                                & ! XZ
                       ids, ide, jds, jde, kds, kde,          &
                       ims, ime, jms, jme, kms, kme,          &
                       its, ite, jts, jte, kts, kte           )

    CALL tke_dissip(   tendency, config_flags, mu, c1, c2,    &
                       tke, bn2, theta, p8w, t8w, z,          &
                       dx, dy,rdz, rdzw, isotropic,           &
                       msftx, msfty,                          &
                       hpbl, dlk, l_diss,                     & ! XZ
                       ids, ide, jds, jde, kds, kde,          &
                       ims, ime, jms, jme, kms, kme,          &
                       its, ite, jts, jte, kts, kte           )

! Set a lower limit on TKE.

    ktf     = MIN( kte, kde-1 )
    i_start = its
    i_end   = MIN( ite, ide-1 )
    j_start = jts
    j_end   = MIN( jte, jde-1 )

    IF ( config_flags%open_xs .or. config_flags%specified .or. &
         config_flags%nested) i_start = MAX(ids+1,its)
    IF ( config_flags%open_xe .or. config_flags%specified .or. &
         config_flags%nested) i_end   = MIN(ide-2,ite)
    IF ( config_flags%open_ys .or. config_flags%specified .or. &
         config_flags%nested) j_start = MAX(jds+1,jts)
    IF ( config_flags%open_ye .or. config_flags%specified .or. &
         config_flags%nested) j_end   = MIN(jde-2,jte)
      IF ( config_flags%periodic_x ) i_start = its
      IF ( config_flags%periodic_x ) i_end = MIN( ite, ide-1 )

    DO j = j_start, j_end
    DO k = kts, ktf
    DO i = i_start, i_end
      tendency(i,k,j) = max( tendency(i,k,j), -(c1(k)*mu(i,j)+c2(k)) * max( 0.0 , tke(i,k,j) ) / dt )
    END DO
    END DO
    END DO

    END SUBROUTINE tke_rhs

!=======================================================================
!=======================================================================

    SUBROUTINE tke_buoyancy( tendency, config_flags, mu,    &
                             c1, c2,                        &
                             tke, xkhv, BN2, theta, dt,     &
                             hfx, qfx, qv,  rho,            &
                             nlflux,                        & ! XZ
                             ids, ide, jds, jde, kds, kde,  &
                             ims, ime, jms, jme, kms, kme,  &
                             its, ite, jts, jte, kts, kte   )

!-----------------------------------------------------------------------
! Begin declarations.

    IMPLICIT NONE

    TYPE( grid_config_rec_type ), INTENT( IN )  &
    :: config_flags

    INTEGER, INTENT( IN )  &
    :: ids, ide, jds, jde, kds, kde,  &
       ims, ime, jms, jme, kms, kme,  &
       its, ite, jts, jte, kts, kte

    REAL, INTENT( IN )  &
    :: dt

    REAL, DIMENSION( ims:ime, kms:kme, jms:jme ), INTENT( INOUT )  &
    :: tendency

    REAL, DIMENSION( ims:ime, kms:kme, jms:jme ), INTENT( IN )  &
    :: xkhv, tke, BN2, theta

    REAL, DIMENSION( ims:ime, jms:jme ), INTENT( IN )  &
    :: mu
    REAL, DIMENSION( kms:kme)          , INTENT( IN )  &
    :: c1, c2

    REAL, DIMENSION( ims:ime, kms:kme, jms:jme ), INTENT ( IN ) &
    :: qv, rho

    REAL, DIMENSION(ims:ime, jms:jme ), INTENT ( IN ) :: hfx, qfx
!XZ
    REAL, DIMENSION( ims:ime, kms:kme, jms:jme ), INTENT ( IN ) &
    :: nlflux
!
! Local variables.

    INTEGER  &
    :: i, j, k, ktf

    INTEGER  &
    :: i_start, i_end, j_start, j_end

    REAL :: heat_flux, heat_flux0

    REAL :: cpm

! End declarations.
!-----------------------------------------------------------------------

!-----------------------------------------------------------------------
! Add to the TKE tendency the term that accounts for production of TKE
! due to buoyant motions.

    ktf     = MIN( kte, kde-1 )
    i_start = its
    i_end   = MIN( ite, ide-1 )
    j_start = jts
    j_end   = MIN( jte, jde-1 )

    IF ( config_flags%open_xs .OR. config_flags%specified .OR. &
         config_flags%nested ) i_start = MAX( ids+1, its )
    IF ( config_flags%open_xe .OR. config_flags%specified .OR. &
         config_flags%nested ) i_end   = MIN( ide-2, ite )
    IF ( config_flags%open_ys .OR. config_flags%specified .OR. &
         config_flags%nested ) j_start = MAX( jds+1, jts )
    IF ( config_flags%open_ye .OR. config_flags%specified .OR. &
         config_flags%nested ) j_end   = MIN( jde-2, jte )
      IF ( config_flags%periodic_x ) i_start = its
      IF ( config_flags%periodic_x ) i_end = MIN( ite, ide-1 )

!XZ
    IF(config_flags%km_opt.eq.5) THEN
       DO j = j_start, j_end
       DO k = kts+1, ktf
       DO i = i_start, i_end
              tendency(i,k,j) = tendency(i,k,j) - (c1(k)*mu(i,j)+c2(k)) * (xkhv(i,k,j) * BN2(i,k,j)   &
                              - 0.5*(nlflux(i,k+1,j)+nlflux(i,k,j))*g/theta(i,k,j))
       END DO
       END DO
       END DO
    ELSE
       DO j = j_start, j_end
       DO k = kts+1, ktf
       DO i = i_start, i_end
              tendency(i,k,j) = tendency(i,k,j) - (c1(k)*mu(i,j)+c2(k)) * xkhv(i,k,j) * BN2(i,k,j)
       END DO
       END DO
       END DO
    ENDIF

! MARTA: change in the computation of the tke's tendency  at the surface.
!  the buoyancy flux is the average of the surface heat flux (0.06) and the
!   flux at the first w level
!
! WCS 040331

  hflux: SELECT CASE( config_flags%isfflx )
  CASE (0,2) ! with fixed surface heat flux given in the namelist
   heat_flux0 = config_flags%tke_heat_flux  ! constant heat flux value
                                            ! set in namelist.input
! LES mods
   K=KTS

   DO j = j_start, j_end
   DO i = i_start, i_end
      heat_flux = heat_flux0
      tendency(i,k,j)= tendency(i,k,j) - &
                    (c1(k)*mu(i,j)+c2(k))*((xkhv(i,k,j)*BN2(i,k,j))- (g/theta(i,k,j))*heat_flux)/2.

   ENDDO
   ENDDO

  CASE (1) ! use surface heat flux computed from surface routine
   K=KTS

   DO j = j_start, j_end
   DO i = i_start, i_end
      cpm = cp * (1. + 0.8*qv(i,k,j))
      heat_flux = (hfx(i,j)/cpm)/rho(i,k,j)

      tendency(i,k,j)= tendency(i,k,j) - &
                 (c1(k)*mu(i,j)+c2(k))*((xkhv(i,k,j)*BN2(i,k,j))- (g/theta(i,k,j))*heat_flux)/2.
   ENDDO
   ENDDO

  CASE DEFAULT
    CALL wrf_error_fatal( 'isfflx value invalid for diff_opt=2' )
  END SELECT hflux

! end of MARTA/WCS change

! The tendency array now includes production of TKE from buoyant
! motions.
!-----------------------------------------------------------------------

    END SUBROUTINE tke_buoyancy

!=======================================================================
!=======================================================================

    SUBROUTINE tke_dissip( tendency, config_flags,            &
                           mu, c1, c2,                        &
                           tke, bn2, theta, p8w, t8w, z,      &
                           dx, dy, rdz, rdzw, isotropic,      &
                           msftx, msfty,                      &
                           hpbl, dlk, l_diss,                 & !XZ
                           ids, ide, jds, jde, kds, kde,      &
                           ims, ime, jms, jme, kms, kme,      &
                           its, ite, jts, jte, kts, kte       )

! History:     Sep 2003  Changes by George Bryan and Jason Knievel, NCAR
!              Oct 2001  Converted to mass core by Bill Skamarock, NCAR
!              Aug 2000  Original code by Shu-Hua Chen, UC-Davis

! Purpose:     This routine calculates dissipation of turbulent kinetic
!              energy.

! References:  Klemp and Wilhelmson (JAS 1978)
!              Deardorff (B-L Meteor 1980)
!              Chen and Dudhia (NCAR WRF physics report 2000)

!-----------------------------------------------------------------------
! Begin declarations.

    IMPLICIT NONE

    TYPE( grid_config_rec_type ), INTENT( IN )  &
    :: config_flags

    INTEGER, INTENT( IN )  &
    ::  ids, ide, jds, jde, kds, kde,  &
        ims, ime, jms, jme, kms, kme,  &
        its, ite, jts, jte, kts, kte

    INTEGER, INTENT( IN )  :: isotropic
    REAL, INTENT( IN )  &
    :: dx, dy

    REAL, DIMENSION( ims:ime, kms:kme, jms:jme ), INTENT( INOUT )  &
    :: tendency

    REAL, DIMENSION( ims:ime, kms:kme, jms:jme ), INTENT( IN )  &
    :: tke, bn2, theta, p8w, t8w, z, rdz, rdzw

    REAL, DIMENSION( ims:ime, jms:jme ), INTENT( IN )  &
    :: mu
    REAL, DIMENSION( kms:kme)          , INTENT( IN )  &
    :: c1, c2

    REAL, DIMENSION( ims:ime, jms:jme ), INTENT( IN )  &
    :: msftx, msfty
! XZ
    REAL, DIMENSION( ims:ime, jms:jme ), INTENT(INOUT) & 
    :: hpbl
 
    REAL, DIMENSION( ims:ime, kms:kme, jms:jme ), INTENT(IN)  &
    :: dlk 
 
    REAL, DIMENSION( ims:ime, kms:kme, jms:jme ), INTENT(OUT) & 
    :: l_diss
!
! Local variables.

    REAL, DIMENSION( its:ite, kts:kte, jts:jte )  &
    :: dthrdn

    REAL, DIMENSION( its:ite, kts:kte, jts:jte )  &
    :: l_scale

    REAL, DIMENSION( its:ite )  &
    :: sumtke,  sumtkez

    INTEGER  &
    :: i, j, k, ktf, i_start, i_end, j_start, j_end

    REAL  &
    :: disp_len, deltas, coefc, tmpdz, len_s, thetasfc,  &
       thetatop, len_0, tketmp, tmp, ce1, ce2, c_k
!XZ
    REAL                                                 & 
    :: delxy,coefc_m,pu1
!
! End declarations.
!-----------------------------------------------------------------------
    c_k = config_flags%c_k

    ce1 = ( c_k / 0.10 ) * 0.19
    ce2 = max( 0.0 , 0.93 - ce1 )

    ktf     = MIN( kte, kde-1 )
    i_start = its
    i_end   = MIN(ite,ide-1)
    j_start = jts
    j_end   = MIN(jte,jde-1)

    IF ( config_flags%open_xs .OR. config_flags%specified .OR. &
         config_flags%nested) i_start = MAX( ids+1, its )
    IF ( config_flags%open_xe .OR. config_flags%specified .OR. &
         config_flags%nested) i_end   = MIN( ide-2, ite )
    IF ( config_flags%open_ys .OR. config_flags%specified .OR. &
         config_flags%nested) j_start = MAX( jds+1, jts )
    IF ( config_flags%open_ye .OR. config_flags%specified .OR. &
         config_flags%nested) j_end   = MIN( jde-2, jte )
      IF ( config_flags%periodic_x ) i_start = its
      IF ( config_flags%periodic_x ) i_end = MIN( ite, ide-1 )

      CALL calc_l_scale( config_flags, tke, BN2, l_scale,      &
                         i_start, i_end, ktf, j_start, j_end,  &
                         dx, dy, rdzw, msftx, msfty,           &
                         ids, ide, jds, jde, kds, kde,         &
                         ims, ime, jms, jme, kms, kme,         &
                         its, ite, jts, jte, kts, kte          )
      DO j = j_start, j_end
      DO k = kts, ktf
      DO i = i_start, i_end
        deltas  = ( dx/msftx(i,j) * dy/msfty(i,j) / rdzw(i,k,j) )**0.33333333
        tketmp  = MAX( tke(i,k,j), 1.0e-6 )

! Apply Deardorff's (1980) "wall effect" at the bottom of the domain.
! For LES with fine grid, no need for this wall effect!

        IF ( k .eq. kts .or. k .eq. ktf ) then
          coefc = 3.9
        ELSE
          coefc = ce1 + ce2 * l_scale(i,k,j) / deltas
        END IF

! XZ
        IF(config_flags%km_opt.eq.5) THEN 
          delxy = SQRT(dx/msftx(i,j)*dy/msfty(i,j))
          pu1 = pu(delxy,hpbl(i,j))
          coefc_m = 0.3 !  
          l_diss(i,k,j) = (1.0-pu1)*l_scale(i,k,j)/coefc + pu1*dlk(i,k,j)/coefc_m
        ELSE 
          tendency(i,k,j) = tendency(i,k,j) - &
                           (c1(k)*mu(i,j)+c2(k)) * coefc * tketmp**1.5 / l_scale(i,k,j)
        ENDIF !
      END DO
      END DO
      END DO
    END SUBROUTINE tke_dissip

!=======================================================================
!=======================================================================

    SUBROUTINE tke_shear( tendency, config_flags,                &
                          defor11, defor22, defor33,             &
                          defor12, defor13, defor23,             &
                          u, v, w, tke, ust, mu, c1, c2,         &
                          fnm, fnp,                              &
                          cf1, cf2, cf3, msftx, msfty,           &
                          xkmh, xkmv,                            & 
                          rdx, rdy, zx, zy, rdz, rdzw, dn, dnw,  &
                          ids, ide, jds, jde, kds, kde,          &
                          ims, ime, jms, jme, kms, kme,          &
                          its, ite, jts, jte, kts, kte           )

! History:     Sep 2003   Rewritten by George Bryan and Jason Knievel,
!                         NCAR
!              Oct 2001   Converted to mass core by Bill Skamarock, NCAR
!              Aug 2000   Original code by Shu-Hua Chen, UC-Davis

! Purpose:     This routine calculates the production of turbulent
!              kinetic energy by stresses due to sheared wind.

! References:  Klemp and Wilhelmson (JAS 1978)
!              Deardorff (B-L Meteor 1980)
!              Chen and Dudhia (NCAR WRF physics report 2000)

! Key:

! avg          temporary working array
! cf1
! cf2
! cf3
! defor11      deformation term ( du/dx + du/dx )
! defor12      deformation term ( dv/dx + du/dy ); same as defor21
! defor13      deformation term ( dw/dx + du/dz ); same as defor31
! defor22      deformation term ( dv/dy + dv/dy )
! defor23      deformation term ( dw/dy + dv/dz ); same as defor32
! defor33      deformation term ( dw/dz + dw/dz )
! div          3-d divergence
! dn
! dnw
! fnm
! fnp
! msftx
! msfty
! rdx
! rdy
! tendency
! titau        tau (stress tensor) with a tilde, indicating division by
!              a map-scale factor and the fraction of the total modeled
!              atmosphere beneath a given altitude (titau = tau/m/zeta)
! tke          turbulent kinetic energy

!-----------------------------------------------------------------------
! Begin declarations.

    IMPLICIT NONE

    TYPE( grid_config_rec_type ), INTENT( IN )  &
    :: config_flags

    INTEGER, INTENT( IN )  &
    :: ids, ide, jds, jde, kds, kde,  &
       ims, ime, jms, jme, kms, kme,  &
       its, ite, jts, jte, kts, kte

    REAL, INTENT( IN )  &
    :: cf1, cf2, cf3, rdx, rdy

    REAL, DIMENSION( kms:kme ), INTENT( IN )  &
    :: fnm, fnp, dn, dnw

    REAL, DIMENSION( ims:ime, jms:jme ), INTENT( IN )  &
    :: msftx, msfty

    REAL, DIMENSION( ims:ime, kms:kme, jms:jme ), INTENT( INOUT )  &
    :: tendency

    REAL, DIMENSION( ims:ime, kms:kme, jms:jme ), INTENT( IN )  &
    :: defor11, defor22, defor33, defor12, defor13, defor23,    &
       tke, xkmh, xkmv, zx, zy, u, v, w, rdz, rdzw

    REAL, DIMENSION( ims:ime, jms:jme ), INTENT( IN )  &
    :: mu
    REAL, DIMENSION( kms:kme)          , INTENT( IN )  &
    :: c1, c2

    REAL, DIMENSION( ims:ime, jms:jme ), INTENT( IN )  &
    :: ust

! Local variables.

    INTEGER  &
    :: i, j, k, ktf, ktes1, ktes2,      &
       i_start, i_end, j_start, j_end,  &
       is_ext, ie_ext, js_ext, je_ext

    REAL  &
    :: mtau

    REAL, DIMENSION( its-1:ite+1, kts:kte, jts-1:jte+1 )  &
    :: avg, titau, tmp2

    REAL, DIMENSION( its:ite, kts:kte, jts:jte )  &
    :: titau12, tmp1, zxavg, zyavg

    REAL :: absU, cd0, Cd

! End declarations.
!-----------------------------------------------------------------------

    ktf    = MIN( kte, kde-1 )
    ktes1  = kte-1
    ktes2  = kte-2

    i_start = its
    i_end   = MIN( ite, ide-1 )
    j_start = jts
    j_end   = MIN( jte, jde-1 )

    IF ( config_flags%open_xs .OR. config_flags%specified .OR. &
         config_flags%nested ) i_start = MAX( ids+1, its )
    IF ( config_flags%open_xe .OR. config_flags%specified .OR. &
         config_flags%nested ) i_end   = MIN( ide-2, ite )
    IF ( config_flags%open_ys .OR. config_flags%specified .OR. &
         config_flags%nested ) j_start = MAX( jds+1, jts )
    IF ( config_flags%open_ye .OR. config_flags%specified .OR. &
         config_flags%nested ) j_end   = MIN( jde-2, jte )
      IF ( config_flags%periodic_x ) i_start = its
      IF ( config_flags%periodic_x ) i_end = MIN( ite, ide-1 )

    DO j = j_start, j_end
    DO k = kts, ktf
    DO i = i_start, i_end
      zxavg(i,k,j) = 0.25 * ( zx(i,k  ,j) + zx(i+1,k  ,j) + &
                              zx(i,k+1,j) + zx(i+1,k+1,j)  )
      zyavg(i,k,j) = 0.25 * ( zy(i,k  ,j) + zy(i,k  ,j+1) + &
                              zy(i,k+1,j) + zy(i,k+1,j+1)  )
    END DO
    END DO
    END DO

! Begin calculating production of turbulence due to shear.  The approach
! is to add together contributions from six terms, each of which is the
! square of a deformation that is then multiplied by an exchange
! coefficiant.  The same exchange coefficient is assumed for horizontal
! and vertical coefficients for some of the terms (the vertical value is
! the one used).

! For defor11.

   DO j = j_start, j_end
   DO k = kts, ktf
   DO i = i_start, i_end
      tendency(i,k,j) = tendency(i,k,j) + 0.5 *  &
                     (c1(k)*mu(i,j)+c2(k)) * xkmh(i,k,j) * ( ( defor11(i,k,j) )**2 )
   END DO
   END DO
   END DO

! For defor22.

   DO j = j_start, j_end
   DO k = kts, ktf
   DO i = i_start, i_end
      tendency(i,k,j) = tendency(i,k,j) + 0.5 *  &
                     (c1(k)*mu(i,j)+c2(k)) * xkmh(i,k,j) * ( ( defor22(i,k,j) )**2 )
   END DO
   END DO
   END DO

! For defor33.

   DO j = j_start, j_end
   DO k = kts, ktf
   DO i = i_start, i_end
      tendency(i,k,j) = tendency(i,k,j) + 0.5 *  &
                     (c1(k)*mu(i,j)+c2(k)) * xkmv(i,k,j) * ( ( defor33(i,k,j) )**2 )
   END DO
   END DO
   END DO

! For defor12.

   DO j = j_start, j_end
   DO k = kts, ktf
   DO i = i_start, i_end
      avg(i,k,j) = 0.25 *  &
                  ( ( defor12(i  ,k,j)**2 ) + ( defor12(i  ,k,j+1)**2 ) +  &
                    ( defor12(i+1,k,j)**2 ) + ( defor12(i+1,k,j+1)**2 ) )
   END DO
   END DO
   END DO

   DO j = j_start, j_end
   DO k = kts, ktf
   DO i = i_start, i_end
      tendency(i,k,j) = tendency(i,k,j) + (c1(k)*mu(i,j)+c2(k)) * xkmh(i,k,j) * avg(i,k,j)
   END DO
   END DO
   END DO

! For defor13.

    DO j = j_start, j_end
    DO k = kts+1, ktf
    DO i = i_start, i_end+1
      tmp2(i,k,j) = defor13(i,k,j)
    END DO
    END DO
    END DO

    DO j = j_start, j_end
    DO i = i_start, i_end+1
      tmp2(i,kts  ,j) = 0.0
      tmp2(i,ktf+1,j) = 0.0
    END DO
    END DO

    DO j = j_start, j_end
    DO k = kts, ktf
    DO i = i_start, i_end
      avg(i,k,j) = 0.25 *  &
                   ( ( tmp2(i  ,k+1,j)**2 ) + ( tmp2(i  ,k,j)**2 ) +  &
                     ( tmp2(i+1,k+1,j)**2 ) + ( tmp2(i+1,k,j)**2 ) )
    END DO
    END DO
    END DO

    DO j = j_start, j_end
    DO k = kts, ktf
    DO i = i_start, i_end
       tendency(i,k,j) = tendency(i,k,j) + (c1(k)*mu(i,j)+c2(k)) * xkmv(i,k,j) * avg(i,k,j)
    END DO
    END DO
    END DO

!MARTA: add the drag at the surface; WCS 040331
    K=KTS

  uflux: SELECT CASE( config_flags%isfflx )
  CASE (0) ! Assume cd a constant, specified in namelist

    cd0 = config_flags%tke_drag_coefficient  ! drag coefficient set
                                             ! in namelist.input
    DO j = j_start, j_end
    DO i = i_start, i_end

     absU=0.5*sqrt((u(i,k,j)+u(i+1,k,j))**2+(v(i,k,j)+v(i,k,j+1))**2)
     Cd = cd0
     tendency(i,k,j) = tendency(i,k,j) +                     &
          (c1(k)*mu(i,j)+c2(k))*( (u(i,k,j)+u(i+1,k,j))*0.5* &
                   Cd*absU*(defor13(i,kts+1,j)+defor13(i+1,kts+1,j))*0.5 )

    END DO
    END DO

  CASE (1,2) ! ustar computed from surface routine

    DO j = j_start, j_end
    DO i = i_start, i_end

     absU=0.5*sqrt((u(i,k,j)+u(i+1,k,j))**2+(v(i,k,j)+v(i,k,j+1))**2)+epsilon
     Cd = (ust(i,j)**2)/(absU**2)
     tendency(i,k,j) = tendency(i,k,j) +                     &
          (c1(k)*mu(i,j)+c2(k))*( (u(i,k,j)+u(i+1,k,j))*0.5* &
                    Cd*absU*(defor13(i,kts+1,j)+defor13(i+1,kts+1,j))*0.5 )

    END DO
    END DO

  CASE DEFAULT
    CALL wrf_error_fatal( 'isfflx value invalid for diff_opt=2' )
  END SELECT uflux
! end of MARTA/WCS change

! For defor23.

    DO j = j_start, j_end+1
    DO k = kts+1, ktf
    DO i = i_start, i_end
      tmp2(i,k,j) = defor23(i,k,j)
    END DO
    END DO
    END DO

    DO j = j_start, j_end+1
    DO i = i_start, i_end
      tmp2(i,kts,  j) = 0.0
      tmp2(i,ktf+1,j) = 0.0
    END DO
    END DO

    DO j = j_start, j_end
    DO k = kts, ktf
    DO i = i_start, i_end
      avg(i,k,j) = 0.25 *  &
                   ( ( tmp2(i,k+1,j  )**2 ) + ( tmp2(i,k,j  )**2) +  &
                     ( tmp2(i,k+1,j+1)**2 ) + ( tmp2(i,k,j+1)**2) )
    END DO
    END DO
    END DO

    DO j = j_start, j_end
    DO k = kts, ktf
    DO i = i_start, i_end
      tendency(i,k,j) = tendency(i,k,j) + (c1(k)*mu(i,j)+c2(k)) * xkmv(i,k,j) * avg(i,k,j)
    END DO
    END DO
    END DO

!MARTA: add the drag at the surface; WCS 040331
    K=KTS

  vflux: SELECT CASE( config_flags%isfflx )
  CASE (0) ! Assume cd a constant, specified in namelist

    cd0 = config_flags%tke_drag_coefficient   ! constant drag coefficient
                                              ! set in namelist.input
    DO j = j_start, j_end
    DO i = i_start, i_end

      absU=0.5*sqrt((u(i,k,j)+u(i+1,k,j))**2+(v(i,k,j)+v(i,k,j+1))**2)
      Cd = cd0
      tendency(i,k,j) = tendency(i,k,j) +                     &
           (c1(k)*mu(i,j)+c2(k))*( (v(i,k,j)+v(i,k,j+1))*0.5* &
                     Cd*absU*(defor23(i,kts+1,j)+defor23(i,kts+1,j+1))*0.5 )

    END DO
    END DO

  CASE (1,2) ! ustar computed from surface routine

    DO j = j_start, j_end
    DO i = i_start, i_end

      absU=0.5*sqrt((u(i,k,j)+u(i+1,k,j))**2+(v(i,k,j)+v(i,k,j+1))**2)+epsilon
      Cd = (ust(i,j)**2)/(absU**2)
      tendency(i,k,j) = tendency(i,k,j) +       &
           (c1(k)*mu(i,j)+c2(k))*( (v(i,k,j)+v(i,k,j+1))*0.5* &
                     Cd*absU*(defor23(i,kts+1,j)+defor23(i,kts+1,j+1))*0.5 )

    END DO
    END DO

  CASE DEFAULT
    CALL wrf_error_fatal( 'isfflx value invalid for diff_opt=2' )
  END SELECT vflux
! end of MARTA/WCS change

    END SUBROUTINE tke_shear

!=======================================================================
!=======================================================================

    SUBROUTINE compute_diff_metrics( config_flags, ph, phb, z, rdz, rdzw,  &
                                     zx, zy, rdx, rdy,                     &
                                     ids, ide, jds, jde, kds, kde,         &
                                     ims, ime, jms, jme, kms, kme,         &
                                     its, ite, jts, jte, kts, kte         )

!-----------------------------------------------------------------------
! Begin declarations.

    IMPLICIT NONE

    TYPE( grid_config_rec_type ), INTENT( IN )  &
    :: config_flags

    INTEGER, INTENT( IN )  &
    :: ids, ide, jds, jde, kds, kde,  &
       ims, ime, jms, jme, kms, kme,  &
       its, ite, jts, jte, kts, kte

    REAL, DIMENSION( ims:ime, kms:kme, jms:jme ), INTENT( IN )  &
    :: ph, phb

    REAL, DIMENSION( ims:ime, kms:kme, jms:jme ), INTENT( OUT )  &
    :: rdz, rdzw, zx, zy, z


    REAL, INTENT( IN )  &
    :: rdx, rdy

! Local variables.

    REAL, DIMENSION( its-1:ite, kts:kte, jts-1:jte )  &
    :: z_at_w

    INTEGER  &
    :: i, j, k, i_start, i_end, j_start, j_end, ktf

! End declarations.
!-----------------------------------------------------------------------

    ktf = MIN( kte, kde-1 )

! Bug fix, WCS, 22 april 2002.

! We need rdzw in halo for average to u and v points.

    j_start = jts-1
    j_end   = jte

! Begin with dz computations.

    DO j = j_start, j_end

      IF ( ( j_start >= jts ) .AND. ( j_end <= MIN( jte, jde-1 ) ) ) THEN
        i_start = its-1
        i_end   = ite
      ELSE
        i_start = its
        i_end   = MIN( ite, ide-1 )
      END IF

! Compute z at w points for rdz and rdzw computations.  We'll switch z
! to z at p points before returning

      DO k = 1, kte

! Bug fix, WCS, 22 april 2002

      DO i = i_start, i_end
        z_at_w(i,k,j) = ( ph(i,k,j) + phb(i,k,j) ) / g
      END DO
      END DO

      DO k = 1, ktf
      DO i = i_start, i_end
        rdzw(i,k,j) = 1.0 / ( z_at_w(i,k+1,j) - z_at_w(i,k,j) )
      END DO
      END DO

      DO k = 2, ktf
      DO i = i_start, i_end
        rdz(i,k,j) = 2.0 / ( z_at_w(i,k+1,j) - z_at_w(i,k-1,j) )
      END DO
      END DO

! Bug fix, WCS, 22 april 2002; added the following code

      DO i = i_start, i_end
        rdz(i,1,j) = 2./(z_at_w(i,2,j)-z_at_w(i,1,j))
      END DO

    END DO

! End bug fix.

! Now compute zx and zy; we'll assume that the halo for ph and phb is
! properly filled.

    i_start = its
    i_end   = MIN( ite, ide-1 )
    j_start = jts
    j_end   = MIN( jte, jde-1 )

    DO j = j_start, j_end
    DO k = 1, kte
    DO i = MAX( ids+1, its ), i_end
      zx(i,k,j) = rdx * ( phb(i,k,j) - phb(i-1,k,j) ) / g
    END DO
    END DO
    END DO

    DO j = j_start, j_end
    DO k = 1, kte
    DO i = MAX( ids+1, its ), i_end
      zx(i,k,j) = zx(i,k,j) + rdx * ( ph(i,k,j) - ph(i-1,k,j) ) / g
    END DO
    END DO
    END DO

    DO j = MAX( jds+1, jts ), j_end
    DO k = 1, kte
    DO i = i_start, i_end
      zy(i,k,j) = rdy * ( phb(i,k,j) - phb(i,k,j-1) ) / g
    END DO
    END DO
    END DO

    DO j = MAX( jds+1, jts ), j_end
    DO k = 1, kte
    DO i = i_start, i_end
      zy(i,k,j) = zy(i,k,j) + rdy * ( ph(i,k,j) - ph(i,k,j-1) ) / g
    END DO
    END DO
    END DO

! Some b.c. on zx and zy.

    IF ( .NOT. config_flags%periodic_x ) THEN

      IF ( ite == ide ) THEN
        DO j = j_start, j_end
        DO k = 1, ktf
          zx(ide,k,j) = 0.0
        END DO
        END DO
      END IF

      IF ( its == ids ) THEN
        DO j = j_start, j_end
        DO k = 1, ktf
          zx(ids,k,j) = 0.0
        END DO
        END DO
      END IF

    ELSE

      IF ( ite == ide ) THEN
        DO j=j_start,j_end
        DO k=1,ktf
         zx(ide,k,j) = rdx * ( phb(ide,k,j) - phb(ide-1,k,j) ) / g
        END DO
        END DO

        DO j = j_start, j_end
        DO k = 1, ktf
          zx(ide,k,j) = zx(ide,k,j) + rdx * ( ph(ide,k,j) - ph(ide-1,k,j) ) / g
        END DO
        END DO
      END IF

      IF ( its == ids ) THEN
        DO j = j_start, j_end
        DO k = 1, ktf
          zx(ids,k,j) = rdx * ( phb(ids,k,j) - phb(ids-1,k,j) ) / g
        END DO
        END DO

        DO j =j_start,j_end
        DO k =1,ktf
          zx(ids,k,j) = zx(ids,k,j) + rdx * ( ph(ids,k,j) - ph(ids-1,k,j) ) / g
        END DO
        END DO
      END IF

    END IF

    IF ( .NOT. config_flags%periodic_y ) THEN

      IF ( jte == jde ) THEN
        DO k =1, ktf
        DO i =i_start, i_end
          zy(i,k,jde) = 0.0
        END DO
        END DO
      END IF

      IF ( jts == jds ) THEN
        DO k =1, ktf
        DO i =i_start, i_end
          zy(i,k,jds) = 0.0
        END DO
        END DO
      END IF

    ELSE

      IF ( jte == jde ) THEN
        DO k=1, ktf
        DO i =i_start, i_end
          zy(i,k,jde) = rdy * ( phb(i,k,jde) - phb(i,k,jde-1) ) / g
        END DO
        END DO

        DO k = 1, ktf
        DO i =i_start, i_end
          zy(i,k,jde) = zy(i,k,jde) + rdy * ( ph(i,k,jde) - ph(i,k,jde-1) ) / g
        END DO
        END DO
      END IF

      IF ( jts == jds ) THEN
        DO k = 1, ktf
        DO i =i_start, i_end
          zy(i,k,jds) = rdy * ( phb(i,k,jds) - phb(i,k,jds-1) ) / g
        END DO
        END DO

        DO k = 1, ktf
        DO i =i_start, i_end
          zy(i,k,jds) = zy(i,k,jds) + rdy * ( ph(i,k,jds) - ph(i,k,jds-1) ) / g
        END DO
        END DO
      END IF

    END IF

! Calculate z at p points.

    DO j = j_start, j_end
      DO k = 1, ktf
      DO i = i_start, i_end
        z(i,k,j) = 0.5 *  &
                   ( ph(i,k,j) + phb(i,k,j) + ph(i,k+1,j) + phb(i,k+1,j) ) / g
      END DO
      END DO
    END DO

    END SUBROUTINE compute_diff_metrics

    SUBROUTINE cal_helicity ( config_flags, u, v, w, uh, up_heli_max,&
                                   ph, phb,                          &
                                   msfux, msfuy,                     &
                                   msfvx, msfvy,                     &
                                   ht,                               &
                                   rdx, rdy, dn, dnw, rdz, rdzw,     &
                                   fnm, fnp, cf1, cf2, cf3, zx, zy,  &
                                   ids, ide, jds, jde, kds, kde,     &
                                   ims, ime, jms, jme, kms, kme,     &
                                   its, ite, jts, jte, kts, kte      )

! History:     Apr 2007  Coded by Scott Dembek, USRA, basically using
!                        code segments stolen from the deformation
!                        and divergence subroutine.
!              ...        ...

! Purpose:     This routine calculates updraft helicity.
!              w ( dv/dx - du/dy )

! References:

!-----------------------------------------------------------------------
! Begin declarations.

    IMPLICIT NONE

    TYPE( grid_config_rec_type ), INTENT( IN )  &
    :: config_flags

    INTEGER, INTENT( IN )  &
    :: ids, ide, jds, jde, kds, kde, &
       ims, ime, jms, jme, kms, kme, &
       its, ite, jts, jte, kts, kte

    REAL, INTENT( IN )  &
    :: rdx, rdy, cf1, cf2, cf3

    REAL, DIMENSION( kms:kme ), INTENT( IN )  &
    :: fnm, fnp, dn, dnw

    REAL, DIMENSION( ims:ime , jms:jme ),  INTENT( IN )  &
    :: msfux, msfuy, msfvx, msfvy, ht

    REAL, DIMENSION( ims:ime, kms:kme, jms:jme ), INTENT( IN )  &
    ::  u, v, w, ph, phb, zx, zy, rdz, rdzw

    REAL, DIMENSION( ims:ime, jms:jme ), INTENT( INOUT )  &
    :: uh, up_heli_max

! Local variables.

    INTEGER  &
    :: i, j, k, ktf, ktes1, ktes2, i_start, i_end, j_start, j_end

    REAL  &
    :: tmp, tmpzx, tmpzy, tmpzeta_z, cft1, cft2

    REAL  &
    :: zl, zu, uh_smth

    REAL, DIMENSION( its-3:ite+2, jts-3:jte+2 )  :: mm

    REAL, DIMENSION( its-3:ite+2, kts:kte, jts-3:jte+2 )  &
    :: tmp1, hat, hatavg

    REAL, DIMENSION( its-3:ite+2, kts:kte, jts-3:jte+2 )  &
    :: wavg, rvort

    LOGICAL, DIMENSION( its-3:ite+2, jts-3:jte+2 )  &
    :: use_column

! End declarations.
!-----------------------------------------------------------------------

!=======================================================================
! In the following section, calculate the vertical component of the
! relative vorticity as the first two terms of the updraft helicity
! w ( dv/dx - du/dy ).

    ktes1   = kte-1
    ktes2   = kte-2

    cft2    = - 0.5 * dnw(ktes1) / dn(ktes1)
    cft1    = 1.0 - cft2

    ktf     = MIN( kte, kde-1 )

!=======================================================================

    i_start = its
    i_end   = ite
    j_start = jts
    j_end   = jte

    IF ( config_flags%open_xs .OR. config_flags%specified .OR. &
         config_flags%nested) i_start = MAX( ids+1, its-2 )
    IF ( config_flags%open_xe .OR. config_flags%specified .OR. &
         config_flags%nested) i_end   = MIN( ide-1, ite+2 )
    IF ( config_flags%open_ys .OR. config_flags%specified .OR. &
         config_flags%nested) j_start = MAX( jds+1, jts-2 )
    IF ( config_flags%open_ye .OR. config_flags%specified .OR. &
         config_flags%nested) j_end   = MIN( jde-1, jte+2 )
    IF ( config_flags%periodic_x ) i_start = its
    IF ( config_flags%periodic_x ) i_end = ite


!-----------------------------------------------------------------------
! Calculate dv/dx.

! First, calculate an average mapscale factor.

! Comments 10-MAR-05
! du/dy => need u map scale factor in x (which is defined at u points)
! averaged over j and j-1
! dv/dx => need v map scale factor in y (which is defined at v points)
! averaged over i and i-1

    DO j = j_start, j_end
    DO i = i_start, i_end
      mm(i,j) = 0.25 * ( msfux(i,j-1) + msfux(i,j) ) * ( msfvy(i-1,j) + msfvy(i,j) )
    END DO
    END DO

! Apply a coordinate transformation to meridional velocity, v.

    DO j = j_start, j_end
    DO k = kts, ktf
    DO i = i_start-1, i_end
       hat(i,k,j) = v(i,k,j) / msfvy(i,j)
    END DO
    END DO
    END DO

! Account for the slope in x of eta surfaces.

    DO j = j_start, j_end
    DO k = kts+1, ktf
    DO i = i_start, i_end
      hatavg(i,k,j) = 0.5 * (  &
                      fnm(k) * ( hat(i-1,k  ,j) + hat(i,k  ,j) ) +  &
                      fnp(k) * ( hat(i-1,k-1,j) + hat(i,k-1,j) ) )
    END DO
    END DO
    END DO

! Extrapolate to top and bottom of domain (to w levels).

    DO j = j_start, j_end
    DO i = i_start, i_end
       hatavg(i,1,j)   =  0.5 * (  &
                          cf1 * hat(i-1,1,j) +  &
                          cf2 * hat(i-1,2,j) +  &
                          cf3 * hat(i-1,3,j) +  &
                          cf1 * hat(i  ,1,j) +  &
                          cf2 * hat(i  ,2,j) +  &
                          cf3 * hat(i  ,3,j) )
       hatavg(i,kte,j) =  0.5 * (  &
                          cft1 * ( hat(i,ktes1,j) + hat(i-1,ktes1,j) ) +  &
                          cft2 * ( hat(i,ktes2,j) + hat(i-1,ktes2,j) ) )
    END DO
    END DO

    ! Fixes to set_physical_bc2/3d have made any check for polar B.C.'s
    ! unnecessary in this place.  zx, rdzw, and hatavg are all defined
    ! in places they need to be and the values at the poles are replications
    ! of the values one grid point in, so the averaging over j and j-1 works
    ! to act as just using the value at j or j-1 (with out extra code).
    !
    ! tmpzx = averaged value of dpsi/dx (=zx) on vorticity grid
    ! tmp1  = partial dpsi/dx * partial dv^/dpsi
    DO j = j_start, j_end
    DO k = kts, ktf
    DO i = i_start, i_end
      tmpzx       = 0.25 * (  &
                    zx(i,k  ,j-1) + zx(i,k  ,j) +  &
                    zx(i,k+1,j-1) + zx(i,k+1,j) )
      tmp1(i,k,j) = ( hatavg(i,k+1,j) - hatavg(i,k,j) ) *  &
                    0.25 * tmpzx * ( rdzw(i,k,j) + rdzw(i,k,j-1) + &
                                     rdzw(i-1,k,j-1) + rdzw(i-1,k,j) )
    END DO
    END DO
    END DO

! End calculation of dv/dx.
!-----------------------------------------------------------------------

!-----------------------------------------------------------------------
! Calculate the first parenthetical term of
! updraft helicity = w ( dv/dx - du/dy ) at vorticity points.

    DO j = j_start, j_end
    DO k = kts, ktf
    DO i = i_start, i_end
      rvort(i,k,j) = mm(i,j) * (  &
                     rdx * ( hat(i,k,j) - hat(i-1,k,j) ) - tmp1(i,k,j) )
    END DO
    END DO
    END DO

! End calculation of the first parenthetical term of updraft helicity.
!-----------------------------------------------------------------------

!-----------------------------------------------------------------------
! Calculate du/dy.

! Apply a coordinate transformation to zonal velocity, u.

    DO j =j_start-1, j_end
    DO k =kts, ktf
    DO i =i_start, i_end
      ! Fixes to set_physical_bc2/3d for polar boundary conditions
      ! remove issues with loop over j
      hat(i,k,j) = u(i,k,j) / msfux(i,j)
    END DO
    END DO
    END DO

! Average in y and z.

    DO j=j_start,j_end
    DO k=kts+1,ktf
    DO i=i_start,i_end
      hatavg(i,k,j) = 0.5 * (  &
                      fnm(k) * ( hat(i,k  ,j-1) + hat(i,k  ,j) ) +  &
                      fnp(k) * ( hat(i,k-1,j-1) + hat(i,k-1,j) ) )
    END DO
    END DO
    END DO

! Extrapolate to top and bottom of domain (to w levels).

    DO j = j_start, j_end
    DO i = i_start, i_end
      hatavg(i,1,j)   =  0.5 * (  &
                         cf1 * hat(i,1,j-1) +  &
                         cf2 * hat(i,2,j-1) +  &
                         cf3 * hat(i,3,j-1) +  &
                         cf1 * hat(i,1,j  ) +  &
                         cf2 * hat(i,2,j  ) +  &
                         cf3 * hat(i,3,j  ) )
      hatavg(i,kte,j) =  0.5 * (  &
                         cft1 * ( hat(i,ktes1,j-1) + hat(i,ktes1,j) ) +  &
                         cft2 * ( hat(i,ktes2,j-1) + hat(i,ktes2,j) ) )
    END DO
    END DO

    ! tmpzy = averaged value of dpsi/dy (=zy) on vorticity grid
    ! tmp1  = partial dpsi/dy * partial du^/dpsi
    DO j = j_start, j_end
    DO k = kts, ktf
    DO i = i_start, i_end
      tmpzy       = 0.25 * (  &
                    zy(i-1,k  ,j) + zy(i,k  ,j) +  &
                    zy(i-1,k+1,j) + zy(i,k+1,j) )
      tmp1(i,k,j) = ( hatavg(i,k+1,j) - hatavg(i,k,j) ) *  &
                    0.25 * tmpzy * ( rdzw(i,k,j) + rdzw(i-1,k,j) + &
                                     rdzw(i-1,k,j-1) + rdzw(i,k,j-1) )
    END DO
    END DO
    END DO

! End calculation of du/dy.
!----------------------------------------------------------------------

!-----------------------------------------------------------------------
! Add (subtract, actually) the second parenthetical term to
! updraft helicity = w ( dv/dx - du/dy ) at vorticity points.

    DO j = j_start, j_end
    DO k = kts, ktf
    DO i = i_start, i_end
      rvort(i,k,j) = rvort(i,k,j) -  &
                     mm(i,j) * (  &
                     rdy * ( hat(i,k,j) - hat(i,k,j-1) ) - tmp1(i,k,j) )
    END DO
    END DO
    END DO

! End addition of the second parenthetical term to updraft helicity.
!-----------------------------------------------------------------------

!-----------------------------------------------------------------------
! Update the boundary for the vorticity.

     IF ( .NOT. config_flags%periodic_x .AND. i_start .EQ. ids+1 ) THEN
       DO j = jts, jte
       DO k = kts, kte
         rvort(ids,k,j) = rvort(ids+1,k,j)
       END DO
       END DO
     END IF

     IF ( .NOT. config_flags%periodic_y .AND. j_start .EQ. jds+1) THEN
       DO k = kts, kte
       DO i = its, ite
         rvort(i,k,jds) = rvort(i,k,jds+1)
       END DO
       END DO
     END IF

     IF ( .NOT. config_flags%periodic_x .AND. i_end .EQ. ide-1) THEN
       DO j = jts, jte
       DO k = kts, kte
         rvort(ide,k,j) = rvort(ide-1,k,j)
       END DO
       END DO
     END IF

     IF ( .NOT. config_flags%periodic_y .AND. j_end .EQ. jde-1) THEN
       DO k = kts, kte
       DO i = its, ite
         rvort(i,k,jde) = rvort(i,k,jde-1)
       END DO
       END DO
     END IF

! End update of boundary for the vorticity.
!-----------------------------------------------------------------------

!-----------------------------------------------------------------------
! Calculate an 8-point average of w used to complete the
! calculation of updraft helicity = w ( dv/dx - du/dy ).

    DO j = j_start, j_end
    DO k = kts, ktf
    DO i = i_start, i_end
      wavg(i,k,j) = 0.125 * (  &
                    w(i,k  ,j  ) + w(i-1,k  ,j  ) +  &
                    w(i,k  ,j-1) + w(i-1,k  ,j-1) +  &
                    w(i,k+1,j  ) + w(i-1,k+1,j  ) +  &
                    w(i,k+1,j-1) + w(i-1,k+1,j-1) )
    END DO
    END DO
    END DO

! End addition of the average w calculation for updraft helicity.
!-----------------------------------------------------------------------

!-----------------------------------------------------------------------
! Complete the updraft helicity calculation, only including columns with
! positive vertical velocity between the 2000 m and 5000 m levels.

    DO j = j_start, j_end
    DO i = i_start, i_end
      use_column(i,j) = .true.
      uh(i,j) = 0.
    END DO
    END DO

    !  We want zl and zu to be the height above ground, so we subtract
    !  the terrain elevation from the geopotential/g.

    DO j = j_start, j_end
    DO k = kts, ktf
    DO i = i_start, i_end
      zl = ( 0.25 * (  &
           (( ph(i  ,k  ,j  ) + phb(i  ,k  ,j  ) ) / g - ht(i  ,j  ) ) +  &
           (( ph(i-1,k  ,j  ) + phb(i-1,k  ,j  ) ) / g - ht(i-1,j  ) ) +  &
           (( ph(i  ,k  ,j-1) + phb(i  ,k  ,j-1) ) / g - ht(i  ,j-1) ) +  &
           (( ph(i-1,k  ,j-1) + phb(i-1,k  ,j-1) ) / g - ht(i-1,j-1) ) ) )

      zu = ( 0.25 * (  &
           (( ph(i  ,k+1,j  ) + phb(i  ,k+1,j  ) ) / g - ht(i  ,j  ) ) +  &
           (( ph(i-1,k+1,j  ) + phb(i-1,k+1,j  ) ) / g - ht(i-1,j  ) ) +  &
           (( ph(i  ,k+1,j-1) + phb(i  ,k+1,j-1) ) / g - ht(i  ,j-1) ) +  &
           (( ph(i-1,k+1,j-1) + phb(i-1,k+1,j-1) ) / g - ht(i-1,j-1) ) ) )

      IF ( zl .GE. 2000. .AND. zu .LE. 5000. ) THEN
        IF ( wavg(i,k,j) .GT. 0. .AND. wavg(i,k+1,j) .GT. 0. ) THEN
          uh(i,j) = uh(i,j) + ( ( wavg(i,k,j) * rvort(i,k,j) + &
                    wavg(i,k+1,j) * rvort(i,k+1,j) ) * 0.5 ) &
                    * ( zu - zl )
        ELSE
          use_column(i,j) = .false.
          uh(i,j) = 0.
        ENDIF
      ENDIF
    END DO
    END DO
    END DO

! Apply a smoother

    DO j = MAX(jds+1,jts),MIN(jde-2,jte)
    DO i = MAX(ids+1,its),MIN(ide-2,ite)
      uh_smth = 0.25   *   uh(i  ,j  ) + &
                0.125  * ( uh(i+1,j  ) + uh(i-1,j  ) + &
                           uh(i  ,j+1) + uh(i  ,j-1) ) + &
                0.0625 * ( uh(i+1,j+1) + uh(i+1,j-1) + &
                           uh(i-1,j+1) + uh(i-1,j-1) )

      IF ( use_column(i,j) ) THEN
        IF ( uh_smth .GT. up_heli_max(i,j) ) THEN
           up_heli_max(i,j) = uh_smth
        ENDIF
      ENDIF

!     IF ( up_heli_max(i,j) .GT. 1.0e+3 ) THEN
!       print *,' i,j,up_heli_max = ', i,j,up_heli_max(i,j)
!     ENDIF
    END DO
    END DO

! End addition of the average w calculation for updraft helicity.
!-----------------------------------------------------------------------

!-----------------------------------------------------------------------
! Update the boundary for updraft helicity (might need to change later).

    IF ( .NOT. config_flags%periodic_x .AND. i_start .EQ. ids+1 ) THEN
      DO j = jts, jte
      DO k = kts, kte
!        rvort(ids,k,j) = rvort(ids+1,k,j)
        up_heli_max(ids,j) = up_heli_max(ids+1,j)
      END DO
      END DO
    END IF

    IF ( .NOT. config_flags%periodic_y .AND. j_start .EQ. jds+1) THEN
      DO k = kts, kte
      DO i = its, ite
!        rvort(i,k,jds) = rvort(i,k,jds+1)
        up_heli_max(i,jds) = up_heli_max(i,jds+1)
      END DO
      END DO
    END IF

    IF ( .NOT. config_flags%periodic_x .AND. i_end .EQ. ide-1) THEN
      DO j = jts, jte
      DO k = kts, kte
!        rvort(ide,k,j) = rvort(ide-1,k,j)
        up_heli_max(ide,j) = up_heli_max(ide-1,j)
      END DO
      END DO
    END IF

    IF ( .NOT. config_flags%periodic_y .AND. j_end .EQ. jde-1) THEN
      DO k = kts, kte
      DO i = its, ite
!        rvort(i,k,jde) = rvort(i,k,jde-1)
        up_heli_max(i,jde) = up_heli_max(i,jde-1)
      END DO
      END DO
    END IF

! End update of boundary for updraft helicity.

    END SUBROUTINE cal_helicity
!=======================================================================
!=======================================================================

    SUBROUTINE tridiag(n,a,b,c,d)
!! to solve system of linear eqs on tridiagonal matrix n times n
!! after Peaceman and Rachford, 1955
!! a,b,c,d - are vectors of order n 
!! a,b,c - are coefficients on the LHS
!! d - is initially RHS on the output becomes a solution vector
!-------------------------------------------------------------------
 
    INTEGER, INTENT(IN)               :: n
    REAL, DIMENSION(n), INTENT(IN)    :: a,b
    REAL, DIMENSION(n), INTENT(INOUT) :: c,d
 
    INTEGER :: i
    REAL    :: p
    REAL, DIMENSION(n) :: q
 
    c(n) = 0.
    q(1) = -c(1)/b(1)
    d(1) = d(1)/b(1)
 
    DO i = 2, n
       p = 1./(b(i) + a(i)*q(i-1))
       q(i) = -c(i)*p
       d(i) = (d(i) - a(i)*d(i-1))*p
    ENDDO
 
    DO i = n-1, 1, -1
       d(i) = d(i) + q(i)*d(i+1)
    ENDDO
 
    END SUBROUTINE tridiag
!=======================================================================
!=======================================================================
    SUBROUTINE vertical_diffusion_implicit(ru_tendf, rv_tendf, rw_tendf, rt_tendf,&
                                        tke_tendf, moist_tendf, n_moist,          &
                                        chem_tendf, n_chem,                       &
                                        scalar_tendf, n_scalar,                   &
                                        tracer_tendf, n_tracer,                   &
                                        u_2, v_2, w_2, dt,                        &
                                        thp,u_base,v_base,t_base,qv_base,mu,tke,  &
                                        theta, config_flags,                      &
                                        moist,chem,scalar,tracer,                 &
                                        xkmv,xkhv,xkmh,km_opt,                    &
                                        fnm, fnp, dn, dnw, rdz, rdzw,             &
                                        hfx, qfx, ust, rho,                       &
                                        nlflux,gamu,gamv,xkmv_meso,l_diss,        &
                                        c1h, c2h, c1f, c2f,                       &
                                        ids, ide, jds, jde, kds, kde,             &
                                        ims, ime, jms, jme, kms, kme,             &
                                        its, ite, jts, jte, kts, kte              )
!To solve the vertical diffusion equations for u,v,w,th,moist,
!chem,scalar,tracer using implicit method.
!The vertical TKE diffusion and dissipation are implicitly treated.
!-----------------------------------------------------------------------
! Begin declarations.
 
   IMPLICIT NONE
 
   TYPE(grid_config_rec_type), INTENT(IN   ) :: config_flags
 
   INTEGER ,        INTENT(IN   ) ::        ids, ide, jds, jde, kds, kde, &
                                            ims, ime, jms, jme, kms, kme, &
                                            its, ite, jts, jte, kts, kte
 
   INTEGER ,        INTENT(IN   ) :: n_moist,n_chem,n_scalar,n_tracer,km_opt
   REAL,            INTENT(IN   ) :: dt
 
   REAL , DIMENSION( kms:kme ) ,                 INTENT(IN   ) :: fnm

   REAL , DIMENSION( kms:kme ) ,                 INTENT(IN   ) :: fnp
<<<<<<< HEAD

   REAL , DIMENSION( kms:kme ) ,                 INTENT(IN   ) :: dnw

=======

   REAL , DIMENSION( kms:kme ) ,                 INTENT(IN   ) :: dnw

>>>>>>> 0d88b580
   REAL , DIMENSION( kms:kme ) ,                 INTENT(IN   ) ::  dn

   REAL , DIMENSION( ims:ime , jms:jme ) ,       INTENT(IN   ) ::  mu

   REAL , DIMENSION( kms:kme ) ,                 INTENT(IN   ) :: qv_base

   REAL , DIMENSION( kms:kme ) ,                 INTENT(IN   ) ::  u_base

   REAL , DIMENSION( kms:kme ) ,                 INTENT(IN   ) ::  v_base

   REAL , DIMENSION( kms:kme ) ,                 INTENT(IN   ) ::  t_base

   REAL , DIMENSION( kms:kme)  ,                 INTENT(IN   ) ::         &
                                                       c1h, c2h, c1f ,c2f
 
   REAL , DIMENSION( ims:ime, kms:kme, jms:jme), INTENT(INOUT) ::ru_tendf,&
                                                                 rv_tendf,&
                                                                 rw_tendf,&
                                                                tke_tendf,&
                                                                 rt_tendf
 
   REAL , DIMENSION( ims:ime, kms:kme, jms:jme, n_moist),                 &
          INTENT(INOUT) ::                                    moist_tendf

   REAL , DIMENSION( ims:ime, kms:kme, jms:jme, n_chem),                  &
          INTENT(INOUT) ::                                     chem_tendf

   REAL , DIMENSION( ims:ime, kms:kme, jms:jme, n_scalar) ,               &
          INTENT(INOUT) ::                                   scalar_tendf

   REAL , DIMENSION( ims:ime, kms:kme, jms:jme, n_tracer) ,               &
          INTENT(INOUT) ::                                   tracer_tendf
 
   REAL , DIMENSION( ims:ime, kms:kme, jms:jme, n_moist),                 &
          INTENT(INOUT) ::                                          moist

   REAL , DIMENSION( ims:ime, kms:kme, jms:jme, n_chem),                  &
          INTENT(INOUT) ::                                           chem

   REAL , DIMENSION( ims:ime, kms:kme, jms:jme, n_scalar) ,               &
          INTENT(IN   ) ::                                         scalar

   REAL , DIMENSION( ims:ime, kms:kme, jms:jme, n_tracer) ,               &
          INTENT(IN   ) ::                                         tracer

   REAL , DIMENSION( ims:ime, kms:kme, jms:jme),                          &
          INTENT(IN   ) ::                                          xkmv, &
                                                                    xkhv, &
                                                                    xkmh, &
                                                                     tke, &
                                                                   theta, &
                                                                     rdz, &
                                                                     u_2, &
                                                                     v_2, &
                                                                     w_2, &
                                                                    rdzw
 
   REAL , DIMENSION( ims:ime, kms:kme, jms:jme), INTENT(IN   )   :: rho

   REAL , DIMENSION( ims:ime, jms:jme),          INTENT(INOUT)   :: hfx,  &
                                                                    qfx

   REAL , DIMENSION( ims:ime, jms:jme), INTENT(IN   )            :: ust

   REAL , DIMENSION( ims:ime, kms:kme, jms:jme), INTENT(INOUT)   :: thp
 
   REAL , DIMENSION( ims:ime, kms:kme, jms:jme ), INTENT(INOUT)  :: nlflux

   REAL , DIMENSION( ims:ime, jms:jme), INTENT(INOUT)            :: gamu,&
                                                                    gamv

   REAL, DIMENSION( ims:ime, kms:kme, jms:jme ), INTENT(INOUT)   :: xkmv_meso

   REAL, DIMENSION( ims:ime, kms:kme, jms:jme ), INTENT(INOUT)   :: l_diss
! LOCAL VAR
   REAL , DIMENSION( ims:ime, kms:kme, jms:jme)           :: var_mix
 
   REAL, DIMENSION( its-1:ite+1, kts:kte, jts-1:jte+1 ):: xkxavg_m, &
                                                          xkxavg_s
   REAL, DIMENSION( its:ite, kts:kte, jts:jte)         :: xkxavg,   &
                                                          xkxavg_w, &
                                                          rhoavg,   &
                                                          nlflux_rho
   REAL, DIMENSION( its-1:ite+1, jts-1:jte+1 )         :: gamvavg, gamuavg
   REAL, DIMENSION( its-1:ite+1, jts-1:jte+1 )         :: tao_xz, tao_yz
   REAL, DIMENSION( its-1:ite+1, kts:kte, jts-1:jte+1 ):: muavg_u,muavg_v
   REAL, DIMENSION( its-1:ite+1, kts:kte, jts-1:jte+1 ):: rdz_u, rdz_v
   REAL, DIMENSION(kts:kte) :: a, b, c, d
   REAL, DIMENSION(kts:kte-1) :: a1, b1, c1, d1
 
   INTEGER :: im, i,j,k,ktf,nz
   INTEGER :: i_start, i_end, j_start, j_end
 
   REAL :: V0_u,V0_v,ustar,beta
   REAL :: heat_flux, moist_flux
   REAL :: cpm,rdz_w,rhoavg_u,rhoavg_v,rdz_z
! End declarations.
!-----------------------------------------------------------------------
!!============================================
!! u
!!============================================
   ktf=MIN(kte,kde-1)
 
   i_start = its
   i_end   = ite
   j_start = jts
   j_end   = MIN(jte,jde-1)
 
   IF ( config_flags%open_xs .or. config_flags%specified .or. &
        config_flags%nested) i_start = MAX(ids+1,its)
   IF ( config_flags%open_xe .or. config_flags%specified .or. &
        config_flags%nested) i_end   = MIN(ide-1,ite)
   IF ( config_flags%open_ys .or. config_flags%specified .or. &
        config_flags%nested) j_start = MAX(jds+1,jts)
   IF ( config_flags%open_ye .or. config_flags%specified .or. &
        config_flags%nested) j_end   = MIN(jde-2,jte)
      IF ( config_flags%periodic_x ) i_start = its
      IF ( config_flags%periodic_x ) i_end = ite
 
    DO j = j_start, j_end
    DO k = kts+1, ktf
    DO i = i_start, i_end
      rhoavg_u        =  0.5 * ( fnm(k) * ( rho(i,k  ,j) + rho(i-1,k,j) ) +                 &
                                 fnp(k) * ( rho(i,k-1,j) + rho(i-1,k-1,j) ) )
      xkxavg_m(i,k,j) =  0.5 * rhoavg_u *                                                   &
                               ( fnm(k) * ( xkmv_meso(i,k  ,j) + xkmv_meso(i-1,k,j) ) +     &
                                 fnp(k) * ( xkmv_meso(i,k-1,j) + xkmv_meso(i-1,k-1,j) ) )
      xkxavg_s(i,k,j) =  0.5 * rhoavg_u *                                                   & 
                               ( fnm(k) * ( xkmv(i,k  ,j) + xkmv(i-1,k,j) ) +               &
                                 fnp(k) * ( xkmv(i,k-1,j) + xkmv(i-1,k-1,j) ) )
    END DO
    END DO
    END DO

    DO j = j_start, j_end
    DO i = i_start, i_end
        xkxavg_m(i,kts,  j) = 0.0
        xkxavg_m(i,ktf+1,j) = 0.0
        xkxavg_s(i,kts,  j) = 0.0
        xkxavg_s(i,ktf+1,j) = 0.0
    END DO
    END DO
 
    DO j = j_start, j_end
    DO i = i_start, i_end
      gamuavg(i,j) = 0.5 * ( gamu(i,j) + gamu(i-1,j) )
    END DO
    END DO
 
    DO j = j_start, j_end
    DO k = kts, ktf
    DO i = i_start, i_end
       rdz_u(i,k,j)   = 2./( 1./rdz(i,k,j) +  1./rdz(i-1,k,j))
       muavg_u(i,k,j) = 0.5 * ( (c1h(k)*mu(i,j)+c2h(k)) + (c1h(k)*mu(i-1,j)+c2h(k)) )    
    ENDDO
    ENDDO
    ENDDO
 
    DO j = j_start, j_end
    DO i = i_start, ite
       V0_u = 0.
       V0_u =        sqrt((u_2(i,kts,j)**2)+          &
                        (((v_2(i  ,kts,j  )+          &
                           v_2(i  ,kts,j+1)+          &
                           v_2(i-1,kts,j  )+          &
                           v_2(i-1,kts,j+1))/4)**2))+epsilon
       ustar = 0.5*(ust(i,j)+ust(i-1,j))
       tao_xz(i,j) = ustar*ustar*(rho(i,kts,j)+rho(i-1,kts,j))/(2.*V0_u)
    ENDDO
    ENDDO

    nz = ktf
 
       DO  j = j_start, j_end
       DO  i = i_start, i_end
            k = kts
            rdz_w = -g/(dnw(k))/muavg_u(i,k,j)
            a(k) = 0.
            b(k) = 1.+rdz_w*(rdz_u(i,k+1,j)*xkxavg_s(i,k+1,j)+tao_xz(i,j))*dt
            c(k) =   -rdz_w*rdz_u(i,k+1,j)*xkxavg_s(i,k+1,j)*dt
            d(k) = u_2(i,kts,j)
 
          DO  k = kts+1,ktf-1
            rdz_w =  -g/(dnw(k))/muavg_u(i,k,j)
            a(k) = -rdz_w*rdz_u(i,k,j)*xkxavg_s(i,k,j)*dt
            b(k) = 1 + rdz_w*(rdz_u(i,k+1,j)*xkxavg_s(i,k+1,j)+rdz_u(i,k,j)*xkxavg_s(i,k,j))*dt
            c(k) = -rdz_w*rdz_u(i,k+1,j)*xkxavg_s(i,k+1,j)*dt
            d(k) = -rdz_w*(xkxavg_m(i,k+1,j)-xkxavg_m(i,k,j))*dt*gamuavg(i,j) + u_2(i,k,j)
          ENDDO
 
            a(ktf) = 0.
            b(ktf) = 1.
            c(ktf) = 0.
            d(ktf) = u_2(i,ktf,j)
 
         CALL tridiag(nz,a,b,c,d)
 
         DO k=kts,ktf
            ru_tendf(i,k,j) = ru_tendf(i,k,j) + muavg_u(i,k,j) * (d(k) - u_2(i,k,j))/dt 
         ENDDO
 
       ENDDO
       ENDDO

!!============================================
!! v
!!============================================
   ktf=MIN(kte,kde-1)
 
   i_start = its
   i_end   = MIN(ite,ide-1)
   j_start = jts
   j_end   = jte
 
   IF ( config_flags%open_xs .or. config_flags%specified .or. &
        config_flags%nested) i_start = MAX(ids+1,its)
   IF ( config_flags%open_xe .or. config_flags%specified .or. &
        config_flags%nested) i_end   = MIN(ide-2,ite)
   IF ( config_flags%open_ys .or. config_flags%specified .or. &
        config_flags%nested) j_start = MAX(jds+1,jts)
   IF ( config_flags%open_ye .or. config_flags%specified .or. &
        config_flags%nested) j_end   = MIN(jde-1,jte)
      IF ( config_flags%periodic_x ) i_start = its
      IF ( config_flags%periodic_x ) i_end = MIN(ite,ide-1)
 
    DO j = j_start, j_end
    DO k = kts+1, ktf
    DO i = i_start, i_end
      rhoavg_v        = 0.5 * ( fnm(k) * ( rho(i,k  ,j) + rho(i,k,j-1) ) +       &
                                fnp(k) * ( rho(i,k-1,j) + rho(i,k-1,j-1) ) )
      xkxavg_m(i,k,j) = 0.5 * rhoavg_v *                                         &  
                       ( fnm(k) * ( xkmv_meso(i,k  ,j) + xkmv_meso(i,k,j-1) ) +  &
                         fnp(k) * ( xkmv_meso(i,k-1,j) + xkmv_meso(i,k-1,j-1) ) )
      xkxavg_s(i,k,j) = 0.5 * rhoavg_v *                                         &
                       ( fnm(k) * ( xkmv(i,k  ,j) + xkmv(i,k,j-1) ) +            &
                         fnp(k) * ( xkmv(i,k-1,j) + xkmv(i,k-1,j-1) ) )
    END DO
    END DO
    END DO
 
    DO j = j_start, j_end
    DO i = i_start, i_end
        xkxavg_m(i,kts,  j) = 0.0
        xkxavg_m(i,ktf+1,j) = 0.0
        xkxavg_s(i,kts,  j) = 0.0
        xkxavg_s(i,ktf+1,j) = 0.0
    END DO
    END DO

    DO j = j_start, j_end
    DO i = i_start, i_end
      gamvavg(i,j) = 0.5 * ( gamv(i,j) + gamv(i,j-1) )
    END DO
    END DO
 
    DO j = j_start, j_end
    DO k = kts, ktf
    DO i = i_start, i_end
       muavg_v(i,k,j) = 0.5 * ( (c1h(k)*mu(i,j)+c2h(k)) + (c1h(k)*mu(i,j-1)+c2h(k)) )
    END DO
    END DO
    END DO

    DO j = j_start, j_end
    DO k = kts, ktf
    DO i = i_start, i_end
        rdz_v(i,k,j) = 2./( 1./rdz(i,k,j) +  1./rdz(i,k,j-1))
    ENDDO
    ENDDO
    ENDDO
 
    DO j = j_start, jte
    DO i = i_start, i_end
       V0_v = 0.
       V0_v =       sqrt((v_2(i,kts,j)**2) +          &
                        (((u_2(i  ,kts,j  )+          &
                           u_2(i  ,kts,j-1)+          &
                           u_2(i+1,kts,j  )+          &
                           u_2(i+1,kts,j-1))/4)**2))+epsilon
       ustar = 0.5*(ust(i,j)+ust(i,j-1))
       tao_yz(i,j) = ustar*ustar*(rho(i,kts,j)+rho(i,kts,j-1))/(2.*V0_v)
    ENDDO
    ENDDO

       nz = ktf
 
       DO  j = j_start, j_end
       DO  i = i_start, i_end
            k = kts
            rdz_w = -g/(dnw(k))/muavg_v(i,k,j)
            a(k) = 0.
            b(k) = 1. + rdz_w*(rdz_v(i,k+1,j)*xkxavg_s(i,k+1,j)+tao_yz(i,j))*dt
            c(k) =     -rdz_w* rdz_v(i,k+1,j)*xkxavg_s(i,k+1,j)*dt
            d(k) = v_2(i,kts,j)
 
         DO  k = kts+1,ktf-1
            rdz_w = -g/(dnw(k))/muavg_v(i,k,j)
            a(k) = -rdz_w*rdz_v(i,k,j)*xkxavg_s(i,k,j)*dt
            b(k) = 1. + rdz_w*(rdz_v(i,k+1,j)*xkxavg_s(i,k+1,j)+rdz_v(i,k,j)*xkxavg_s(i,k,j))*dt
            c(k) = -rdz_w*rdz_v(i,k+1,j)*xkxavg_s(i,k+1,j)*dt
            d(k) = -rdz_w*(xkxavg_m(i,k+1,j)-xkxavg_m(i,k,j))*dt*gamvavg(i,j) + v_2(i,k,j)
          ENDDO
 
            a(ktf) = 0.
            b(ktf) = 1.
            c(ktf) = 0.
            d(ktf) = v_2(i,ktf,j)
 
         CALL tridiag(nz,a,b,c,d)
 
         DO k=kts,ktf
            rv_tendf(i,k,j) = rv_tendf(i,k,j) + muavg_v(i,k,j) * (d(k) - v_2(i,k,j))/dt
         ENDDO
 
       ENDDO
       ENDDO

!!============================================
!! w
!!============================================
   ktf=MIN(kte,kde-1)
 
   i_start = its
   i_end   = MIN(ite,ide-1)
   j_start = jts
   j_end   = MIN(jte,jde-1)
 
   IF ( config_flags%open_xs .or. config_flags%specified .or. &
        config_flags%nested) i_start = MAX(ids+1,its)
   IF ( config_flags%open_xe .or. config_flags%specified .or. &
        config_flags%nested) i_end   = MIN(ide-2,ite)
   IF ( config_flags%open_ys .or. config_flags%specified .or. &
        config_flags%nested) j_start = MAX(jds+1,jts)
   IF ( config_flags%open_ye .or. config_flags%specified .or. &
        config_flags%nested) j_end   = MIN(jde-2,jte)
      IF ( config_flags%periodic_x ) i_start = its
      IF ( config_flags%periodic_x ) i_end = MIN(ite,ide-1)
 
    nz = ktf-1

       DO j = j_start, j_end
       DO k = kts, ktf
       DO i = i_start, i_end
           xkxavg_w(i,k,j) = xkmh(i,k,j)*rho(i,k,j)
       ENDDO
       ENDDO
       ENDDO
 
       DO  j = j_start, j_end
       DO  i = i_start, i_end
 
          DO  k = kts+1,ktf
            rdz_z = -g/dn(k)/(c1f(k)*mu(i,j) + c2f(k)) 
            a1(k-1) =    - rdz_z* rdzw(i,k-1,j)*xkxavg_w(i,k-1,j)*dt
            b1(k-1) = 1. + rdz_z*(rdzw(i,k  ,j)*xkxavg_w(i,k,j)+rdzw(i,k-1,j)*xkxavg_w(i,k-1,j))*dt
            c1(k-1) =    - rdz_z* rdzw(i,k  ,j)*xkxavg_w(i,k,j)*dt
            d1(k-1) = w_2(i,k,j)
          ENDDO
 
          CALL tridiag(nz,a1,b1,c1,d1)
 
          DO k = kts+1,ktf
             rw_tendf(i,k,j) = rw_tendf(i,k,j) + (c1f(k)*mu(i,j) + c2f(k)) * (d1(k-1)-w_2(i,k,j))/dt
          ENDDO
 
       ENDDO
       ENDDO

!!============================================
!! th
!!============================================
   ktf=MIN(kte,kde-1)
 
   i_start = its
   i_end   = MIN(ite,ide-1)
   j_start = jts
   j_end   = MIN(jte,jde-1)
 
   IF ( config_flags%open_xs .or. config_flags%specified .or. &
        config_flags%nested) i_start = MAX(ids+1,its)
   IF ( config_flags%open_xe .or. config_flags%specified .or. &
        config_flags%nested) i_end   = MIN(ide-2,ite)
   IF ( config_flags%open_ys .or. config_flags%specified .or. &
        config_flags%nested) j_start = MAX(jds+1,jts)
   IF ( config_flags%open_ye .or. config_flags%specified .or. &
        config_flags%nested) j_end   = MIN(jde-2,jte)
      IF ( config_flags%periodic_x ) i_start = its
      IF ( config_flags%periodic_x ) i_end = MIN(ite,ide-1)
 
   IF ( config_flags%mix_full_fields ) THEN
     DO j = jts,min(jte,jde-1)
     DO k = kts,kte-1
     DO i = its,min(ite,ide-1)
       var_mix(i,k,j) = thp(i,k,j)
     ENDDO
     ENDDO
     ENDDO
   ELSE
     DO j = jts,min(jte,jde-1)
     DO k = kts,kte-1
     DO i = its,min(ite,ide-1)
       var_mix(i,k,j) = thp(i,k,j) - t_base(k)
     ENDDO
     ENDDO
     ENDDO
   END IF

     DO j = j_start, j_end
     DO k = kts+1,ktf
     DO i = i_start, i_end
         xkxavg(i,k,j) = (fnm(k)*xkhv(i,k,j)+fnp(k)*xkhv(i,k-1,j)) * &
                         (fnm(k)*rho (i,k,j)+fnp(k)*rho (i,k-1,j))
     ENDDO
     ENDDO
     ENDDO
 
     DO j = j_start, j_end
     DO k = kts+1,ktf
     DO i = i_start, i_end
        nlflux_rho(i,k,j) = nlflux(i,k,j) * &
                           (fnm(k)*rho (i,k,j)+fnp(k)*rho (i,k-1,j))
     ENDDO
     ENDDO
     ENDDO

     DO j = j_start, j_end
     DO i = i_start, i_end
         xkxavg(i,kts  ,j) = 0.0
         xkxavg(i,ktf+1,j) = 0.0
     ENDDO
     ENDDO
 
    nz = ktf
 
  hflux: SELECT CASE( config_flags%isfflx )
  CASE (0,2) ! with fixed surface heat flux given in the namelist
    heat_flux = config_flags%tke_heat_flux  ! constant heat flux value
                                            ! set in namelist.input
    DO j = j_start, j_end
    DO i = i_start, i_end
       cpm = cp * (1. + 0.8 * moist(i,kts,j,P_QV))
       hfx(i,j)=heat_flux*cpm*rho(i,1,j)
    ENDDO
    ENDDO
 
  CASE (1) ! use surface heat flux computed from surface routine
    DO j = j_start, j_end
    DO i = i_start, i_end
       cpm = cp * (1. + 0.8 * moist(i,kts,j,P_QV))
       heat_flux = hfx(i,j)/cpm/rho(i,1,j)
    ENDDO
    ENDDO
 
  CASE DEFAULT
    CALL wrf_error_fatal( 'isfflx value invalid for diff_opt=2' )
  END SELECT hflux

    DO  j = j_start, j_end
    DO  i = i_start, i_end
            cpm = cp * (1. + 0.8 * moist(i,kts,j,P_QV))
            k = kts
            rdz_w = -g/dnw(k)/(c1h(k)*mu(i,j) + c2h(k))
            a(k) = 0.
            b(k) = 1. + rdz_w*(rdz(i,k+1,j)*xkxavg(i,k+1,j))*dt
            c(k) =    - rdz_w* rdz(i,k+1,j)*xkxavg(i,k+1,j) *dt
         
          IF(config_flags%use_theta_m == 0)THEN
             d(k) = var_mix(i,kts,j)                    &
                  - dt*rdz_w*nlflux_rho(i,k+1,j)        &
                  + dt*rdz_w*hfx(i,j)/cpm
          ELSE
             d(k) = var_mix(i,kts,j)                    &
                  - dt*rdz_w*nlflux_rho(i,k+1,j)        &
                  + dt*rdz_w*(hfx(i,j)/cpm+1.61*theta(i,kts,j)*qfx(i,j))
          ENDIF
 
          DO  k = kts+1, ktf-1
            rdz_w = -g/dnw(k)/(c1h(k)*mu(i,j) + c2h(k))
            a(k)  = -rdz_w*rdz(i,k,j)*xkxavg(i,k,j)*dt
            b(k)  = 1.+rdz_w*(rdz(i,k+1,j)*xkxavg(i,k+1,j)+rdz(i,k,j)*xkxavg(i,k,j))*dt
            c(k)  = -rdz_w*rdz(i,k+1,j)*xkxavg(i,k+1,j)*dt
            d(k)  = -rdz_w*(nlflux_rho(i,k+1,j)-nlflux_rho(i,k,j))*dt + var_mix(i,k,j)
          ENDDO
 
            a(ktf) = 0.
            b(ktf) = 1.
            c(ktf) = 0.
            d(ktf) = var_mix(i,ktf,j)
 
          CALL tridiag(nz,a,b,c,d)
 
          DO k = kts, ktf
             rt_tendf(i,k,j) = rt_tendf(i,k,j) + (c1h(k)*mu(i,j) + c2h(k)) * (d(k) - var_mix(i,k,j))/dt
          ENDDO
 
       ENDDO
       ENDDO

!!============================================
!! tke(including implicit treatments of vertical diffusion and disspation)
!!============================================
    DO j = j_start, j_end
    DO k = kts+1, ktf
    DO i = i_start, i_end
        xkxavg(i,k,j) = ( fnm(k) * xkhv(i,k,j) + fnp(k) * xkhv(i,k-1,j) ) &
                       *( fnm(k) * rho (i,k,j) + fnp(k) * rho (i,k-1,j) )
    END DO
    END DO
    END DO
 
    DO j = j_start, j_end
    DO i = i_start, i_end
        xkxavg(i,kts,  j) = 0.0
        xkxavg(i,ktf+1,j) = 0.0
    END DO
    END DO
 
    nz = ktf
 
    DO  j = j_start, j_end
    DO  i = i_start, i_end
        DO  k = kts, ktf-1
           rdz_w = - g/dnw(k)/(c1h(k)*mu(i,j)+c2h(k))
           beta  =   1.5*sqrt(tke(i,k,j))/l_diss(i,k,j)
           a(k)  = - 2.0*xkxavg(i,k,j)*dt*rdz_w*rdz(i,k,j)
           b(k)  =   1.0 + 2.0*dt*rdz_w*(rdz(i,k,j)*xkxavg(i,k,j)    &
                   + rdz(i,k+1,j)*xkxavg(i,k+1,j))                   &
                   + dt*beta
           c(k)  = - 2.0*xkxavg(i,k+1,j)*dt*rdz(i,k+1,j)*rdz_w
 
           d(k)  =   tke(i,k,j)                                  &
                   + 0.5*dt*tke(i,k,j)**1.5/l_diss(i,k,j)
        ENDDO
 
           a(ktf) = 0. !-1 
           b(ktf) = 1.
           c(ktf) = 0.
           d(ktf) = 0.

       CALL tridiag(nz,a,b,c,d)
 
        DO k = kts,ktf
           tke_tendf(i,k,j) = tke_tendf(i,k,j) + (c1h(k)*mu(i,j)+c2h(k)) * (d(k)-tke(i,k,j))/dt
        ENDDO
 
    ENDDO
    ENDDO

!!============================================
!! moisture
!!============================================
    DO j = j_start, j_end
    DO k = kts+1,ktf
    DO i = i_start, i_end
       xkxavg(i,k,j) = ( fnm(k) * xkhv(i,k,j) + fnp(k) * xkhv(i,k-1,j) ) &
                      *( fnm(k) * rho (i,k,j) + fnp(k) * rho (i,k-1,j) )
    ENDDO
    ENDDO
    ENDDO
 
    DO j = j_start, j_end
    DO i = i_start, i_end
        xkxavg(i,kts,  j) = 0.0
        xkxavg(i,ktf+1,j) = 0.0
    END DO
    END DO
 
   IF (n_moist .ge. PARAM_FIRST_SCALAR) THEN
     moist_loop: do im = PARAM_FIRST_SCALAR, n_moist
       IF ( (.not. config_flags%mix_full_fields) .and. (im == P_QV) ) THEN
         DO j = jts,min(jte,jde-1)
         DO k = kts,kte-1
         DO i = its,min(ite,ide-1)
          var_mix(i,k,j) = moist(i,k,j,im) - qv_base(k)
         ENDDO
         ENDDO
         ENDDO
       ELSE
         DO j = jts,min(jte,jde-1)
         DO k = kts,kte-1
         DO i = its,min(ite,ide-1)
          var_mix(i,k,j) = moist(i,k,j,im)
         ENDDO
         ENDDO
         ENDDO
       END IF
 
    nz = ktf
!!
    IF ( im == P_QV ) THEN
         DO  j = j_start, j_end
         DO  i = i_start, i_end
             k = kts
             rdz_w = -g/dnw(k)/(c1h(k)*mu(i,j)+c2h(k))
             a(k) = 0.
             b(k) = 1.+rdz_w*(rdz(i,k+1,j)*xkxavg(i,k+1,j))*dt
             c(k) =   -rdz_w* rdz(i,k+1,j)*xkxavg(i,k+1,j) *dt
!            d(k) = var_mix(i,k,j) + dt*rdz_w*qfx(i,j)/(1.+moist(i,k,j,P_QV))   !??
             d(k) = var_mix(i,k,j) + dt*rdz_w*qfx(i,j)           
 
           DO  k = kts+1,ktf-1
             rdz_w = -g/dnw(k)/(c1h(k)*mu(i,j)+c2h(k))
             a(k) = -rdz_w*rdz(i,k,j)*xkxavg(i,k,j)*dt
             b(k) = 1.+rdz_w*(rdz(i,k+1,j)*xkxavg(i,k+1,j)+rdz(i,k,j)*xkxavg(i,k,j))*dt
             c(k) = -rdz_w*rdz(i,k+1,j)*xkxavg(i,k+1,j)*dt
             d(k) = var_mix(i,k,j)
           ENDDO
 
             a(ktf) = 0.
             b(ktf) = 1.
             c(ktf) = 0.
             d(ktf) = var_mix(i,ktf,j)
 
             CALL tridiag(nz,a,b,c,d)
 
           DO k = kts, ktf
             moist_tendf(i,k,j,im) = moist_tendf(i,k,j,im) + (c1h(k)*mu(i,j)+c2h(k)) * (d(k)-var_mix(i,k,j))/dt
           ENDDO

         ENDDO
         ENDDO
    ENDIF
!!
    IF ( im /= P_QV ) THEN
         DO  j = j_start, j_end
         DO  i = i_start, i_end
             k = kts
             rdz_w = -g/dnw(k)/(c1h(k)*mu(i,j)+c2h(k))
             a(k) = 0.
             b(k) = 1.+rdz_w*(rdz(i,k+1,j)*xkxavg(i,k+1,j))*dt
             c(k) =   -rdz_w* rdz(i,k+1,j)*xkxavg(i,k+1,j)*dt
             d(k) = var_mix(i,k,j)
 
           DO  k = kts+1,ktf-1
             rdz_w = -g/dnw(k)/(c1h(k)*mu(i,j)+c2h(k))
             a(k) = -rdz_w*rdz(i,k,j)*xkxavg(i,k,j)*dt
             b(k) = 1.+rdz_w*(rdz(i,k+1,j)*xkxavg(i,k+1,j)+rdz(i,k,j)*xkxavg(i,k,j))*dt
             c(k) = -rdz_w*rdz(i,k+1,j)*xkxavg(i,k+1,j)*dt
             d(k) = var_mix(i,k,j)
           ENDDO
 
             a(ktf) = 0.
             b(ktf) = 1.
             c(ktf) = 0.
             d(ktf) = var_mix(i,ktf,j)
 
             CALL tridiag(nz,a,b,c,d)
 
           DO k = kts, ktf
              moist_tendf(i,k,j,im) = moist_tendf(i,k,j,im) + (c1h(k)*mu(i,j)+c2h(k)) * (d(k)-var_mix(i,k,j))/dt
           ENDDO
         ENDDO
         ENDDO
    ENDIF
 
     ENDDO moist_loop
   ENDIF

!!============================================
!! scalar
!!============================================
    DO j = j_start, j_end
    DO k = kts+1, ktf
    DO i = i_start, i_end
        xkxavg(i,k,j) = ( fnm(k) * xkhv(i,k,j) + fnp(k) * xkhv(i,k-1,j) ) &
                       *( fnm(k) * rho (i,k,j) + fnp(k) * rho (i,k-1,j) )
    ENDDO
    ENDDO
    ENDDO
 
    DO j = j_start, j_end
    DO i = i_start, i_end
        xkxavg(i,kts  ,j) = 0.0
        xkxavg(i,ktf+1,j) = 0.0
    END DO
    END DO
 
   IF (n_scalar .ge. PARAM_FIRST_SCALAR) THEN
     scalar_loop: do im = PARAM_FIRST_SCALAR, n_scalar
! need to avoid mixing scalars associated with precipitating species (e.g. Nr)
    IF(im.NE.P_QNS .AND. im.NE.P_QNR .AND. im.NE.P_QNG .AND. im.NE.P_QNH .AND. &
       im.NE.P_QT .AND. im.NE.P_QVOLG) THEN
         DO j = jts, min(jte,jde-1)
         DO k = kts, kte-1
         DO i = its, min(ite,ide-1)
          var_mix(i,k,j) = scalar(i,k,j,im)
         ENDDO
         ENDDO
         ENDDO
        
         DO  j = j_start, j_end
         DO  i = i_start, i_end
             k = kts
             rdz_w = -g/dnw(k)/(c1h(k)*mu(i,j)+c2h(k))
             a(k) = 0.
             b(k) = 1.+rdz_w*(rdz(i,k+1,j)*xkxavg(i,k+1,j))*dt
             c(k) =   -rdz_w* rdz(i,k+1,j)*xkxavg(i,k+1,j)*dt
             d(k) = var_mix(i,k,j)
 
           DO  k = kts+1, ktf-1
             rdz_w = -g/dnw(k)/(c1h(k)*mu(i,j)+c2h(k))
             a(k)  = -rdz_w*rdz(i,k,j)*xkxavg(i,k,j)*dt
             b(k)  = 1.+rdz_w*(rdz(i,k+1,j)*xkxavg(i,k+1,j)+rdz(i,k,j)*xkxavg(i,k,j))*dt
             c(k)  = -rdz_w*rdz(i,k+1,j)*xkxavg(i,k+1,j)*dt
             d(k)  = var_mix(i,k,j)
           ENDDO
 
             a(ktf) = 0.
             b(ktf) = 1.
             c(ktf) = 0.
             d(ktf) = var_mix(i,ktf,j)
 
             CALL tridiag(nz,a,b,c,d)
 
           DO  k = kts, ktf
             scalar_tendf(i,k,j,im) = scalar_tendf(i,k,j,im) + (c1h(k)*mu(i,j)+c2h(k)) * (d(k)-var_mix(i,k,j))/dt
           ENDDO
        ENDDO
        ENDDO
     ENDIF
     ENDDO scalar_loop
   ENDIF

!!============================================
!! tracer
!!============================================
   IF (n_tracer .ge. PARAM_FIRST_SCALAR) THEN
     tracer_loop: do im = PARAM_FIRST_SCALAR, n_tracer
         DO j = jts, min(jte,jde-1)
         DO k = kts, kte-1
         DO i = its, min(ite,ide-1)
          var_mix(i,k,j) = tracer(i,k,j,im)
         ENDDO
         ENDDO
         ENDDO
 
         DO  j = j_start, j_end
         DO  i = i_start, i_end
             k = kts
             rdz_w = -g/dnw(k)/(c1h(k)*mu(i,j)+c2h(k))
             a(k) = 0.
             b(k) = 1.+rdz_w*(rdz(i,k+1,j)*xkxavg(i,k+1,j))*dt
             c(k) =   -rdz_w* rdz(i,k+1,j)*xkxavg(i,k+1,j)*dt
             d(k) = var_mix(i,kts,j)
 
           DO  k = kts+1,ktf-1
             rdz_w = -g/dnw(k)/(c1h(k)*mu(i,j)+c2h(k))
             a(k) = -rdz_w*rdz(i,k,j)*xkxavg(i,k,j)*dt
             b(k) = 1.+rdz_w*(rdz(i,k+1,j)*xkxavg(i,k+1,j)+rdz(i,k,j)*xkxavg(i,k,j))*dt
             c(k) = -rdz_w*rdz(i,k+1,j)*xkxavg(i,k+1,j)*dt
             d(k) = var_mix(i,k,j)
           ENDDO
 
             a(ktf) = 0.
             b(ktf) = 1.
             c(ktf) = 0.
             d(ktf) = var_mix(i,ktf,j)
 
             CALL tridiag(nz,a,b,c,d)
 
           DO k = kts, ktf
             tracer_tendf(i,k,j,im) = tracer_tendf(i,k,j,im) + (c1h(k)*mu(i,j)+c2h(k)) * (d(k) - var_mix(i,k,j))/dt
           ENDDO
         ENDDO
         ENDDO
     ENDDO tracer_loop
   ENDIF

!!============================================
!! chemistry
!!============================================
   IF (n_chem .ge. PARAM_FIRST_SCALAR) THEN
     chem_loop: do im = PARAM_FIRST_SCALAR, n_chem
         DO j = jts,min(jte,jde-1)
         DO k = kts,kte-1
         DO i = its,min(ite,ide-1)
          var_mix(i,k,j) = chem(i,k,j,im)
         ENDDO
         ENDDO
         ENDDO
 
        DO  j = j_start, j_end
        DO  i = i_start, i_end
            k = kts
            rdz_w = -g/dnw(k)/(c1h(k)*mu(i,j)+c2h(k))
            a(k) = 0.
            b(k) = 1.+rdz_w*(rdz(i,k+1,j)*xkxavg(i,k+1,j))*dt
            c(k) =   -rdz_w* rdz(i,k+1,j)*xkxavg(i,k+1,j)*dt
            d(k) = var_mix(i,kts,j)
 
          DO  k = kts+1,ktf-1
            rdz_w = -g/dnw(k)/(c1h(k)*mu(i,j)+c2h(k))
            a(k) = -rdz_w*rdz(i,k,j)*xkxavg(i,k,j)*dt
            b(k) = 1.+rdz_w*(rdz(i,k+1,j)*xkxavg(i,k+1,j)+rdz(i,k,j)*xkxavg(i,k,j))*dt
            c(k) = -rdz_w*rdz(i,k+1,j)*xkxavg(i,k+1,j)*dt
            d(k) = var_mix(i,k,j)
          ENDDO
 
            a(ktf) = 0.
            b(ktf) = 1.
            c(ktf) = 0.
            d(ktf) = var_mix(i,ktf,j)
 
            CALL tridiag(nz,a,b,c,d)
 
          DO k = kts, ktf
             chem_tendf(i,k,j,im) = chem_tendf(i,k,j,im) + (c1h(k)*mu(i,j)+c2h(k)) * (d(k) - var_mix(i,k,j))/dt
          ENDDO
        ENDDO
        ENDDO
     ENDDO chem_loop
   ENDIF
 
    END SUBROUTINE vertical_diffusion_implicit

!=======================================================================
!=======================================================================
    END MODULE module_diffusion_em

!=======================================================================
!=======================================================================<|MERGE_RESOLUTION|>--- conflicted
+++ resolved
@@ -4921,34 +4921,6 @@
                                             its, ite, jts, jte, kts, kte
 
    INTEGER ,         INTENT(IN   ) :: n_moist
-<<<<<<< HEAD
-
-   REAL,    INTENT(IN )     ::      ep1,ep2,karman
-
-   REAL,    INTENT(IN )     ::      dx,dy,dt
-
-   REAL, DIMENSION( ims:ime, kms:kme, jms:jme ), INTENT(IN) ::   &
-   th_phy,u_phy,v_phy
-
-   REAL, DIMENSION( ims:ime, kms:kme, jms:jme ), INTENT(IN) :: rdzw
-
-   REAL, DIMENSION( ims:ime, kms:kme, jms:jme, n_moist ), INTENT( INOUT ) :: &
-   moist
-
-   REAL, DIMENSION( ims:ime, kms:kme, jms:jme ), INTENT(IN) :: rho
- 
-   REAL, DIMENSION( ims:ime, jms:jme ), INTENT(INOUT)   :: hfx,qfx,br,ust,hpbl
-
-   REAL, DIMENSION( ims:ime, jms:jme ), INTENT(IN   )   :: u10,v10,wspd
-
-   REAL, DIMENSION( ims:ime, jms:jme ), INTENT(IN   )   :: msftx,msfty
-
-   REAL, DIMENSION( ims:ime, kms:kme, jms:jme ), INTENT(OUT) :: nlflux
-
-   REAL, DIMENSION( ims:ime, jms:jme ), INTENT(OUT   )  :: gamu,gamv
-
-   INTEGER, DIMENSION( ims:ime, jms:jme ), INTENT(INOUT   )  :: kpbl
-=======
 
    REAL,    INTENT(IN )     ::      ep1,ep2,karman
 
@@ -5374,406 +5346,6 @@
 
     REAL, DIMENSION( ims:ime, kms:kme, jms:jme ), INTENT( INOUT )  &
     :: mtau
->>>>>>> 0d88b580
-
-! Local variables.
-  REAL, DIMENSION( its:ite, kts:kte,   jts:jte ) :: zq
-  REAL, DIMENSION( its:ite, kts:kte-1, jts:jte ) :: za,thv
-  REAL, DIMENSION( its:ite, kts:kte,   jts:jte ) :: zfacmf,entfacmf
-  REAL, DIMENSION( its:ite, jts:jte )            :: govrth,sflux,wstar3,wstar,rigs
-  LOGICAL, DIMENSION( its:ite,jts:jte )          :: pblflg, sfcflg, stable
-  REAL, DIMENSION( its:ite, jts:jte )            :: deltaoh,we,enlfrac2
-  REAL, DIMENSION( its:ite, jts:jte )            :: hfxpbl,bfxpbl
-  REAL, DIMENSION( its:ite, jts:jte )            :: dthv,wm2
-  REAL, DIMENSION( its:ite, jts:jte )            :: wscale,thermal
-  REAL               :: tvcon,delb,cpm,wm3,bfx0,ust3
-  REAL               :: dtheta,du,dv,thsfc,brint
-  INTEGER            :: i,j,k,i_start,i_end,j_start,j_end,ktf
-  REAL               :: mlfrac,ezfrac,sfcfracn,sflux0,snlflux0
-  REAL               :: amf1,amf2,amf3,bmf2,bmf3,pth1,delxy,pu1
-  REAL               :: heat_flux
-  REAL,PARAMETER     :: phifac = 8.,sfcfrac = 0.1,d1 = 0.02, d2 = 0.05, zfmin = 1.e-8
-  REAL,PARAMETER     :: h1 = 0.33333335, h2 = 0.6666667, tmin = 1.e-2
-! tunable parameters
-  REAL,PARAMETER     ::  mltop = 1.0, sfcfracn1 = 0.075
-  REAL,PARAMETER     ::  nlfrac = 0.68 ! the ratio of nonlocal heat flux to total heat flux
-  REAL,PARAMETER     ::  enlfrac = -0.15 
-  REAL,PARAMETER     ::  a11 = 1.0, a12 = -1.15
-  REAL,PARAMETER     ::  ezfac = 1.5
-  REAL,PARAMETER     ::  cpent = -0.4, rigsmax = 100., rimin = -100.
-  REAL,PARAMETER     ::  entfmin = 1.0, entfmax = 5.0, sm = 10.9
-
-   ktf=MIN(kte,kde-1)
- 
-   i_start = its
-   i_end   = MIN(ite,ide-1)
-   j_start = jts
-   j_end   = MIN(jte,jde-1)
- 
-   IF ( config_flags%open_xs .or. config_flags%specified .or. &
-        config_flags%nested) i_start = MAX(ids+1,its)
-   IF ( config_flags%open_xe .or. config_flags%specified .or. &
-        config_flags%nested) i_end   = MIN(ide-2,ite)
-   IF ( config_flags%open_ys .or. config_flags%specified .or. &
-        config_flags%nested) j_start = MAX(jds+1,jts)
-   IF ( config_flags%open_ye .or. config_flags%specified .or. &
-        config_flags%nested) j_end   = MIN(jde-2,jte)
-   IF ( config_flags%periodic_x ) i_start = its
-   IF ( config_flags%periodic_x ) i_end = MIN(ite,ide-1)
- 
-   DO j = j_start, j_end
-   DO i = i_start, i_end
-       zq(i,1,j) = 0.0
-   ENDDO
-   ENDDO
-
-   DO j = j_start, j_end
-   DO k = kts, ktf
-   DO i = i_start, i_end
-         zq(i,k+1,j) = 1.0/rdzw(i,k,j) + zq(i,k,j)
-   ENDDO
-   ENDDO
-   ENDDO
- 
-   DO j = j_start,j_end
-   DO k = kts,ktf
-   DO i = i_start,i_end
-     za(i,k,j) = 0.5*(zq(i,k,j) + zq(i,k+1,j))
-   ENDDO
-   ENDDO
-   ENDDO
- 
-   DO j = j_start, j_end
-   DO i = i_start, i_end
-     deltaoh(i,j)  = 0.0
-     rigs (i,j)    = 0.0
-     enlfrac2(i,j) = 0.0
-   ENDDO
-   ENDDO
-
-   DO j = j_start, j_end
-   DO k = kts, ktf
-   DO i = i_start, i_end
-      zfacmf(i,k,j) = 0.0
-   ENDDO
-   ENDDO
-   ENDDO
- 
-   DO j = j_start, j_end
-   DO k = kts, ktf
-   DO i = i_start, i_end
-      nlflux(i,k,j) = 0.0
-   ENDDO
-   ENDDO
-   ENDDO
- 
-   DO j = j_start, j_end
-   DO k = kts, ktf
-   DO i = i_start, i_end
-      tvcon = 1. + ep1*moist(i,k,j,P_QV)
-      thv(i,k,j) = th_phy(i,k,j)*tvcon
-   ENDDO
-   ENDDO
-   ENDDO
-
-   DO j = j_start,j_end
-   DO i = i_start,i_end
-     govrth(i,j) = g/th_phy(i,1,j)
-   ENDDO
-   ENDDO
-
-  hflux: SELECT CASE( config_flags%isfflx )
-  CASE (0,2) ! with fixed surface heat flux given in the namelist
-    heat_flux = config_flags%tke_heat_flux  ! constant heat flux value
-    DO j = j_start, j_end
-    DO i = i_start, i_end
-       cpm = cp * (1. + 0.8 * moist(i,kts,j,P_QV))
-       hfx(i,j)= heat_flux*cpm*rho(i,1,j)
-    ENDDO
-    ENDDO
- 
-  CASE (1) ! use surface heat flux computed from surface routine
-    DO j = j_start, j_end
-    DO i = i_start, i_end
-       cpm = cp * (1. + 0.8 * moist(i,kts,j,P_QV))
-       heat_flux = hfx(i,j)/cpm/rho(i,1,j)
-    ENDDO
-    ENDDO
- 
-  CASE DEFAULT
-    CALL wrf_error_fatal( 'isfflx value invalid for diff_opt=2' )
-  END SELECT hflux
-
-  DO j = j_start, j_end
-  DO i = i_start, i_end
-     kpbl(i,j)   = 1
-     hpbl(i,j)   = zq(i,1,j)
-     pblflg(i,j) = .true.
-     sfcflg(i,j) = .true.
- 
-     cpm = cp * (1. + 0.8*moist(i,1,j,P_QV))
-     sflux(i,j) = (hfx(i,j)/cpm)/rho(i,1,j)
- 
-     IF(br(i,j).GT.0.0) sfcflg(i,j) = .false.
-  ENDDO
-  ENDDO
-
-! get pbl height begin based on theta method
-  DO j = j_start, j_end
-  DO i = i_start, i_end
-        thsfc = thv(i,kts,j) + 0.5
-     DO k=kts+1,ktf
-        IF(thv(i,k,j).GT.thsfc) THEN
-         hpbl(i,j)=za(i,k-1,j)+(thsfc-thv(i,k-1,j))/(max(0.01,thv(i,k,j)-thv(i,k-1,j)))*(za(i,k,j)-za(i,k-1,j))
-         kpbl(i,j) = k
-         GO TO 119
-        ENDIF
-     ENDDO
-  119 CONTINUE
-  ENDDO
-  ENDDO
-
-  DO j = j_start, j_end
-  DO i = i_start, i_end
-     IF(hpbl(i,j).LT.zq(i,2,j)) kpbl(i,j) = 1
-     IF(kpbl(i,j).LT.1) pblflg(i,j) = .false.
-  ENDDO
-  ENDDO
-
-  DO j = j_start, j_end
-  DO i = i_start, i_end
-     IF(sfcflg(i,j))THEN
-       bfx0  = max(sflux(i,j),0.)
-       wstar3(i,j) = (govrth(i,j)*bfx0*hpbl(i,j))
-       wstar(i,j)  = (wstar3(i,j))**h1
-     ELSE
-       wstar(i,j)  = 0.
-       wstar3(i,j) = 0.
-     ENDIF
-       ust3 = ust(i,j)**3
-       wscale(i,j) = (ust3 + phifac*karman*wstar3(i,j)*0.5)**h1
-       wscale(i,j) = MIN(wscale(i,j), ust(i,j)*16.0)
-       wscale(i,j) = MAX(wscale(i,j), ust(i,j)/5.0 )
-  ENDDO
-  ENDDO
-
-  DO j = j_start, j_end
-  DO i = i_start, i_end
-      delxy = sqrt(dx/msftx(i,j)*dy/msfty(i,j))
-      pu1=pu(delxy,hpbl(i,j))
-      IF(sfcflg(i,j).and.sflux(i,j).GT.0.0)THEN
-!nonlocal momentum flux based on Brown and Grant (1997)
-       brint = -sm*ust(i,j)*ust(i,j)*wstar3(i,j)/(hpbl(i,j)*wscale(i,j)**4)
-       gamu(i,j) = pu1 * brint*u_phy(i,1,j)/wspd(i,j)
-       gamv(i,j) = pu1 * brint*v_phy(i,1,j)/wspd(i,j)
-      ELSE
-       pblflg(i,j) = .false.
-      ENDIF
-  ENDDO
-  ENDDO
-
-  DO j = j_start,j_end
-  DO i = i_start,i_end
-     IF(pblflg(i,j))THEN
-       k = kpbl(i,j) - 1
-       wm3           = wstar3(i,j) + 5. * ust(i,j)**3
-       wm2(i,j)      = wm3**h2
-       bfxpbl(i,j)   = -0.15*thv(i,1,j)/g*wm3/hpbl(i,j)
-       dthv(i,j)     = max(thv(i,k+1,j) - thv(i,k,j),tmin)
-       dtheta        = max(th_phy(i,k+1,j) - th_phy(i,k,j),tmin)
- 
-       du            = u_phy(i,k+1,j)-u_phy(i,k,j)
-       dv            = v_phy(i,k+1,j)-v_phy(i,k,j)
- 
-       we(i,j)       = max(bfxpbl(i,j)/dthv(i,j),-sqrt(wm2(i,j)))
-       hfxpbl(i,j)   = we(i,j)*dtheta
-       delb          = govrth(i,j)*dthv(i,j)
- 
-       deltaoh(i,j)  = d1*hpbl(i,j) + d2*wm2(i,j)/delb
-       deltaoh(i,j)  = max(ezfac*deltaoh(i,j),hpbl(i,j)-za(i,kpbl(i,j)-1,j)-1.)
-       deltaoh(i,j)  = min(deltaoh(i,j), hpbl(i,j))
- 
-       rigs(i,j)     = govrth(i,j)*dthv(i,j)*deltaoh(i,j)/(du**2.+dv**2.)
-       rigs(i,j)     = max(min(rigs(i,j), rigsmax),rimin)
-       enlfrac2(i,j) = max(min(wm3/wstar3(i,j)/(1.+cpent/rigs(i,j)),entfmax),entfmin)
-       enlfrac2(i,j) = enlfrac2(i,j)*enlfrac
-     ENDIF
-  ENDDO
-  ENDDO
-
-  DO j = j_start, j_end
-  DO k = kts, ktf
-  DO i = i_start, i_end
-       IF(pblflg(i,j))THEN
-          entfacmf(i,k,j) = sqrt(((zq(i,k+1,j) - hpbl(i,j))/deltaoh(i,j))**2.)
-       ENDIF
-  ENDDO
-  ENDDO
-  ENDDO
- 
-  DO j = j_start, j_end
-  DO i = i_start, i_end
-         deltaoh(i,j) = deltaoh(i,j)/hpbl(i,j)
-  ENDDO
-  ENDDO
-
-  DO j = j_start, j_end
-  DO i = i_start, i_end
-     delxy = sqrt(dx/msftx(i,j)*dy/msfty(i,j))
-     mlfrac        = mltop-deltaoh(i,j)
-     ezfrac        = mltop+deltaoh(i,j)
-     zfacmf(i,1,j) = min(max((zq(i,2,j)/hpbl(i,j)),zfmin),1.)
-     sfcfracn      = max(sfcfracn1,zfacmf(i,1,j))
-!
-     sflux0      = (a11+a12*sfcfracn)*sflux(i,j)
-     snlflux0    = nlfrac*sflux0
-     amf1        = snlflux0/sfcfracn
-     amf2        = -snlflux0/(mlfrac-sfcfracn)
-     bmf2        = -mlfrac*amf2
-     amf3        = snlflux0*enlfrac2(i,j)/deltaoh(i,j)
-     bmf3        = -amf3*mlfrac
-     hfxpbl(i,j) = amf3+bmf3
-     pth1        = pthnl(delxy,hpbl(i,j))
-     hfxpbl(i,j) = hfxpbl(i,j)*pth1
-
-    DO k = kts, ktf
-       zfacmf(i,k,j) = max((zq(i,k+1,j)/hpbl(i,j)),zfmin)
-       IF(pblflg(i,j).and.k.LT.kpbl(i,j)) THEN
-         IF(zfacmf(i,k,j).LE.sfcfracn) THEN
-           nlflux(i,k,j) =  amf1*zfacmf(i,k,j)
-         ELSE IF (zfacmf(i,k,j).LE.mlfrac) THEN
-           nlflux(i,k,j) =  amf2*zfacmf(i,k,j)+bmf2
-         ENDIF
-         nlflux(i,k,j) = nlflux(i,k,j) + hfxpbl(i,j)*exp(-entfacmf(i,k,j)) 
-         nlflux(i,k,j) = nlflux(i,k,j)*pth1
-       ENDIF
-    ENDDO
-  ENDDO
-  ENDDO
-END SUBROUTINE nonlocal_flux
-
-!==============================================================================
-!==============================================================================
-
-! partial function for nonlocal heat flux
-   FUNCTION pthnl(d,h)
-   IMPLICIT NONE
-   REAL           :: pthnl
-   REAL,PARAMETER :: pmin = 0.0,pmax = 1.0
-   REAL,PARAMETER :: a1 = 1.000, a2 = 0.936, a3 = -1.110,         &
-                     a4 = 1.000, a5 = 0.312, a6 = 0.329, a7 = 0.243
-   REAL,PARAMETER :: b1 = 2.0, b2 = 0.875
-   real           :: d,h,doh,num,den
-
-   doh   = d/h
-   num   = a1*(doh)**b1 + a2*(doh)**b2+a3
-   den   = a4*(doh)**b1 + a5*(doh)**b2+a6
-   pthnl = a7*num/den + (1. - a7)
-   pthnl = max(pthnl,pmin)
-   pthnl = min(pthnl,pmax)
-
-   IF(d.LE.100.) THEN  ! assume dx<=100m as LES
-      pthnl = 0.0
-   ENDIF
- 
-   RETURN
-   END FUNCTION
-
-! partial function for local heat flux
-   FUNCTION pthl(d,h)
-   IMPLICIT NONE
-   REAL           :: pthl
-   REAL,PARAMETER :: pmin = 0.0,pmax = 1.0
-   REAL,PARAMETER :: a1 = 1.000, a2 = 0.870, a3 = -0.913,    &
-                     a4 = 1.000, a5 = 0.153, a6 = 0.278, a7 = 0.280
-   REAL,PARAMETER :: b1 = 2.0, b2 = 0.5
-   REAL           :: d,h,doh,num,den
-
-   doh  = d/h
-   num  = a1*(doh)**b1 + a2*(doh)**b2+a3
-   den  = a4*(doh)**b1 + a5*(doh)**b2+a6
-   pthl = a7*num/den+(1. - a7)
-   pthl = max(pthl,pmin)
-   pthl = min(pthl,pmax)
-
-   IF(d.LE.100.) THEN  ! assume dx<=100m as LES
-      pthl = 0.0
-   ENDIF
-
-   RETURN
-   END FUNCTION
-
-! partial function for momentum flux
-   FUNCTION pu(d,h)
-   IMPLICIT NONE
-   REAL           :: pu
-   REAL,PARAMETER :: pmin = 0.0,pmax = 1.0
-   REAL,PARAMETER :: a1 = 1.0, a2 = 0.070, a3 = 1.0, a4 = 0.142, a5 = 0.071
-   REAL,PARAMETER :: b1 = 2.0, b2 = 0.6666667
-   REAL           :: d,h,doh,num,den
-
-   doh = d/h
-   num = a1*(doh)**b1 + a2*(doh)**b2
-   den = a3*(doh)**b1 + a4*(doh)**b2+a5
-   pu  = num/den
-   pu  = max(pu,pmin)
-   pu  = min(pu,pmax)
-
-   IF(d.LE.100.) THEN  ! assume dx<=100 as LES
-      pu = 0.0
-   ENDIF
-
-   RETURN
-   END FUNCTION
-
-!=======================================================================
-!=======================================================================
-
-    SUBROUTINE cal_titau_11_22_33( config_flags, titau,              &
-                                   tke, xkx, defor,                  &
-                                   mtau, rho,                        &
-                                   is_ext, ie_ext, js_ext, je_ext,   &
-                                   ids, ide, jds, jde, kds, kde,     &
-                                   ims, ime, jms, jme, kms, kme,     &
-                                   its, ite, jts, jte, kts, kte      )
-
-! History:     Sep 2003  Changes by George Bryan and Jason Knievel, NCAR
-!              Oct 2001  Converted to mass core by Bill Skamarock, NCAR
-!              Aug 2000  Original code by Shu-Hua Chen, UC-Davis
-
-! Purpose:     This routine calculates stress terms (taus) for use in
-!              the calculation of production of TKE by sheared wind
-
-! References:  Klemp and Wilhelmson (JAS 1978)
-!              Deardorff (B-L Meteor 1980)
-!              Chen and Dudhia (NCAR WRF physics report 2000)
-
-! Key:
-
-!-----------------------------------------------------------------------
-! Begin declarations.
-
-    IMPLICIT NONE
-
-    TYPE( grid_config_rec_type ), INTENT( IN )  &
-    :: config_flags
-
-    INTEGER, INTENT( IN )  &
-    :: ids, ide, jds, jde, kds, kde,  &
-       ims, ime, jms, jme, kms, kme,  &
-       its, ite, jts, jte, kts, kte
-
-    INTEGER, INTENT( IN )  &
-    :: is_ext, ie_ext, js_ext, je_ext
-
-    REAL, DIMENSION( its-1:ite+1, kts:kte, jts-1:jte+1 ), INTENT( INOUT )  &
-    :: titau
-
-    REAL, DIMENSION( ims:ime, kms:kme, jms:jme ), INTENT( IN )  &
-    :: defor, xkx, tke, rho
-
-    REAL, DIMENSION( ims:ime, kms:kme, jms:jme ), INTENT( INOUT )  &
-    :: mtau
 
 ! Local variables.
 
@@ -6552,17 +6124,10 @@
 ! XZ
     REAL, DIMENSION( ims:ime, kms:kme, jms:jme ), INTENT( OUT )  &
     :: l_diss   
-<<<<<<< HEAD
 
     REAL, DIMENSION( ims:ime, kms:kme, jms:jme ), INTENT ( IN ) &
     :: nlflux, dlk
 
-=======
-
-    REAL, DIMENSION( ims:ime, kms:kme, jms:jme ), INTENT ( IN ) &
-    :: nlflux, dlk
-
->>>>>>> 0d88b580
     REAL, DIMENSION( ims:ime, jms:jme ), INTENT(INOUT) &
     :: hpbl
 !
@@ -8055,15 +7620,9 @@
    REAL , DIMENSION( kms:kme ) ,                 INTENT(IN   ) :: fnm
 
    REAL , DIMENSION( kms:kme ) ,                 INTENT(IN   ) :: fnp
-<<<<<<< HEAD
 
    REAL , DIMENSION( kms:kme ) ,                 INTENT(IN   ) :: dnw
 
-=======
-
-   REAL , DIMENSION( kms:kme ) ,                 INTENT(IN   ) :: dnw
-
->>>>>>> 0d88b580
    REAL , DIMENSION( kms:kme ) ,                 INTENT(IN   ) ::  dn
 
    REAL , DIMENSION( ims:ime , jms:jme ) ,       INTENT(IN   ) ::  mu
