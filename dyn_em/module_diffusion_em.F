
! WRF:MODEL_LAYER:PHYSICS

    MODULE module_diffusion_em

    USE module_bc, only: set_physical_bc3d, set_physical_bc2d ! XZ
    USE module_state_description, only: p_m23, p_m13, p_m22, p_m33, p_r23, p_r13, p_r12, p_m12, p_m11, &
                                        P_QNS, P_QNR, P_QNG, P_QT, P_QNH, P_QVOLG ! XZ
    USE module_big_step_utilities_em, only: grid_config_rec_type, param_first_scalar, p_qv, p_qi, p_qc
    USE module_model_constants

    CONTAINS

!=======================================================================
!=======================================================================

    SUBROUTINE cal_deform_and_div( config_flags, u, v, w, div,       &
                                   defor11, defor22, defor33,        &
                                   defor12, defor13, defor23,        &
                                   nba_rij, n_nba_rij,               &
                                   u_base, v_base, msfux, msfuy,     &
                                   msfvx, msfvy, msftx, msfty,       &
                                   rdx, rdy, dn, dnw, rdz, rdzw,     &
                                   fnm, fnp, cf1, cf2, cf3, zx, zy,  &
                                   ids, ide, jds, jde, kds, kde,     &
                                   ims, ime, jms, jme, kms, kme,     &
                                   its, ite, jts, jte, kts, kte      )

! History:     Sep 2003  Changes by Jason Knievel and George Bryan, NCAR
!              Oct 2001  Converted to mass core by Bill Skamarock, NCAR
!              ...        ...

! Purpose:     This routine calculates deformation and 3-d divergence.

! References:  Klemp and Wilhelmson (JAS 1978)
!              Chen and Dudhia (NCAR WRF physics report 2000)

!-----------------------------------------------------------------------
! Comments 10-MAR-05
! Equations 13a-f, Chen and Dudhia 2000, Appendix A:
! Eqn 13a: D11=defor11= 2m^2 * (partial du^/dX + partial dpsi/dx * partial du^/dpsi)
! Eqn 13b: D22=defor22= 2m^2 * (partial dv^/dY + partial dpsi/dy * partial dv^/dpsi)
! Eqn 13c: D33=defor33= 2 * partial dw/dz [SIMPLER FORM]
! Eqn 13d: D12=defor12= m^2 * (partial dv^/dX + partial du^/dY +
!                              partial dpsi/dx * partial dv^/dpsi +
!                              partial dpsi/dy * partial du^/dpsi)
! Eqn 13e: D13=defor13= m^2 * (partial dw^/dX + partial dpsi/dx * partial dw^/dpsi)
!                           + partial du/dz [SIMPLER FORM]
! Eqn 13f: D23=defor23= m^2 * (partial dw^/dY + partial dpsi/dy * partial dw^/dpsi)
!                           + partial dv/dz [SIMPLER FORM]
!-----------------------------------------------------------------------
! Begin declarations.

    IMPLICIT NONE

    TYPE( grid_config_rec_type ), INTENT( IN )  &
    :: config_flags

    INTEGER, INTENT( IN )  &
    :: ids, ide, jds, jde, kds, kde, &
       ims, ime, jms, jme, kms, kme, &
       its, ite, jts, jte, kts, kte

    REAL, INTENT( IN )  &
    :: rdx, rdy, cf1, cf2, cf3

    REAL, DIMENSION( kms:kme ), INTENT( IN )  &
    :: fnm, fnp, dn, dnw, u_base, v_base

    REAL, DIMENSION( ims:ime , jms:jme ),  INTENT( IN )  &
    :: msfux, msfuy, msfvx, msfvy, msftx, msfty

    REAL, DIMENSION( ims:ime, kms:kme, jms:jme ), INTENT( IN )  &
    ::  u, v, w, zx, zy, rdz, rdzw

    REAL, DIMENSION( ims:ime, kms:kme, jms:jme ), INTENT( INOUT )  &
    :: defor11, defor22, defor33, defor12, defor13, defor23, div

   INTEGER, INTENT(  IN ) :: n_nba_rij

   REAL , DIMENSION(ims:ime, kms:kme, jms:jme, n_nba_rij), INTENT(INOUT) &
   :: nba_rij


! Local variables.

    INTEGER  &
    :: i, j, k, ktf, ktes1, ktes2, i_start, i_end, j_start, j_end

    REAL  &
    :: tmp, tmpzx, tmpzy, tmpzeta_z, cft1, cft2

    REAL, DIMENSION( its:ite, jts:jte )  &
    :: mm, zzavg, zeta_zd12

    REAL, DIMENSION( its-2:ite+2, kts:kte, jts-2:jte+2 )  &
    :: tmp1, hat, hatavg

! End declarations.
!-----------------------------------------------------------------------

! Comments 10-MAR-2005
! Treat all differentials as 'div-style' [or 'curl-style'],
! i.e., du/dX becomes (in map coordinate space) mx*my * d(u/my)/dx,
! NB - all equations referred to here are from Chen and Dudhia 2002, from the
! WRF physics documents web pages:
! http://www.mmm.ucar.edu/wrf/users/docs/wrf-doc-physics.pdf

!=======================================================================
! In the following section, calculate 3-d divergence and the first three
! (defor11, defor22, defor33) of six deformation terms.

    ktes1   = kte-1
    ktes2   = kte-2

    cft2    = - 0.5 * dnw(ktes1) / dn(ktes1)
    cft1    = 1.0 - cft2

    ktf     = MIN( kte, kde-1 )

    i_start = its
    i_end   = MIN( ite, ide-1 )
    j_start = jts
    j_end   = MIN( jte, jde-1 )

! Square the map scale factor.

    DO j = j_start, j_end
    DO i = i_start, i_end
      mm(i,j) = msftx(i,j) * msfty(i,j)
    END DO
    END DO

!-----------------------------------------------------------------------
! Calculate du/dx.

! Apply a coordinate transformation to zonal velocity, u.

    DO j = j_start, j_end
    DO k = kts, ktf
    DO i = i_start, i_end+1
      hat(i,k,j) = u(i,k,j) / msfuy(i,j)
    END DO
    END DO
    END DO

! Average in x and z.

    DO j=j_start,j_end
    DO k=kts+1,ktf
    DO i=i_start,i_end
      hatavg(i,k,j) = 0.5 *  &
                    ( fnm(k) * ( hat(i,k  ,j) + hat(i+1,  k,j) ) +  &
                      fnp(k) * ( hat(i,k-1,j) + hat(i+1,k-1,j) ) )
    END DO
    END DO
    END DO

! Extrapolate to top and bottom of domain (to w levels).

    DO j = j_start, j_end
    DO i = i_start, i_end
      hatavg(i,1,j)   =  0.5 * (  &
                         cf1 * hat(i  ,1,j) +  &
                         cf2 * hat(i  ,2,j) +  &
                         cf3 * hat(i  ,3,j) +  &
                         cf1 * hat(i+1,1,j) +  &
                         cf2 * hat(i+1,2,j) +  &
                         cf3 * hat(i+1,3,j) )
      hatavg(i,kte,j) =  0.5 * (  &
                        cft1 * ( hat(i,ktes1,j) + hat(i+1,ktes1,j) )  +  &
                        cft2 * ( hat(i,ktes2,j) + hat(i+1,ktes2,j) ) )
    END DO
    END DO

    ! Comments 10-MAR-05
    ! Eqn 13a: D11=defor11= 2m^2 * (partial du^/dX + partial dpsi/dx * partial du^/dpsi)
    ! Below, D11 is set = 2*tmp1
    ! => tmp1 = m^2 * (partial du^/dX + partial dpsi/dx * partial du^/dpsi)
    ! tmpzx = averaged value of dpsi/dx (=zx)

    DO j = j_start, j_end
    DO k = kts, ktf
    DO i = i_start, i_end
      tmpzx       = 0.25 * (  &
                    zx(i,k  ,j) + zx(i+1,k  ,j) +  &
                    zx(i,k+1,j) + zx(i+1,k+1,j) )
      tmp1(i,k,j) = ( hatavg(i,k+1,j) - hatavg(i,k,j) ) *tmpzx * rdzw(i,k,j)
      ! tmp1 to here = partial dpsi/dx * partial du^/dpsi:
    END DO
    END DO
    END DO

    DO j = j_start, j_end
    DO k = kts, ktf
    DO i = i_start, i_end
      tmp1(i,k,j) = mm(i,j) * ( rdx * ( hat(i+1,k,j) - hat(i,k,j) ) -  &
                    tmp1(i,k,j))
    END DO
    END DO
    END DO

! End calculation of du/dx.
!-----------------------------------------------------------------------

!-----------------------------------------------------------------------
! Calculate defor11 (2*du/dx).
! Comments 10-MAR-05
! Eqn 13a: D11=defor11= 2 m^2 * (partial du^/dX + partial dpsi/dx * partial du^/dpsi)
!                     = 2*tmp1

    DO j = j_start, j_end
    DO k = kts, ktf
    DO i = i_start, i_end
      defor11(i,k,j) = 2.0 * tmp1(i,k,j)
    END DO
    END DO
    END DO

! End calculation of defor11.
!-----------------------------------------------------------------------

!-----------------------------------------------------------------------
! Calculate zonal divergence (du/dx) and add it to the divergence array.

    DO j = j_start, j_end
    DO k = kts, ktf
    DO i = i_start, i_end
      div(i,k,j) = tmp1(i,k,j)
    END DO
    END DO
    END DO

! End calculation of zonal divergence.
!-----------------------------------------------------------------------

!-----------------------------------------------------------------------
! Calculate dv/dy.

! Apply a coordinate transformation to meridional velocity, v.

    DO j = j_start, j_end+1
    DO k = kts, ktf
    DO i = i_start, i_end
      ! Because msfvx at the poles will be undefined (1./0.), we will have
      ! trouble.  But we are OK since v at the poles is 0., and that takes
      ! precedence in this case.
      IF ((config_flags%polar) .AND. ((j == jds) .OR. (j == jde))) THEN
         hat(i,k,j) = 0.
      ELSE ! normal code
      hat(i,k,j) = v(i,k,j) / msfvx(i,j)
      ENDIF
    END DO
    END DO
    END DO

! Account for the slope in y of eta surfaces.

    DO j=j_start,j_end
    DO k=kts+1,ktf
    DO i=i_start,i_end
      hatavg(i,k,j) = 0.5 * (  &
                      fnm(k) * ( hat(i,k  ,j) + hat(i,k  ,j+1) ) +  &
                      fnp(k) * ( hat(i,k-1,j) + hat(i,k-1,j+1) ) )
    END DO
    END DO
    END DO

! Extrapolate to top and bottom of domain (to w levels).

    DO j = j_start, j_end
    DO i = i_start, i_end
      hatavg(i,1,j)   =  0.5 * (  &
                         cf1 * hat(i,1,j  ) +  &
                         cf2 * hat(i,2,j  ) +  &
                         cf3 * hat(i,3,j  ) +  &
                         cf1 * hat(i,1,j+1) +  &
                         cf2 * hat(i,2,j+1) +  &
                         cf3 * hat(i,3,j+1) )
      hatavg(i,kte,j) =  0.5 * (  &
                        cft1 * ( hat(i,ktes1,j) + hat(i,ktes1,j+1) ) +  &
                        cft2 * ( hat(i,ktes2,j) + hat(i,ktes2,j+1) ) )
    END DO
    END DO

    ! Comments 10-MAR-05
    ! Eqn 13b: D22=defor22= 2m^2 * (partial dv^/dY + partial dpsi/dy * partial dv^/dpsi)
    ! Below, D22 is set = 2*tmp1
    ! => tmp1 = m^2 * (partial dv^/dY + partial dpsi/dy * partial dv^/dpsi)
    ! tmpzy = averaged value of dpsi/dy (=zy)

    DO j = j_start, j_end
    DO k = kts, ktf
    DO i = i_start, i_end
      tmpzy       =  0.25 * (  &
                     zy(i,k  ,j) + zy(i,k  ,j+1) +  &
                     zy(i,k+1,j) + zy(i,k+1,j+1)  )
      tmp1(i,k,j) = ( hatavg(i,k+1,j) - hatavg(i,k,j) ) * tmpzy * rdzw(i,k,j)
      ! tmp1 to here = partial dpsi/dy * partial dv^/dpsi:
    END DO
    END DO
    END DO

    DO j = j_start, j_end
    DO k = kts, ktf
    DO i = i_start, i_end
      tmp1(i,k,j) = mm(i,j) * (  &
                    rdy * ( hat(i,k,j+1) - hat(i,k,j) ) - tmp1(i,k,j) )
    END DO
    END DO
    END DO

! End calculation of dv/dy.
!-----------------------------------------------------------------------

!-----------------------------------------------------------------------
! Calculate defor22 (2*dv/dy).
! Comments 10-MAR-05
! Eqn 13b: D22=defor22= 2 m^2 * (partial dv^/dY + partial dpsi/dy * partial dv^/dpsi)
!                     = 2*tmp1

    DO j = j_start, j_end
    DO k = kts, ktf
    DO i = i_start, i_end
      defor22(i,k,j) = 2.0 * tmp1(i,k,j)
    END DO
    END DO
    END DO

! End calculation of defor22.
!-----------------------------------------------------------------------

!-----------------------------------------------------------------------
! Calculate meridional divergence (dv/dy) and add it to the divergence
! array.

    DO j = j_start, j_end
    DO k = kts, ktf
    DO i = i_start, i_end
      div(i,k,j) = div(i,k,j) + tmp1(i,k,j)
    END DO
    END DO
    END DO

! End calculation of meridional divergence.
!-----------------------------------------------------------------------

!-----------------------------------------------------------------------
! Comments 10-MAR-05
! Eqn 13c: D33=defor33= 2 * partial dw/dz
! Below, D33 is set = 2*tmp1
! => tmp1 = partial dw/dz

! Calculate dw/dz.

    DO j = j_start, j_end
    DO k = kts, ktf
    DO i = i_start, i_end
      tmp1(i,k,j) = ( w(i,k+1,j) - w(i,k,j) ) * rdzw(i,k,j)
    END DO
    END DO
    END DO

! End calculation of dw/dz.
!-----------------------------------------------------------------------

!-----------------------------------------------------------------------
! Calculate defor33 (2*dw/dz).

    DO j = j_start, j_end
    DO k = kts, ktf
    DO i = i_start, i_end
      defor33(i,k,j) = 2.0 * tmp1(i,k,j)
    END DO
    END DO
    END DO

! End calculation of defor33.
!-----------------------------------------------------------------------

!-----------------------------------------------------------------------
! Calculate vertical divergence (dw/dz) and add it to the divergence
! array.

    DO j = j_start, j_end
    DO k = kts, ktf
    DO i = i_start, i_end
      div(i,k,j) = div(i,k,j) + tmp1(i,k,j)
    END DO
    END DO
    END DO

! End calculation of vertical divergence.
!-----------------------------------------------------------------------

! Three-dimensional divergence is now finished and values are in array
! "div."  Also, the first three (defor11, defor22, defor33) of six
! deformation terms are now calculated at pressure points.
!=======================================================================

! Comments 10-MAR-2005
! Treat all differentials as 'div-style' [or 'curl-style'],
! i.e., du/dY becomes (in map coordinate space) mx*my * d(u/mx)/dy,
!       dv/dX becomes (in map coordinate space) mx*my * d(v/my)/dx,
! (see e.g. Haltiner and Williams p. 441)

!=======================================================================
! Calculate the final three deformations (defor12, defor13, defor23) at
! vorticity points.

    i_start = its
    i_end   = ite
    j_start = jts
    j_end   = jte

    IF ( config_flags%open_xs .OR. config_flags%specified .OR. &
         config_flags%nested) i_start = MAX( ids+1, its )
    IF ( config_flags%open_xe .OR. config_flags%specified .OR. &
         config_flags%nested) i_end   = MIN( ide-1, ite )
    IF ( config_flags%open_ys .OR. config_flags%specified .OR. &
         config_flags%nested) j_start = MAX( jds+1, jts )
    IF ( config_flags%open_ye .OR. config_flags%specified .OR. &
         config_flags%nested) j_end   = MIN( jde-1, jte )
      IF ( config_flags%periodic_x ) i_start = its
      IF ( config_flags%periodic_x ) i_end = ite


!-----------------------------------------------------------------------
! Calculate du/dy.

! First, calculate an average mapscale factor.

! Comments 10-MAR-05
! du/dy => need u map scale factor in x (which is defined at u points)
! averaged over j and j-1
! dv/dx => need v map scale factor in y (which is defined at v points)
! averaged over i and i-1

    DO j = j_start, j_end
    DO i = i_start, i_end
      mm(i,j) = 0.25 * ( msfux(i,j-1) + msfux(i,j) ) * ( msfvy(i-1,j) + msfvy(i,j) )
    END DO
    END DO

! Apply a coordinate transformation to zonal velocity, u.

    DO j =j_start-1, j_end
    DO k =kts, ktf
    DO i =i_start, i_end
      ! Fixes to set_physical_bc2/3d for polar boundary conditions
      ! remove issues with loop over j
      hat(i,k,j) = u(i,k,j) / msfux(i,j)
    END DO
    END DO
    END DO

! Average in y and z.

    DO j=j_start,j_end
    DO k=kts+1,ktf
    DO i=i_start,i_end
      hatavg(i,k,j) = 0.5 * (  &
                      fnm(k) * ( hat(i,k  ,j-1) + hat(i,k  ,j) ) +  &
                      fnp(k) * ( hat(i,k-1,j-1) + hat(i,k-1,j) ) )
    END DO
    END DO
    END DO

! Extrapolate to top and bottom of domain (to w levels).

    DO j = j_start, j_end
    DO i = i_start, i_end
      hatavg(i,1,j)   =  0.5 * (  &
                         cf1 * hat(i,1,j-1) +  &
                         cf2 * hat(i,2,j-1) +  &
                         cf3 * hat(i,3,j-1) +  &
                         cf1 * hat(i,1,j  ) +  &
                         cf2 * hat(i,2,j  ) +  &
                         cf3 * hat(i,3,j  ) )
      hatavg(i,kte,j) =  0.5 * (  &
                        cft1 * ( hat(i,ktes1,j-1) + hat(i,ktes1,j) ) +  &
                        cft2 * ( hat(i,ktes2,j-1) + hat(i,ktes2,j) ) )
    END DO
    END DO

    ! tmpzy = averaged value of dpsi/dy (=zy) on vorticity grid
    ! tmp1  = partial dpsi/dy * partial du^/dpsi
    DO j = j_start, j_end
    DO k = kts, ktf
    DO i = i_start, i_end
      tmpzy       = 0.25 * (  &
                    zy(i-1,k  ,j) + zy(i,k  ,j) +  &
                    zy(i-1,k+1,j) + zy(i,k+1,j) )
      tmp1(i,k,j) = ( hatavg(i,k+1,j) - hatavg(i,k,j) ) *  &
                    0.25 * tmpzy * ( rdzw(i,k,j) + rdzw(i-1,k,j) + &
                                     rdzw(i-1,k,j-1) + rdzw(i,k,j-1) )
    END DO
    END DO
    END DO

! End calculation of du/dy.
!----------------------------------------------------------------------

!-----------------------------------------------------------------------
! Add the first term to defor12 (du/dy+dv/dx) at vorticity points.

! Comments 10-MAR-05
! Eqn 13d: D12=defor12= m^2 * (partial dv^/dX + partial du^/dY +
!                              partial dpsi/dx * partial dv^/dpsi +
!                              partial dpsi/dy * partial du^/dpsi)
! Here deal with m^2 * (partial du^/dY + partial dpsi/dy * partial du^/dpsi)
! Still need to add v^ terms:
!   m^2 * (partial dv^/dX + partial dpsi/dx * partial dv^/dpsi)

    DO j = j_start, j_end
    DO k = kts, ktf
    DO i = i_start, i_end
      defor12(i,k,j) = mm(i,j) * (  &
                       rdy * ( hat(i,k,j) - hat(i,k,j-1) ) - tmp1(i,k,j) )
    END DO
    END DO
    END DO

! End addition of the first term to defor12.
!-----------------------------------------------------------------------

!-----------------------------------------------------------------------
! Calculate dv/dx.

! Apply a coordinate transformation to meridional velocity, v.

    DO j = j_start, j_end
    DO k = kts, ktf
    DO i = i_start-1, i_end
       hat(i,k,j) = v(i,k,j) / msfvy(i,j)
    END DO
    END DO
    END DO

! Account for the slope in x of eta surfaces.

    DO j = j_start, j_end
    DO k = kts+1, ktf
    DO i = i_start, i_end
      hatavg(i,k,j) = 0.5 * (  &
                      fnm(k) * ( hat(i-1,k  ,j) + hat(i,k  ,j) ) +  &
                      fnp(k) * ( hat(i-1,k-1,j) + hat(i,k-1,j) ) )
    END DO
    END DO
    END DO

! Extrapolate to top and bottom of domain (to w levels).

    DO j = j_start, j_end
    DO i = i_start, i_end
       hatavg(i,1,j)   =  0.5 * (  &
                          cf1 * hat(i-1,1,j) +  &
                          cf2 * hat(i-1,2,j) +  &
                          cf3 * hat(i-1,3,j) +  &
                          cf1 * hat(i  ,1,j) +  &
                          cf2 * hat(i  ,2,j) +  &
                          cf3 * hat(i  ,3,j) )
       hatavg(i,kte,j) =  0.5 * (  &
                         cft1 * ( hat(i,ktes1,j) + hat(i-1,ktes1,j) ) +  &
                         cft2 * ( hat(i,ktes2,j) + hat(i-1,ktes2,j) ) )
    END DO
    END DO

    ! Fixes to set_physical_bc2/3d have made any check for polar B.C.'s
    ! unnecessary in this place.  zx, rdzw, and hatavg are all defined
    ! in places they need to be and the values at the poles are replications
    ! of the values one grid point in, so the averaging over j and j-1 works
    ! to act as just using the value at j or j-1 (with out extra code).
    !
    ! tmpzx = averaged value of dpsi/dx (=zx) on vorticity grid
    ! tmp1  = partial dpsi/dx * partial dv^/dpsi
    DO j = j_start, j_end
    DO k = kts, ktf
    DO i = i_start, i_end
      tmpzx       = 0.25 * (  &
                    zx(i,k  ,j-1) + zx(i,k  ,j) +  &
                    zx(i,k+1,j-1) + zx(i,k+1,j) )
      tmp1(i,k,j) = ( hatavg(i,k+1,j) - hatavg(i,k,j) ) *  &
                    0.25 * tmpzx * ( rdzw(i,k,j) + rdzw(i,k,j-1) + &
                                     rdzw(i-1,k,j-1) + rdzw(i-1,k,j) )
    END DO
    END DO
    END DO

! End calculation of dv/dx.
!-----------------------------------------------------------------------

!-----------------------------------------------------------------------
! Add the second term to defor12 (du/dy+dv/dx) at vorticity points.

! Comments 10-MAR-05
! Eqn 13d: D12=defor12= m^2 * (partial dv^/dX + partial du^/dY +
!                              partial dpsi/dx * partial dv^/dpsi +
!                              partial dpsi/dy * partial du^/dpsi)
! Here adding v^ terms:
!    m^2 * (partial dv^/dX + partial dpsi/dx * partial dv^/dpsi)

  IF ( config_flags%sfs_opt .GT. 0 ) THEN ! NBA--

!JDM____________________________________________________________________
!
!     s12 =  du/dy + dv/dx
!         = (du/dy - dz/dy*du/dz) + (dv/dx - dz/dx*dv/dz)
!            ______defor12______             ___tmp1___
!
!     r12 =  du/dy - dv/dx
!         = (du/dy - dz/dy*du/dz) - (dv/dx - dz/dx*dv/dz)
!            ______defor12______             ___tmp1___
!_______________________________________________________________________


    DO j = j_start, j_end
    DO k = kts, ktf
    DO i = i_start, i_end

      nba_rij(i,k,j,P_r12) = defor12(i,k,j) -  &
                             mm(i,j) * (   &
                             rdx * ( hat(i,k,j) - hat(i-1,k,j) ) - tmp1(i,k,j) )

      defor12(i,k,j) = defor12(i,k,j) +  &
                       mm(i,j) * (  &
                       rdx * ( hat(i,k,j) - hat(i-1,k,j) ) - tmp1(i,k,j) )
    END DO
    END DO
    END DO

! End addition of the second term to defor12.
!-----------------------------------------------------------------------

!-----------------------------------------------------------------------
! Update the boundary for defor12 (might need to change later).

    IF ( .NOT. config_flags%periodic_x .AND. i_start .EQ. ids+1 ) THEN
      DO j = jts, jte
      DO k = kts, kte
        defor12(ids,k,j) = defor12(ids+1,k,j)
        nba_rij(ids,k,j,P_r12) = nba_rij(ids+1,k,j,P_r12)
      END DO
      END DO
    END IF

    IF ( .NOT. config_flags%periodic_y .AND. j_start .EQ. jds+1) THEN
      DO k = kts, kte
      DO i = its, ite
        defor12(i,k,jds) = defor12(i,k,jds+1)
        nba_rij(i,k,jds,P_r12) = nba_rij(i,k,jds+1,P_r12)
      END DO
      END DO
    END IF

    IF ( .NOT. config_flags%periodic_x .AND. i_end .EQ. ide-1) THEN
      DO j = jts, jte
      DO k = kts, kte
        defor12(ide,k,j) = defor12(ide-1,k,j)
        nba_rij(ide,k,j,P_r12) = nba_rij(ide-1,k,j,P_r12)
      END DO
      END DO
    END IF

    IF ( .NOT. config_flags%periodic_y .AND. j_end .EQ. jde-1) THEN
      DO k = kts, kte
      DO i = its, ite
        defor12(i,k,jde) = defor12(i,k,jde-1)
        nba_rij(i,k,jde,P_r12) = nba_rij(i,k,jde-1,P_r12)
      END DO
      END DO
    END IF

  ELSE ! NOT NBA--------------------------------------------------------

    DO j = j_start, j_end
    DO k = kts, ktf
    DO i = i_start, i_end
      defor12(i,k,j) = defor12(i,k,j) +  &
                       mm(i,j) * (  &
                       rdx * ( hat(i,k,j) - hat(i-1,k,j) ) - tmp1(i,k,j) )
    END DO
    END DO
    END DO

! End addition of the second term to defor12.
!-----------------------------------------------------------------------

!-----------------------------------------------------------------------
! Update the boundary for defor12 (might need to change later).

    IF ( .NOT. config_flags%periodic_x .AND. i_start .EQ. ids+1 ) THEN
      DO j = jts, jte
      DO k = kts, kte
        defor12(ids,k,j) = defor12(ids+1,k,j)
      END DO
      END DO
    END IF

    IF ( .NOT. config_flags%periodic_y .AND. j_start .EQ. jds+1) THEN
      DO k = kts, kte
      DO i = its, ite
        defor12(i,k,jds) = defor12(i,k,jds+1)
      END DO
      END DO
    END IF

    IF ( .NOT. config_flags%periodic_x .AND. i_end .EQ. ide-1) THEN
      DO j = jts, jte
      DO k = kts, kte
        defor12(ide,k,j) = defor12(ide-1,k,j)
      END DO
      END DO
    END IF

    IF ( .NOT. config_flags%periodic_y .AND. j_end .EQ. jde-1) THEN
      DO k = kts, kte
      DO i = its, ite
        defor12(i,k,jde) = defor12(i,k,jde-1)
      END DO
      END DO
    END IF

  ENDIF ! NBA-----------------------------------------------------------

! End update of boundary for defor12.
!-----------------------------------------------------------------------

! Comments 10-MAR-05
! Further deformation terms not needed for 2-dimensional Smagorinsky diffusion,
! so those terms have not been dealt with yet.
! A "y" has simply been added to all map scale factors to allow the model to
! compile without errors.

!-----------------------------------------------------------------------
! Calculate dw/dx.

    i_start = its
    i_end   = MIN( ite, ide-1 )
    j_start = jts
    j_end   = MIN( jte, jde-1 )

    IF ( config_flags%open_xs .OR. config_flags%specified .OR. &
         config_flags%nested) i_start = MAX( ids+1, its )
    IF ( config_flags%open_ys .OR. config_flags%specified .OR. &
         config_flags%nested) j_start = MAX( jds+1, jts )

    IF ( config_flags%periodic_x ) i_start = its
    IF ( config_flags%periodic_x ) i_end = MIN( ite, ide )
    IF ( config_flags%periodic_y ) j_end = MIN( jte, jde )

! Square the mapscale factor.

    DO j = jts, jte
    DO i = its, ite
      mm(i,j) = msfux(i,j) * msfuy(i,j)
    END DO
    END DO

! Apply a coordinate transformation to vertical velocity, w.  This is for both
! defor13 and defor23.

    DO j = j_start, j_end
    DO k = kts, kte
    DO i = i_start, i_end
      hat(i,k,j) = w(i,k,j) / msfty(i,j)
    END DO
    END DO
    END DO

    i = i_start-1
    DO j = j_start, MIN( jte, jde-1 )
    DO k = kts, kte
      hat(i,k,j) = w(i,k,j) / msfty(i,j)
    END DO
    END DO

    j = j_start-1
    DO k = kts, kte
    DO i = i_start, MIN( ite, ide-1 )
      hat(i,k,j) = w(i,k,j) / msfty(i,j)
    END DO
    END DO

! QUESTION: What is this for?

    DO j = j_start, j_end
    DO k = kts, ktf
    DO i = i_start, i_end
      hatavg(i,k,j) = 0.25 * (  &
                      hat(i  ,k  ,j) +  &
                      hat(i  ,k+1,j) +  &
                      hat(i-1,k  ,j) +  &
                      hat(i-1,k+1,j) )
    END DO
    END DO
    END DO

! Calculate dw/dx.

    DO j = j_start, j_end
    DO k = kts+1, ktf
    DO i = i_start, i_end
      tmp1(i,k,j) = ( hatavg(i,k,j) - hatavg(i,k-1,j) ) * zx(i,k,j) *  &
                    0.5 * ( rdz(i,k,j) + rdz(i-1,k,j) )
    END DO
    END DO
    END DO

! End calculation of dw/dx.
!-----------------------------------------------------------------------

!-----------------------------------------------------------------------
! Add the first term (dw/dx) to defor13 (dw/dx+du/dz) at vorticity
! points.

    DO j = j_start, j_end
    DO k = kts+1, ktf
    DO i = i_start, i_end
      defor13(i,k,j) = mm(i,j) * (  &
                       rdx * ( hat(i,k,j) - hat(i-1,k,j) ) - tmp1(i,k,j) )
    END DO
    END DO
    END DO

    DO j = j_start, j_end
    DO i = i_start, i_end
      defor13(i,kts,j  ) = 0.0
      defor13(i,ktf+1,j) = 0.0
    END DO
    END DO

! End addition of the first term to defor13.
!-----------------------------------------------------------------------

!-----------------------------------------------------------------------
! Calculate du/dz.

    IF ( config_flags%mix_full_fields ) THEN

      DO j = j_start, j_end
      DO k = kts+1, ktf
      DO i = i_start, i_end
        tmp1(i,k,j) = ( u(i,k,j) - u(i,k-1,j) ) *  &
                      0.5 * ( rdz(i,k,j) + rdz(i-1,k,j) )
      END DO
      END DO
      END DO

    ELSE

      DO j = j_start, j_end
      DO k = kts+1, ktf
      DO i = i_start, i_end
        tmp1(i,k,j) = ( u(i,k,j) - u_base(k) - u(i,k-1,j) + u_base(k-1) ) *  &
                      0.5 * ( rdz(i,k,j) + rdz(i-1,k,j) )
      END DO
      END DO
      END DO

    END IF

!-----------------------------------------------------------------------
! Add the second term (du/dz) to defor13 (dw/dx+du/dz) at vorticity
! points.


  IF ( config_flags%sfs_opt .GT. 0 ) THEN ! NBA--

!JDM____________________________________________________________________
!
!     s13 = du/dz +  dw/dx
!         = du/dz + (dw/dx - dz/dx*dw/dz)
!         = tmp1  +  ______defor13______
!
!     r13 = du/dz -  dw/dx
!         = du/dz - (dw/dx - dz/dx*dw/dz)
!         = tmp1  -  ______defor13______
!_______________________________________________________________________

    DO j = j_start, j_end
    DO k = kts+1, ktf
    DO i = i_start, i_end
      nba_rij(i,k,j,P_r13) =  tmp1(i,k,j) - defor13(i,k,j)
      defor13(i,k,j) = defor13(i,k,j) + tmp1(i,k,j)
    END DO
    END DO
    END DO

    DO j = j_start, j_end !change for different surface B. C.
    DO i = i_start, i_end
      nba_rij(i,kts  ,j,P_r13) = 0.0
      nba_rij(i,ktf+1,j,P_r13) = 0.0
    END DO
    END DO

  ELSE ! NOT NBA--------------------------------------------------------

    DO j = j_start, j_end
    DO k = kts+1, ktf
    DO i = i_start, i_end
      defor13(i,k,j) = defor13(i,k,j) + tmp1(i,k,j)
    END DO
    END DO
    END DO

  ENDIF ! NBA-----------------------------------------------------------

! End addition of the second term to defor13.
!-----------------------------------------------------------------------

!-----------------------------------------------------------------------
! Calculate dw/dy.

    i_start = its
    i_end   = MIN( ite, ide-1 )
    j_start = jts
    j_end   = MIN( jte, jde-1 )

    IF ( config_flags%open_xs .OR. config_flags%specified .OR. &
         config_flags%nested) i_start = MAX( ids+1, its )
    IF ( config_flags%open_ys .OR. config_flags%specified .OR. &
         config_flags%nested) j_start = MAX( jds+1, jts )
    IF ( config_flags%periodic_y ) j_end = MIN( jte, jde )
      IF ( config_flags%periodic_x ) i_start = its
      IF ( config_flags%periodic_x ) i_end = MIN( ite, ide-1 )

! Square mapscale factor.

    DO j = jts, jte
    DO i = its, ite
      mm(i,j) = msfvx(i,j) * msfvy(i,j)
    END DO
    END DO

! Apply a coordinate transformation to vertical velocity, w.  Added by CW 7/19/07

    DO j = j_start, j_end
    DO k = kts, kte
    DO i = i_start, i_end
      hat(i,k,j) = w(i,k,j) / msftx(i,j)
    END DO
    END DO
    END DO

    i = i_start-1
    DO j = j_start, MIN( jte, jde-1 )
    DO k = kts, kte
      hat(i,k,j) = w(i,k,j) / msftx(i,j)
    END DO
    END DO

    j = j_start-1
    DO k = kts, kte
    DO i = i_start, MIN( ite, ide-1 )
      hat(i,k,j) = w(i,k,j) / msftx(i,j)
    END DO
    END DO

! QUESTION: What is this for?

    DO j = j_start, j_end
    DO k = kts, ktf
    DO i = i_start, i_end
      hatavg(i,k,j) = 0.25 * (  &
                      hat(i,k  ,j  ) +  &
                      hat(i,k+1,j  ) +  &
                      hat(i,k  ,j-1) +  &
                      hat(i,k+1,j-1) )
    END DO
    END DO
    END DO

! Calculate dw/dy and store in tmp1.

    DO j = j_start, j_end
    DO k = kts+1, ktf
    DO i = i_start, i_end
      tmp1(i,k,j) = ( hatavg(i,k,j) - hatavg(i,k-1,j) ) * zy(i,k,j) *  &
                    0.5 * ( rdz(i,k,j) + rdz(i,k,j-1) )
    END DO
    END DO
    END DO

! End calculation of dw/dy.
!-----------------------------------------------------------------------

!-----------------------------------------------------------------------
! Add the first term (dw/dy) to defor23 (dw/dy+dv/dz) at vorticity
! points.

    DO j = j_start, j_end
    DO k = kts+1, ktf
    DO i = i_start, i_end
      defor23(i,k,j) = mm(i,j) * (  &
                       rdy * ( hat(i,k,j) - hat(i,k,j-1) ) - tmp1(i,k,j) )
    END DO
    END DO
    END DO

    DO j = j_start, j_end
    DO i = i_start, i_end
      defor23(i,kts,j  ) = 0.0
      defor23(i,ktf+1,j) = 0.0
    END DO
    END DO

! End addition of the first term to defor23.
!-----------------------------------------------------------------------

!-----------------------------------------------------------------------
! Calculate dv/dz.

    IF ( config_flags%mix_full_fields ) THEN

      DO j = j_start, j_end
      DO k = kts+1, ktf
      DO i = i_start, i_end
        tmp1(i,k,j) = ( v(i,k,j) - v(i,k-1,j) ) *  &
                      0.5 * ( rdz(i,k,j) + rdz(i,k,j-1) )
      END DO
      END DO
      END DO

    ELSE

      DO j = j_start, j_end
      DO k = kts+1, ktf
      DO i = i_start, i_end
        tmp1(i,k,j) = ( v(i,k,j) - v_base(k) - v(i,k-1,j) + v_base(k-1) ) *  &
                      0.5 * ( rdz(i,k,j) + rdz(i,k,j-1) )
      END DO
      END DO
      END DO

    END IF

! End calculation of dv/dz.
!-----------------------------------------------------------------------

!-----------------------------------------------------------------------
! Add the second term (dv/dz) to defor23 (dw/dy+dv/dz) at vorticity
! points.

  IF ( config_flags%sfs_opt .GT. 0 ) THEN ! NBA--

!JDM___________________________________________________________________
!
!     s23 = dv/dz +  dw/dy
!         = dv/dz + (dw/dy - dz/dy*dw/dz)
!           tmp1  +  ______defor23______
!
!     r23 = dv/dz -  dw/dy
!         = dv/dz - (dw/dy - dz/dy*dw/dz)
!         = tmp1  -  ______defor23______

! Add tmp1 to defor23.

    DO j = j_start, j_end
    DO k = kts+1, ktf
    DO i = i_start, i_end
      nba_rij(i,k,j,P_r23) = tmp1(i,k,j) - defor23(i,k,j)
      defor23(i,k,j) = defor23(i,k,j) + tmp1(i,k,j)
    END DO
    END DO
    END DO

    DO j = j_start, j_end
      DO i = i_start, i_end
        nba_rij(i,kts  ,j,P_r23) = 0.0
        nba_rij(i,ktf+1,j,P_r23) = 0.0
      END DO
    END DO

! End addition of the second term to defor23.
!-----------------------------------------------------------------------

!-----------------------------------------------------------------------
! Update the boundary for defor13 and defor23 (might need to change
! later).

    IF ( .NOT. config_flags%periodic_x .AND. i_start .EQ. ids+1) THEN
      DO j = jts, jte
      DO k = kts, kte
        defor13(ids,k,j) = defor13(ids+1,k,j)
        defor23(ids,k,j) = defor23(ids+1,k,j)
        nba_rij(ids,k,j,P_r13) = nba_rij(ids+1,k,j,P_r13)
        nba_rij(ids,k,j,P_r23) = nba_rij(ids+1,k,j,P_r23)
      END DO
      END DO
    END IF

    IF ( .NOT. config_flags%periodic_y .AND. j_start .EQ. jds+1) THEN
      DO k = kts, kte
      DO i = its, ite
        defor13(i,k,jds) = defor13(i,k,jds+1)
        defor23(i,k,jds) = defor23(i,k,jds+1)
        nba_rij(i,k,jds,P_r13) = nba_rij(i,k,jds+1,P_r13)
        nba_rij(i,k,jds,P_r23) = nba_rij(i,k,jds+1,P_r23)
      END DO
      END DO
    END IF

    IF ( .NOT. config_flags%periodic_x .AND. i_end .EQ. ide-1) THEN
      DO j = jts, jte
      DO k = kts, kte
        defor13(ide,k,j) = defor13(ide-1,k,j)
        defor23(ide,k,j) = defor23(ide-1,k,j)
        nba_rij(ide,k,j,P_r13) = nba_rij(ide-1,k,j,P_r13)
        nba_rij(ide,k,j,P_r23) = nba_rij(ide-1,k,j,P_r23)
      END DO
      END DO
    END IF

    IF ( .NOT. config_flags%periodic_y .AND. j_end .EQ. jde-1) THEN
      DO k = kts, kte
      DO i = its, ite
        defor13(i,k,jde) = defor13(i,k,jde-1)
        defor23(i,k,jde) = defor23(i,k,jde-1)
        nba_rij(i,k,jde,P_r13) = nba_rij(i,k,jde-1,P_r13)
        nba_rij(i,k,jde,P_r23) = nba_rij(i,k,jde-1,P_r23)
      END DO
      END DO
    END IF

  ELSE ! NOT NBA--------------------------------------------------------

! Add tmp1 to defor23.

    DO j = j_start, j_end
    DO k = kts+1, ktf
    DO i = i_start, i_end
      defor23(i,k,j) = defor23(i,k,j) + tmp1(i,k,j)
    END DO
    END DO
    END DO

! End addition of the second term to defor23.
!-----------------------------------------------------------------------

!-----------------------------------------------------------------------
! Update the boundary for defor13 and defor23 (might need to change
! later).

    IF ( .NOT. config_flags%periodic_x .AND. i_start .EQ. ids+1) THEN
      DO j = jts, jte
      DO k = kts, kte
        defor13(ids,k,j) = defor13(ids+1,k,j)
        defor23(ids,k,j) = defor23(ids+1,k,j)
      END DO
      END DO
    END IF

    IF ( .NOT. config_flags%periodic_y .AND. j_start .EQ. jds+1) THEN
      DO k = kts, kte
      DO i = its, ite
        defor13(i,k,jds) = defor13(i,k,jds+1)
        defor23(i,k,jds) = defor23(i,k,jds+1)
      END DO
      END DO
    END IF

    IF ( .NOT. config_flags%periodic_x .AND. i_end .EQ. ide-1) THEN
      DO j = jts, jte
      DO k = kts, kte
        defor13(ide,k,j) = defor13(ide-1,k,j)
        defor23(ide,k,j) = defor23(ide-1,k,j)
      END DO
      END DO
    END IF

    IF ( .NOT. config_flags%periodic_y .AND. j_end .EQ. jde-1) THEN
      DO k = kts, kte
      DO i = its, ite
        defor13(i,k,jde) = defor13(i,k,jde-1)
        defor23(i,k,jde) = defor23(i,k,jde-1)
      END DO
      END DO
    END IF

  ENDIF ! NBA-----------------------------------------------------------

! End update of boundary for defor13 and defor23.
!-----------------------------------------------------------------------

! The second three (defor12, defor13, defor23) of six deformation terms
! are now calculated at vorticity points.
!=======================================================================

    END SUBROUTINE cal_deform_and_div

!=======================================================================
!=======================================================================

    SUBROUTINE calculate_km_kh( config_flags, dt,                        &
                                dampcoef, zdamp, damp_opt,               &
                                xkmh, xkmv, xkhh, xkhv,                  &
                                BN2, khdif, kvdif, div,                  &
                                defor11, defor22, defor33,               &
                                defor12, defor13, defor23,               &
                                tke, p8w, t8w, theta, t, p, moist,       &
                                dn, dnw, dx, dy, rdz, rdzw, isotropic,   &
                                n_moist, cf1, cf2, cf3, warm_rain,       &
                                mix_upper_bound,                         &
                                msftx, msfty,                            &
                                zx, zy,                                  &
                                hpbl,dlk,xkmv_meso,                      & !XZ
                                ids, ide, jds, jde, kds, kde,            &
                                ims, ime, jms, jme, kms, kme,            &
                                its, ite, jts, jte, kts, kte             )

! History:     Sep 2003  Changes by George Bryan and Jason Knievel, NCAR
!              Oct 2001  Converted to mass core by Bill Skamarock, NCAR
!              ...       ...

! Purpose:     This routine calculates exchange coefficients for the TKE
!              scheme.

! References:  Klemp and Wilhelmson (JAS 1978)
!              Deardorff (B-L Meteor 1980)
!              Chen and Dudhia (NCAR WRF physics report 2000)

!-----------------------------------------------------------------------
! Begin declarations.

    IMPLICIT NONE

    TYPE( grid_config_rec_type ), INTENT( IN )  &
    :: config_flags

    INTEGER, INTENT( IN )  &
    :: n_moist, damp_opt, isotropic,  &
       ids, ide, jds, jde, kds, kde,  &
       ims, ime, jms, jme, kms, kme,  &
       its, ite, jts, jte, kts, kte

    LOGICAL, INTENT( IN )  &
    :: warm_rain

    REAL, INTENT( IN )  &
    :: dx, dy, zdamp, dt, dampcoef, cf1, cf2, cf3, khdif, kvdif

    REAL, DIMENSION( kms:kme ), INTENT( IN )  &
    :: dnw, dn

    REAL, DIMENSION( ims:ime, kms:kme, jms:jme, n_moist ), INTENT( INOUT )  &
    :: moist

    REAL, DIMENSION( ims:ime, kms:kme, jms:jme ), INTENT( INOUT )  &
    :: xkmv, xkmh, xkhv, xkhh, BN2

    REAL, DIMENSION( ims:ime , kms:kme, jms:jme ),  INTENT( IN )  &
    :: defor11, defor22, defor33, defor12, defor13, defor23,      &
       div, rdz, rdzw, p8w, t8w, theta, t, p, zx, zy

    REAL, DIMENSION( ims:ime, kms:kme, jms:jme ), INTENT( INOUT )  &
    :: tke

    REAL, INTENT( IN )  &
    :: mix_upper_bound

    REAL, DIMENSION( ims:ime, jms:jme ), INTENT( IN )  &
    :: msftx, msfty
!XZ
    REAL, DIMENSION( ims:ime, jms:jme ), INTENT( INOUT )          &
    :: hpbl  

    REAL, DIMENSION( ims:ime, kms:kme, jms:jme ), INTENT( IN )    & 
    :: dlk

    REAL, DIMENSION( ims:ime, kms:kme, jms:jme ), INTENT( INOUT ) & 
    :: xkmv_meso
!
 
! Local variables.

    INTEGER  &
    :: i_start, i_end, j_start, j_end, ktf, i, j, k

! End declarations.
!-----------------------------------------------------------------------

    ktf     = MIN( kte, kde-1 )
    i_start = its
    i_end   = MIN( ite, ide-1 )
    j_start = jts
    j_end   = MIN( jte, jde-1 )

    CALL calculate_N2( config_flags, BN2, moist,           &
                       theta, t, p, p8w, t8w,              &
                       dnw, dn, rdz, rdzw,                 &
                       n_moist, cf1, cf2, cf3, warm_rain,  &
                       ids, ide, jds, jde, kds, kde,       &
                       ims, ime, jms, jme, kms, kme,       &
                       its, ite, jts, jte, kts, kte        )

! Select a scheme for calculating diffusion coefficients.

    km_coef: SELECT CASE( config_flags%km_opt )

      CASE (1)
            CALL isotropic_km( config_flags, xkmh, xkmv,                &
                               xkhh, xkhv, khdif, kvdif,                &
                               ids, ide, jds, jde, kds, kde,            &
                               ims, ime, jms, jme, kms, kme,            &
                               its, ite, jts, jte, kts, kte             )
      CASE (2, 5) !XZ
            CALL tke_km(       config_flags, xkmh, xkmv,                &
                               xkhh, xkhv, BN2, tke, p8w, t8w, theta,   &
                               rdz, rdzw, dx, dy, dt, isotropic,        &
                               mix_upper_bound, msftx, msfty,           &
                               hpbl,dlk,xkmv_meso,                      & ! XZ
                               defor11,defor22,defor12,zx,zy,           & ! XZ
                               ids, ide, jds, jde, kds, kde,            &
                               ims, ime, jms, jme, kms, kme,            &
                               its, ite, jts, jte, kts, kte             )
      CASE (3)
            CALL smag_km(      config_flags, xkmh, xkmv,                &
                               xkhh, xkhv, BN2, div,                    &
                               defor11, defor22, defor33,               &
                               defor12, defor13, defor23,               &
                               rdzw, dx, dy, dt, isotropic,             &
                               mix_upper_bound, msftx, msfty,           &
                               ids, ide, jds, jde, kds, kde,            &
                               ims, ime, jms, jme, kms, kme,            &
                               its, ite, jts, jte, kts, kte             )
      CASE (4)
            CALL smag2d_km(    config_flags, xkmh, xkmv,                &
                               xkhh, xkhv, defor11, defor22, defor12,   &
                               rdzw, dx, dy, msftx, msfty,              &
                               zx, zy,                                  &
                               ids, ide, jds, jde, kds, kde,            &
                               ims, ime, jms, jme, kms, kme,            &
                               its, ite, jts, jte, kts, kte             )
      CASE DEFAULT
            CALL wrf_error_fatal( 'Please choose diffusion coefficient scheme' )

    END SELECT km_coef

    IF ( damp_opt .eq. 1 ) THEN
      CALL cal_dampkm( config_flags, xkmh, xkhh, xkmv, xkhv,    &
                       dx, dy, dt, dampcoef, rdz, rdzw, zdamp,  &
                       msftx, msfty,                            &
                       ids, ide, jds, jde, kds, kde,            &
                       ims, ime, jms, jme, kms, kme,            &
                       its, ite, jts, jte, kts, kte             )
    END IF

    END SUBROUTINE calculate_km_kh

!=======================================================================

SUBROUTINE cal_dampkm( config_flags,xkmh,xkhh,xkmv,xkhv,                       &
                       dx,dy,dt,dampcoef,                                      &
                       rdz, rdzw ,zdamp,                                       &
                       msftx, msfty,                                           &
                       ids,ide, jds,jde, kds,kde,                              &
                       ims,ime, jms,jme, kms,kme,                              &
                       its,ite, jts,jte, kts,kte                              )

!-----------------------------------------------------------------------
! Begin declarations.

   IMPLICIT NONE

   TYPE(grid_config_rec_type) , INTENT(IN   ) :: config_flags

   INTEGER ,          INTENT(IN   )           :: ids, ide, jds, jde, kds, kde, &
                                                 ims, ime, jms, jme, kms, kme, &
                                                 its, ite, jts, jte, kts, kte

   REAL    ,          INTENT(IN   )           :: zdamp,dx,dy,dt,dampcoef


   REAL , DIMENSION( ims:ime, kms:kme, jms:jme), INTENT(INOUT)    ::     xkmh , &
                                                                         xkhh , &
                                                                         xkmv , &
                                                                         xkhv

   REAL , DIMENSION( ims:ime, kms:kme, jms:jme), INTENT(IN   )    ::     rdz,   &
                                                                         rdzw

   REAL , DIMENSION( ims:ime, jms:jme), INTENT(IN   )             ::     msftx, &
                                                                         msfty
! LOCAL VARS

   INTEGER :: i_start, i_end, j_start, j_end, ktf, ktfm1, i, j, k
   REAL    :: kmmax,kmmvmax,degrad90,dz,tmp
   REAL    :: ds
   REAL ,     DIMENSION( its:ite )                                ::   deltaz
   REAL , DIMENSION( its:ite, kts:kte, jts:jte)                   ::   dampk,dampkv

! End declarations.
!-----------------------------------------------------------------------

   ktf = min(kte,kde-1)
   ktfm1 = ktf-1

   i_start = its
   i_end   = MIN(ite,ide-1)
   j_start = jts
   j_end   = MIN(jte,jde-1)

! keep upper damping diffusion away from relaxation zones at boundaries if used
   IF(config_flags%specified .OR. config_flags%nested)THEN
     i_start = MAX(i_start,ids+config_flags%spec_bdy_width-1)
     i_end   = MIN(i_end,ide-config_flags%spec_bdy_width)
     j_start = MAX(j_start,jds+config_flags%spec_bdy_width-1)
     j_end   = MIN(j_end,jde-config_flags%spec_bdy_width)
   ENDIF

   kmmax=dx*dx/dt
   degrad90=DEGRAD*90.
   DO j = j_start, j_end

      k=ktf
      DO i = i_start, i_end
         ! Unmodified dx used above may produce very large diffusivities
         ! when msftx is very large.  And the above formula ignores the fact
         ! that dy may now be different from dx as well.  Let's fix that by
         ! defining a "ds" as the minimum of the "real-space" (physical
         ! distance) values of dx and dy, and then using that smallest value
         ! to calculate a point-by-point kmmax
         ds = MIN(dx/msftx(i,j),dy/msfty(i,j))
         kmmax=ds*ds/dt

!         deltaz(i)=0.5*dnw(k)/zeta_z(i,j)
!         dz=dnw(k)/zeta_z(i,j)
         dz = 1./rdzw(i,k,j)
         deltaz(i) = 0.5*dz

         kmmvmax=dz*dz/dt
         tmp=min(deltaz(i)/zdamp,1.)
         dampk(i,k,j)=cos(degrad90*tmp)*cos(degrad90*tmp)*kmmax*dampcoef
         dampkv(i,k,j)=cos(degrad90*tmp)*cos(degrad90*tmp)*kmmvmax*dampcoef
! set upper limit on vertical K (based on horizontal K)
         dampkv(i,k,j)=min(dampkv(i,k,j),dampk(i,k,j))

      ENDDO

      DO k = ktfm1,kts,-1
      DO i = i_start, i_end
         ! Unmodified dx used above may produce very large diffusivities
         ! when msftx is very large.  And the above formula ignores the fact
         ! that dy may now be different from dx as well.  Let's fix that by
         ! defining a "ds" as the minimum of the "real-space" (physical
         ! distance) values of dx and dy, and then using that smallest value
         ! to calculate a point-by-point kmmax
         ds = MIN(dx/msftx(i,j),dy/msfty(i,j))
         kmmax=ds*ds/dt

!         deltaz(i)=deltaz(i)+dn(k)/zeta_z(i,j)
!         dz=dnw(k)/zeta_z(i,j)
         dz = 1./rdz(i,k,j)
         deltaz(i) = deltaz(i) + dz
         dz = 1./rdzw(i,k,j)

         kmmvmax=dz*dz/dt
         tmp=min(deltaz(i)/zdamp,1.)
         dampk(i,k,j)=cos(degrad90*tmp)*cos(degrad90*tmp)*kmmax*dampcoef
         dampkv(i,k,j)=cos(degrad90*tmp)*cos(degrad90*tmp)*kmmvmax*dampcoef
! set upper limit on vertical K (based on horizontal K)
         dampkv(i,k,j)=min(dampkv(i,k,j),dampk(i,k,j))
      ENDDO
      ENDDO

   ENDDO

   DO j = j_start, j_end
   DO k = kts,ktf
   DO i = i_start, i_end
      xkmh(i,k,j)=max(xkmh(i,k,j),dampk(i,k,j))
      xkhh(i,k,j)=max(xkhh(i,k,j),dampk(i,k,j))
      xkmv(i,k,j)=max(xkmv(i,k,j),dampkv(i,k,j))
      xkhv(i,k,j)=max(xkhv(i,k,j),dampkv(i,k,j))
   ENDDO
   ENDDO
   ENDDO

END SUBROUTINE cal_dampkm

!=======================================================================
!=======================================================================

    SUBROUTINE calculate_N2( config_flags, BN2, moist,           &
                             theta, t, p, p8w, t8w,              &
                             dnw, dn, rdz, rdzw,                 &
                             n_moist, cf1, cf2, cf3, warm_rain,  &
                             ids, ide, jds, jde, kds, kde,       &
                             ims, ime, jms, jme, kms, kme,       &
                             its, ite, jts, jte, kts, kte        )

!-----------------------------------------------------------------------
! Begin declarations.

    IMPLICIT NONE

    TYPE( grid_config_rec_type ), INTENT( IN )  &
    :: config_flags

    INTEGER, INTENT( IN )  &
    :: n_moist,  &
       ids, ide, jds, jde, kds, kde, &
       ims, ime, jms, jme, kms, kme, &
       its, ite, jts, jte, kts, kte

    LOGICAL, INTENT( IN )  &
    :: warm_rain

    REAL, INTENT( IN )  &
    :: cf1, cf2, cf3

    REAL, DIMENSION( ims:ime, kms:kme, jms:jme ), INTENT( INOUT )  &
    :: BN2

    REAL, DIMENSION( ims:ime, kms:kme, jms:jme ), INTENT( IN )  &
    :: rdz, rdzw, theta, t, p, p8w, t8w

    REAL, DIMENSION( kms:kme ), INTENT( IN )  &
    :: dnw, dn

    REAL, DIMENSION( ims:ime, kms:kme, jms:jme, n_moist), INTENT( INOUT )  &
    :: moist

! Local variables.

    INTEGER  &
    :: i, j, k, ktf, ispe, ktes1, ktes2,  &
       i_start, i_end, j_start, j_end

    REAL  &
    :: coefa, thetaep1, thetaem1, qc_cr, es, tc, qlpqi, qsw, qsi,  &
       tmpdz, xlvqv, thetaesfc, thetasfc, qvtop, qvsfc, thetatop, thetaetop

    REAL, DIMENSION( its:ite, jts:jte )  &
    :: tmp1sfc, tmp1top

    REAL, DIMENSION( its:ite, kts:kte, jts:jte )  &
    :: tmp1, qvs, qctmp

! End declarations.
!-----------------------------------------------------------------------

    qc_cr   = 0.00001  ! in Kg/Kg

    ktf     = MIN( kte, kde-1 )
    ktes1   = kte-1
    ktes2   = kte-2

    i_start = its
    i_end   = MIN( ite, ide-1 )
    j_start = jts
    j_end   = MIN( jte, jde-1 )

    IF ( config_flags%open_xs .OR. config_flags%specified .OR. &
         config_flags%nested) i_start = MAX( ids+1, its )
    IF ( config_flags%open_xe .OR. config_flags%specified .OR. &
         config_flags%nested) i_end   = MIN( ide-2, ite )
    IF ( config_flags%open_ys .OR. config_flags%specified .OR. &
         config_flags%nested) j_start = MAX( jds+1, jts )
    IF ( config_flags%open_ye .OR. config_flags%specified .OR. &
         config_flags%nested) j_end   = MIN( jde-2 ,jte )
      IF ( config_flags%periodic_x ) i_start = its
      IF ( config_flags%periodic_x ) i_end = MIN( ite, ide-1 )

    IF ( P_QC .GT. PARAM_FIRST_SCALAR) THEN
      DO j = j_start, j_end
      DO k = kts, ktf
      DO i = i_start, i_end
        qctmp(i,k,j) = moist(i,k,j,P_QC)
      END DO
      END DO
      END DO
    ELSE
      DO j = j_start, j_end
      DO k = kts, ktf
      DO i = i_start, i_end
         qctmp(i,k,j) = 0.0
      END DO
      END DO
      END DO
    END IF

    DO j = jts, jte
    DO k = kts, kte
    DO i = its, ite
      tmp1(i,k,j) = 0.0
    END DO
    END DO
    END DO

    DO j = jts,jte
    DO i = its,ite
      tmp1sfc(i,j) = 0.0
      tmp1top(i,j) = 0.0
    END DO
    END DO

    DO ispe = PARAM_FIRST_SCALAR, n_moist
      IF ( ispe .EQ. P_QV .OR. ispe .EQ. P_QC .OR. ispe .EQ. P_QI) THEN
        DO j = j_start, j_end
        DO k = kts, ktf
        DO i = i_start, i_end
          tmp1(i,k,j) = tmp1(i,k,j) + moist(i,k,j,ispe)
        END DO
        END DO
        END DO

        DO j = j_start, j_end
        DO i = i_start, i_end
          tmp1sfc(i,j) = tmp1sfc(i,j) +  &
                         cf1 * moist(i,1,j,ispe) +  &
                         cf2 * moist(i,2,j,ispe) +  &
                         cf3 * moist(i,3,j,ispe)
          tmp1top(i,j) = tmp1top(i,j) +  &
                         moist(i,ktes1,j,ispe) + &
                         ( moist(i,ktes1,j,ispe) - moist(i,ktes2,j,ispe) ) *  &
                         0.5 * dnw(ktes1) / dn(ktes1)
        END DO
        END DO
      END IF
    END DO

! Calculate saturation mixing ratio.

    DO j = j_start, j_end
    DO k = kts, ktf
    DO i = i_start, i_end
      tc         = t(i,k,j) - SVPT0
      es         = 1000.0 * SVP1 * EXP( SVP2 * tc / ( t(i,k,j) - SVP3 ) )
      qvs(i,k,j) = EP_2 * es / ( p(i,k,j) - es )
    END DO
    END DO
    END DO

    DO j = j_start, j_end
    DO k = kts+1, ktf-1
    DO i = i_start, i_end
      tmpdz = 1.0 / rdz(i,k,j) + 1.0 / rdz(i,k+1,j)
      IF ( moist(i,k,j,P_QV) .GE. qvs(i,k,j) .OR. qctmp(i,k,j) .GE. qc_cr) THEN
        xlvqv      = XLV * moist(i,k,j,P_QV)
        coefa      = ( 1.0 + xlvqv / R_d / t(i,k,j) ) / &
                     ( 1.0 + XLV * xlvqv / Cp / R_v / t(i,k,j) / t(i,k,j) ) /  &
                     theta(i,k,j)
        thetaep1   = theta(i,k+1,j) *  &
                     ( 1.0 + XLV * qvs(i,k+1,j) / Cp / t(i,k+1,j) )
        thetaem1   = theta(i,k-1,j) *  &
                     ( 1.0 + XLV * qvs(i,k-1,j) / Cp / t(i,k-1,j) )
        BN2(i,k,j) = g * ( coefa * ( thetaep1 - thetaem1 ) / tmpdz -  &
                     ( tmp1(i,k+1,j) - tmp1(i,k-1,j) ) / tmpdz )
      ELSE
        BN2(i,k,j) = g * ( (theta(i,k+1,j) - theta(i,k-1,j) ) /  &
                     theta(i,k,j) / tmpdz +  &
                     1.61 * ( moist(i,k+1,j,P_QV) - moist(i,k-1,j,P_QV) ) / &
                     tmpdz -   &
                     ( tmp1(i,k+1,j) - tmp1(i,k-1,j) ) / tmpdz )
      ENDIF
    END DO
    END DO
    END DO

    k = kts
    DO j = j_start, j_end
    DO i = i_start, i_end
      tmpdz     = 1.0 / rdz(i,k+1,j) + 0.5 / rdzw(i,k,j)
      thetasfc  = T8w(i,kts,j) / ( p8w(i,k,j) / p1000mb )**( R_d / Cp )
      IF ( moist(i,k,j,P_QV) .GE. qvs(i,k,j) .OR. qctmp(i,k,j) .GE. qc_cr) THEN
        qvsfc     = cf1 * qvs(i,1,j) +  &
                    cf2 * qvs(i,2,j) +  &
                    cf3 * qvs(i,3,j)
        xlvqv      = XLV * moist(i,k,j,P_QV)
        coefa      = ( 1.0 + xlvqv / R_d / t(i,k,j) ) /  &
                     ( 1.0 + XLV * xlvqv / Cp / R_v / t(i,k,j) / t(i,k,j) ) /  &
                     theta(i,k,j)
        thetaep1   = theta(i,k+1,j) *  &
                     ( 1.0 + XLV * qvs(i,k+1,j) / Cp / t(i,k+1,j) )
        thetaesfc  = thetasfc *  &
                     ( 1.0 + XLV * qvsfc / Cp / t8w(i,kts,j) )
        BN2(i,k,j) = g * ( coefa * ( thetaep1 - thetaesfc ) / tmpdz -  &
                     ( tmp1(i,k+1,j) - tmp1sfc(i,j) ) / tmpdz )
      ELSE
        qvsfc     = cf1 * moist(i,1,j,P_QV) +  &
                    cf2 * moist(i,2,j,P_QV) +  &
                    cf3 * moist(i,3,j,P_QV)
!        BN2(i,k,j) = g * ( ( theta(i,k+1,j) - thetasfc ) /  &
!                     theta(i,k,j) / tmpdz +  &
!                     1.61 * ( moist(i,k+1,j,P_QV) - qvsfc ) /  &
!                     tmpdz -  &
!                     ( tmp1(i,k+1,j) - tmp1sfc(i,j) ) / tmpdz  )
!...... MARTA: change in computation of BN2 at the surface, WCS 040331

        tmpdz= 1./rdzw(i,k,j) ! controlare come calcola rdzw
        BN2(i,k,j) = g * ( ( theta(i,k+1,j) - theta(i,k,j)) /  &
                     theta(i,k,j) / tmpdz +  &
                     1.61 * ( moist(i,k+1,j,P_QV) - qvsfc ) /  &
                     tmpdz -  &
                     ( tmp1(i,k+1,j) - tmp1sfc(i,j) ) / tmpdz  )
! end of MARTA/WCS change

      ENDIF
    END DO
    END DO


!...... MARTA: change in computation of BN2 at the top, WCS 040331
    DO j = j_start, j_end
    DO i = i_start, i_end
       BN2(i,ktf,j)=BN2(i,ktf-1,j)
    END DO
    END DO
! end of MARTA/WCS change

    END SUBROUTINE calculate_N2

!=======================================================================
!=======================================================================

SUBROUTINE isotropic_km( config_flags,                                         &
                         xkmh,xkmv,xkhh,xkhv,khdif,kvdif,                      &
                         ids,ide, jds,jde, kds,kde,                            &
                         ims,ime, jms,jme, kms,kme,                            &
                         its,ite, jts,jte, kts,kte                            )

!-----------------------------------------------------------------------
! Begin declarations.

   IMPLICIT NONE

   TYPE(grid_config_rec_type) , INTENT(IN   ) :: config_flags

   INTEGER ,          INTENT(IN   )           :: ids, ide, jds, jde, kds, kde, &
                                                 ims, ime, jms, jme, kms, kme, &
                                                 its, ite, jts, jte, kts, kte

   REAL    ,          INTENT(IN   )           :: khdif,kvdif

   REAL, DIMENSION( ims:ime , kms:kme , jms:jme ) , INTENT(INOUT) ::     xkmh, &
                                                                         xkmv, &
                                                                         xkhh, &
                                                                         xkhv
! LOCAL VARS

   INTEGER :: i_start, i_end, j_start, j_end, ktf, i, j, k
   REAL    :: khdif3,kvdif3

! End declarations.
!-----------------------------------------------------------------------

   ktf = kte

   i_start = its
   i_end   = MIN(ite,ide-1)
   j_start = jts
   j_end   = MIN(jte,jde-1)

!   khdif3=khdif*3.
!   kvdif3=kvdif*3.
   khdif3=khdif/prandtl
   kvdif3=kvdif/prandtl

   DO j = j_start, j_end
   DO k = kts, ktf
   DO i = i_start, i_end
      xkmh(i,k,j)=khdif
      xkmv(i,k,j)=kvdif
      xkhh(i,k,j)=khdif3
      xkhv(i,k,j)=kvdif3
   ENDDO
   ENDDO
   ENDDO

END SUBROUTINE isotropic_km

!=======================================================================
!=======================================================================

SUBROUTINE smag_km( config_flags,xkmh,xkmv,xkhh,xkhv,BN2,                      &
                    div,defor11,defor22,defor33,defor12,                       &
                    defor13,defor23,                                           &
                    rdzw,dx,dy,dt,isotropic,                                   &
                    mix_upper_bound, msftx, msfty,                             &
                    ids,ide, jds,jde, kds,kde,                                 &
                    ims,ime, jms,jme, kms,kme,                                 &
                    its,ite, jts,jte, kts,kte                                  )

!-----------------------------------------------------------------------
! Begin declarations.

   IMPLICIT NONE

   TYPE(grid_config_rec_type) , INTENT(IN   ) :: config_flags

   INTEGER ,          INTENT(IN   )           :: ids, ide, jds, jde, kds, kde, &
                                                 ims, ime, jms, jme, kms, kme, &
                                                 its, ite, jts, jte, kts, kte

   INTEGER ,          INTENT(IN   )           :: isotropic
   REAL    ,          INTENT(IN   )           :: dx, dy, dt, mix_upper_bound


   REAL, DIMENSION( ims:ime , kms:kme , jms:jme ) , INTENT(IN   ) ::      BN2, &
                                                                         rdzw

   REAL, DIMENSION( ims:ime , kms:kme , jms:jme ) , INTENT(INOUT) ::     xkmh, &
                                                                         xkmv, &
                                                                         xkhh, &
                                                                         xkhv

   REAL , DIMENSION( ims:ime , kms:kme, jms:jme ),  INTENT(IN   )      ::      &
                                                                      defor11, &
                                                                      defor22, &
                                                                      defor33, &
                                                                      defor12, &
                                                                      defor13, &
                                                                      defor23, &
                                                                          div
   REAL , DIMENSION( ims:ime, jms:jme), INTENT(IN   ) ::                msftx, &
                                                                        msfty
! LOCAL VARS

   INTEGER :: i_start, i_end, j_start, j_end, ktf, i, j, k
   REAL    :: deltas, tmp, pr, mlen_h, mlen_v, c_s

   REAL, DIMENSION( its:ite , kts:kte , jts:jte )                 ::     def2

! End declarations.
!-----------------------------------------------------------------------

   ktf = min(kte,kde-1)

   i_start = its
   i_end   = MIN(ite,ide-1)
   j_start = jts
   j_end   = MIN(jte,jde-1)

   IF ( config_flags%open_xs .or. config_flags%specified .or. &
        config_flags%nested) i_start = MAX(ids+1,its)
   IF ( config_flags%open_xe .or. config_flags%specified .or. &
        config_flags%nested) i_end   = MIN(ide-2,ite)
   IF ( config_flags%open_ys .or. config_flags%specified .or. &
        config_flags%nested) j_start = MAX(jds+1,jts)
   IF ( config_flags%open_ye .or. config_flags%specified .or. &
        config_flags%nested) j_end   = MIN(jde-2,jte)
      IF ( config_flags%periodic_x ) i_start = its
      IF ( config_flags%periodic_x ) i_end = MIN( ite, ide-1 )

   pr = prandtl
   c_s = config_flags%c_s

   do j=j_start,j_end
   do k=kts,ktf
   do i=i_start,i_end
      def2(i,k,j)=0.5*(defor11(i,k,j)*defor11(i,k,j) + &
                       defor22(i,k,j)*defor22(i,k,j) + &
                       defor33(i,k,j)*defor33(i,k,j))
   enddo
   enddo
   enddo

   do j=j_start,j_end
   do k=kts,ktf
   do i=i_start,i_end
      tmp=0.25*(defor12(i  ,k,j)+defor12(i  ,k,j+1)+ &
                defor12(i+1,k,j)+defor12(i+1,k,j+1))
      def2(i,k,j)=def2(i,k,j)+tmp*tmp
   enddo
   enddo
   enddo

   do j=j_start,j_end
   do k=kts,ktf
   do i=i_start,i_end
      tmp=0.25*(defor13(i  ,k+1,j)+defor13(i  ,k,j)+ &
                defor13(i+1,k+1,j)+defor13(i+1,k,j))
      def2(i,k,j)=def2(i,k,j)+tmp*tmp
   enddo
   enddo
   enddo

   do j=j_start,j_end
   do k=kts,ktf
   do i=i_start,i_end
      tmp=0.25*(defor23(i,k+1,j  )+defor23(i,k,j  )+ &
                defor23(i,k+1,j+1)+defor23(i,k,j+1))
      def2(i,k,j)=def2(i,k,j)+tmp*tmp
   enddo
   enddo
   enddo
!
   IF (isotropic .EQ. 0) THEN
      DO j = j_start, j_end
      DO k = kts, ktf
      DO i = i_start, i_end
         mlen_h=sqrt(dx/msftx(i,j) * dy/msfty(i,j))
         mlen_v= 1./rdzw(i,k,j)
         tmp=max(0.,def2(i,k,j)-BN2(i,k,j)/pr)
         tmp=tmp**0.5
         xkmh(i,k,j)=max(c_s*c_s*mlen_h*mlen_h*tmp, 1.0E-6*mlen_h*mlen_h )
         xkmh(i,k,j)=min(xkmh(i,k,j), mix_upper_bound * mlen_h * mlen_h / dt )
         xkmv(i,k,j)=max(c_s*c_s*mlen_v*mlen_v*tmp, 1.0E-6*mlen_v*mlen_v )
         xkmv(i,k,j)=min(xkmv(i,k,j), mix_upper_bound * mlen_v * mlen_v / dt )
         xkhh(i,k,j)=xkmh(i,k,j)/pr
         xkhh(i,k,j)=min(xkhh(i,k,j), mix_upper_bound * mlen_h * mlen_h / dt )
         xkhv(i,k,j)=xkmv(i,k,j)/pr
         xkhv(i,k,j)=min(xkhv(i,k,j), mix_upper_bound * mlen_v * mlen_v / dt )
      ENDDO
      ENDDO
      ENDDO
   ELSE
      DO j = j_start, j_end
      DO k = kts, ktf
      DO i = i_start, i_end
         deltas=(dx/msftx(i,j) * dy/msfty(i,j)/rdzw(i,k,j))**0.33333333
         tmp=max(0.,def2(i,k,j)-BN2(i,k,j)/pr)
         tmp=tmp**0.5
         xkmh(i,k,j)=max(c_s*c_s*deltas*deltas*tmp, 1.0E-6*deltas*deltas )
         xkmh(i,k,j)=min(xkmh(i,k,j), mix_upper_bound * dx/msftx(i,j) * dy/msfty(i,j) / dt )
         xkmv(i,k,j)=xkmh(i,k,j)
         xkmv(i,k,j)=min(xkmv(i,k,j), mix_upper_bound / rdzw(i,k,j) / rdzw(i,k,j) / dt )
         xkhh(i,k,j)=xkmh(i,k,j)/pr
         xkhh(i,k,j)=min(xkhh(i,k,j), mix_upper_bound * dx/msftx(i,j) * dy/msfty(i,j) / dt )
         xkhv(i,k,j)=xkmv(i,k,j)/pr
         xkhv(i,k,j)=min(xkhv(i,k,j), mix_upper_bound / rdzw(i,k,j) / rdzw(i,k,j) / dt )
      ENDDO
      ENDDO
      ENDDO
   ENDIF

END SUBROUTINE smag_km

!=======================================================================
!=======================================================================

SUBROUTINE smag2d_km( config_flags,xkmh,xkmv,xkhh,xkhv,                        &
                    defor11,defor22,defor12,                                   &
                    rdzw,dx,dy,msftx, msfty,zx,zy,                             &
                    ids,ide, jds,jde, kds,kde,                                 &
                    ims,ime, jms,jme, kms,kme,                                 &
                    its,ite, jts,jte, kts,kte                                  )

!-----------------------------------------------------------------------
! Begin declarations.

   IMPLICIT NONE

   TYPE(grid_config_rec_type) , INTENT(IN   ) :: config_flags

   INTEGER ,          INTENT(IN   )           :: ids, ide, jds, jde, kds, kde, &
                                                 ims, ime, jms, jme, kms, kme, &
                                                 its, ite, jts, jte, kts, kte

   REAL    ,          INTENT(IN   )           :: dx, dy


   REAL, DIMENSION( ims:ime , kms:kme , jms:jme ) , INTENT(IN   ) ::     rdzw,zx,zy

   REAL, DIMENSION( ims:ime , kms:kme , jms:jme ) , INTENT(INOUT) ::     xkmh, &
                                                                         xkmv, &
                                                                         xkhh, &
                                                                         xkhv

   REAL , DIMENSION( ims:ime , kms:kme, jms:jme ),  INTENT(IN   )      ::      &
                                                                      defor11, &
                                                                      defor22, &
                                                                      defor12

   REAL , DIMENSION( ims:ime, jms:jme), INTENT(IN   ) ::                msftx, &
                                                                        msfty
! LOCAL VARS

   INTEGER :: i_start, i_end, j_start, j_end, ktf, i, j, k
   REAL    :: deltas, tmp, pr, mlen_h, c_s
   REAL    :: dxm, dym, tmpzx, tmpzy, alpha, def_limit

   REAL, DIMENSION( its:ite , kts:kte , jts:jte )                 ::     def2

! End declarations.
!-----------------------------------------------------------------------

   ktf = min(kte,kde-1)

   i_start = its
   i_end   = MIN(ite,ide-1)
   j_start = jts
   j_end   = MIN(jte,jde-1)

   IF ( config_flags%open_xs .or. config_flags%specified .or. &
        config_flags%nested) i_start = MAX(ids+1,its)
   IF ( config_flags%open_xe .or. config_flags%specified .or. &
        config_flags%nested) i_end   = MIN(ide-2,ite)
   IF ( config_flags%open_ys .or. config_flags%specified .or. &
        config_flags%nested) j_start = MAX(jds+1,jts)
   IF ( config_flags%open_ye .or. config_flags%specified .or. &
        config_flags%nested) j_end   = MIN(jde-2,jte)
      IF ( config_flags%periodic_x ) i_start = its
      IF ( config_flags%periodic_x ) i_end = MIN( ite, ide-1 )

   pr=prandtl
   c_s = config_flags%c_s

   do j=j_start,j_end
   do k=kts,ktf
   do i=i_start,i_end
      def2(i,k,j)=0.25*((defor11(i,k,j)-defor22(i,k,j))*(defor11(i,k,j)-defor22(i,k,j)))
      tmp=0.25*(defor12(i  ,k,j)+defor12(i  ,k,j+1)+ &
                defor12(i+1,k,j)+defor12(i+1,k,j+1))
      def2(i,k,j)=def2(i,k,j)+tmp*tmp
   enddo
   enddo
   enddo
!
      DO j = j_start, j_end
      DO k = kts, ktf
      DO i = i_start, i_end
         mlen_h=sqrt(dx/msftx(i,j) * dy/msfty(i,j))
         tmp=sqrt(def2(i,k,j))
!        xkmh(i,k,j)=max(c_s*c_s*mlen_h*mlen_h*tmp, 1.0E-6*mlen_h*mlen_h )
         xkmh(i,k,j)=c_s*c_s*mlen_h*mlen_h*tmp
         xkmh(i,k,j)=min(xkmh(i,k,j), 10.*mlen_h )
         xkmv(i,k,j)=xkmh(i,k,j)               ! v4.2 and later, this is used for hor. diff. of w
         xkhh(i,k,j)=xkmh(i,k,j)/pr
         xkhv(i,k,j)=0.
         IF(config_flags%diff_opt .EQ. 2)THEN
! jd: reduce diffusion coefficient by slope factor (modified by JB August 2014)
            dxm=dx/msftx(i,j)
            dym=dy/msfty(i,j)
            tmpzx = (0.25*( abs(zx(i,k,j))+ abs(zx(i+1,k,j  )) + abs(zx(i,k+1,j))+ abs(zx(i+1,k+1,j  )))*rdzw(i,k,j)*dxm)
            tmpzy = (0.25*( abs(zy(i,k,j))+ abs(zy(i  ,k,j+1)) + abs(zy(i,k+1,j))+ abs(zy(i  ,k+1,j+1)))*rdzw(i,k,j)*dym)
            alpha = max(sqrt(tmpzx*tmpzx+tmpzy*tmpzy),1.0)
! If deformation is large, further reduce the diffusion coefficient
            def_limit = max(10./mlen_h,1.e-3)
           if ( tmp .gt. def_limit ) then
             xkmh(i,k,j)=xkmh(i,k,j)/(alpha*alpha)
           else
             xkmh(i,k,j)=xkmh(i,k,j)/(alpha)
           endif
           xkhh(i,k,j)=xkmh(i,k,j)/pr
           xkmv(i,k,j)=xkmh(i,k,j)               ! v4.2 and later, this is used for hor. diff. of w
         ENDIF
      ENDDO
      ENDDO
      ENDDO

END SUBROUTINE smag2d_km

!=======================================================================
!=======================================================================

    SUBROUTINE tke_km( config_flags, xkmh, xkmv, xkhh, xkhv,         &
                       bn2, tke, p8w, t8w, theta,                    &
                       rdz, rdzw, dx,dy, dt, isotropic,              &
                       mix_upper_bound, msftx, msfty,                &
                       hpbl,dlk,xkmv_meso,                           &  ! XZ
                       defor11,defor22,defor12,zx,zy,                &  ! XZ
                       ids, ide, jds, jde, kds, kde,                 &
                       ims, ime, jms, jme, kms, kme,                 &
                       its, ite, jts, jte, kts, kte                  )

! History:     Sep 2003   Changes by Jason Knievel and George Bryan, NCAR
!              Oct 2001   Converted to mass core by Bill Skamarock, NCAR
!              ...        ...

! Purpose:     This routine calculates the exchange coefficients for the
!              TKE turbulence parameterization.

! References:  Klemp and Wilhelmson (JAS 1978)
!              Chen and Dudhia (NCAR WRF physics report 2000)

!-----------------------------------------------------------------------
! Begin declarations.

    IMPLICIT NONE

    TYPE( grid_config_rec_type ), INTENT( IN )  &
    :: config_flags

    INTEGER, INTENT( IN )  &
    :: ids, ide, jds, jde, kds, kde,  &
       ims, ime, jms, jme, kms, kme,  &
       its, ite, jts, jte, kts, kte

    INTEGER, INTENT( IN )  :: isotropic
    REAL, INTENT( IN )  &
    :: dx, dy, dt

    REAL, DIMENSION( ims:ime, kms:kme, jms:jme ), INTENT( IN )  &
    :: tke, p8w, t8w, theta, rdz, rdzw, bn2

    REAL, DIMENSION( ims:ime, kms:kme, jms:jme ), INTENT( INOUT )  &
    :: xkmh, xkmv, xkhh, xkhv

    REAL, INTENT( IN )  &
    :: mix_upper_bound

   REAL , DIMENSION( ims:ime, jms:jme), INTENT(IN   ) ::     msftx, &
                                                             msfty
!XZ
   REAL, DIMENSION( ims:ime, kms:kme, jms:jme ), INTENT( IN )     &
   :: zx,zy
 
   REAL, DIMENSION( ims:ime, kms:kme, jms:jme ), INTENT( IN )     &
   :: defor11, defor22, defor12

   REAL, DIMENSION( ims:ime, kms:kme, jms:jme ), INTENT( INOUT )  &
   :: xkmv_meso
 
   REAL, DIMENSION( ims:ime, jms:jme), INTENT( INOUT )            &
   :: hpbl 

   REAL, DIMENSION( ims:ime, kms:kme, jms:jme ), INTENT( IN )     &
   :: dlk
!
! Local variables.

    REAL, DIMENSION( its:ite, kts:kte, jts:jte )  &  
    :: l_scale

    REAL, DIMENSION( its:ite, kts:kte, jts:jte )  &
    :: dthrdn

    REAL  &
    :: deltas, tmp, mlen_s, mlen_h, mlen_v, tmpdz,  &
       thetasfc, thetatop, minkx, pr_inv, pr_inv_h, pr_inv_v, c_k

    INTEGER  &
    :: i_start, i_end, j_start, j_end, ktf, i, j, k

    REAL, PARAMETER :: tke_seed_value = 1.e-06
    REAL            :: tke_seed
    REAL, PARAMETER :: epsilon = 1.e-10
!XZ
    REAL            :: pth1, delxy, pu1, xkmv_les, pr_inv_v_meso, pr_inv_v_les, pr 
    REAL            :: dxm, dym, tmpzx, tmpzy, alpha, def_limit, c_s, xkmh_t, xkhh_t 
    REAL, DIMENSION( its:ite , kts:kte , jts:jte )   ::  def2
    REAL, DIMENSION( its:ite , kts:kte , jts:jte )   ::  xkmh_s, xkhh_s
    REAL, PARAMETER :: xkmvo = 0.0, xkhvo = 0.0 !background diffusivity
!
! End declarations.
!-----------------------------------------------------------------------

    ktf     = MIN( kte, kde-1 )
    i_start = its
    i_end   = MIN( ite, ide-1 )
    j_start = jts
    j_end   = MIN( jte, jde-1 )

    IF ( config_flags%open_xs .OR. config_flags%specified .OR. &
         config_flags%nested) i_start = MAX( ids+1, its )
    IF ( config_flags%open_xe .OR. config_flags%specified .OR. &
         config_flags%nested) i_end   = MIN( ide-2, ite )
    IF ( config_flags%open_ys .OR. config_flags%specified .OR. &
         config_flags%nested) j_start = MAX( jds+1, jts )
    IF ( config_flags%open_ye .OR. config_flags%specified .OR. &
         config_flags%nested) j_end   = MIN( jde-2, jte)
      IF ( config_flags%periodic_x ) i_start = its
      IF ( config_flags%periodic_x ) i_end = MIN( ite, ide-1 )

! in the absence of surface drag or a surface heat flux, there
! is no way to generate tke without pre-existing tke.  Use
! tke_seed if the drag and flux are off.

    c_k = config_flags%c_k
    tke_seed = 0.
    IF (config_flags%isfflx .eq. 0) THEN
      IF ((config_flags%diff_opt .eq. 2) .and. (config_flags%bl_pbl_physics .eq. 0)) THEN
        IF( (config_flags%tke_drag_coefficient .lt. epsilon) .and.  &
            (config_flags%tke_heat_flux .lt. epsilon)  )  THEN
          tke_seed = tke_seed_value
        ENDIF
      ELSE
        !tke_drag_coefficient and tke_heat_flux are irrelevant here
        tke_seed = tke_seed_value
      ENDIF
    ENDIF

    DO j = j_start, j_end
    DO k = kts+1, ktf-1
    DO i = i_start, i_end
      tmpdz         = 1.0 / rdz(i,k+1,j) + 1.0 / rdz(i,k,j)
      dthrdn(i,k,j) = ( theta(i,k+1,j) - theta(i,k-1,j) ) / tmpdz
    END DO
    END DO
    END DO

    k = kts
    DO j = j_start, j_end
    DO i = i_start, i_end
      tmpdz         = 1.0 / rdzw(i,k+1,j) + 1.0 / rdzw(i,k,j)
      thetasfc      = T8w(i,kts,j) / ( p8w(i,k,j) / p1000mb )**( R_d / Cp )
      dthrdn(i,k,j) = ( theta(i,k+1,j) - thetasfc ) / tmpdz
    END DO
    END DO

    k = ktf
    DO j = j_start, j_end
    DO i = i_start, i_end
      tmpdz         = 1.0 / rdz(i,k,j) + 0.5 / rdzw(i,k,j)
      thetatop      = T8w(i,kde,j) / ( p8w(i,kde,j) / p1000mb )**( R_d / Cp )
      dthrdn(i,k,j) = ( thetatop - theta(i,k-1,j) ) / tmpdz
    END DO
    END DO

    IF ( config_flags%km_opt .EQ. 2 .and. isotropic .EQ. 0 ) THEN  !XZ
      DO j = j_start, j_end
      DO k = kts, ktf
      DO i = i_start, i_end
        mlen_h = SQRT( dx/msftx(i,j) * dy/msfty(i,j) )
        tmp    = SQRT( MAX( tke(i,k,j), tke_seed ) )
        deltas = 1.0 / rdzw(i,k,j)
        mlen_v = deltas
        IF ( dthrdn(i,k,j) .GT. 0.) THEN
          mlen_s = 0.76 * tmp / ( ABS( g / theta(i,k,j) * dthrdn(i,k,j) ) )**0.5
          mlen_v = MIN( mlen_v, mlen_s )
        END IF
        xkmh(i,k,j)  = MAX( c_k * tmp * mlen_h, 1.0E-6 * mlen_h * mlen_h )
        xkmh(i,k,j)  = MIN( xkmh(i,k,j), mix_upper_bound * mlen_h *mlen_h / dt )
        xkmv(i,k,j)  = MAX( c_k * tmp * mlen_v, 1.0E-6 * deltas * deltas )
        xkmv(i,k,j)  = MIN( xkmv(i,k,j), mix_upper_bound * deltas *deltas / dt )
        pr_inv_h     = 1./prandtl
        pr_inv_v     = 1.0 + 2.0 * mlen_v / deltas
        xkhh(i,k,j)  = xkmh(i,k,j) * pr_inv_h
        xkhv(i,k,j)  = xkmv(i,k,j) * pr_inv_v
      END DO
      END DO
      END DO
    ENDIF  !XZ    

    IF ( config_flags%km_opt .eq.2.and.isotropic .NE. 0 ) THEN  ! XZ
      CALL calc_l_scale( config_flags, tke, BN2, l_scale,      &
                         i_start, i_end, ktf, j_start, j_end,  &
                         dx, dy, rdzw, msftx, msfty,           &
                         ids, ide, jds, jde, kds, kde,         &
                         ims, ime, jms, jme, kms, kme,         &
                         its, ite, jts, jte, kts, kte          )
      DO j = j_start, j_end
      DO k = kts, ktf
      DO i = i_start, i_end
        tmp          = SQRT( MAX( tke(i,k,j), tke_seed ) )
        deltas       = ( dx/msftx(i,j) * dy/msfty(i,j) / rdzw(i,k,j) )**0.33333333
        xkmh(i,k,j)  = c_k * tmp * l_scale(i,k,j)
        xkmh(i,k,j)  = MIN( mix_upper_bound * dx/msftx(i,j) * dy/msfty(i,j) / dt,  xkmh(i,k,j) )
        xkmv(i,k,j)  = c_k * tmp * l_scale(i,k,j)
        xkmv(i,k,j)  = MIN( mix_upper_bound / rdzw(i,k,j) / rdzw(i,k,j) / dt ,  xkmv(i,k,j) )
        pr_inv       = 1.0 + 2.0 * l_scale(i,k,j) / deltas
        xkhh(i,k,j)  = MIN( mix_upper_bound * dx/msftx(i,j) * dy/msfty(i,j) / dt, xkmh(i,k,j) * pr_inv )
        xkhv(i,k,j)  = MIN( mix_upper_bound / rdzw(i,k,j) / rdzw(i,k,j) / dt, xkmv(i,k,j) * pr_inv )
      END DO
      END DO
      END DO
    END IF

!!!XZ
    IF(config_flags%km_opt .eq.5 ) THEN  ! 3DTKE diffusivity
 
!  smag_2d horizontal diffusivity 
       pr=prandtl
       c_s = config_flags%c_s
 
       DO j=j_start,j_end
       DO k=kts,ktf
       DO i=i_start,i_end
             def2(i,k,j) = 0.25*((defor11(i,k,j)-defor22(i,k,j))*(defor11(i,k,j)-defor22(i,k,j)))
                     tmp = 0.25*(defor12(i  ,k,j)+defor12(i  ,k,j+1)+ &
                                 defor12(i+1,k,j)+defor12(i+1,k,j+1))
              def2(i,k,j)= def2(i,k,j)+tmp*tmp
       ENDDO
       ENDDO
       ENDDO

       DO j = j_start, j_end
       DO k = kts, ktf
       DO i = i_start, i_end
          mlen_h = sqrt(dx/msftx(i,j) * dy/msfty(i,j))
          tmp    = sqrt(def2(i,k,j))
          xkmh_s(i,k,j) = c_s*c_s*mlen_h*mlen_h*tmp
          xkmh_s(i,k,j) = min(xkmh_s(i,k,j), 10.*mlen_h )
          xkhh_s(i,k,j) = xkmh_s(i,k,j)/pr
          IF(config_flags%diff_opt .EQ. 2)THEN
            dxm=dx/msftx(i,j)
            dym=dy/msfty(i,j)
            tmpzx = (0.25*( abs(zx(i,k,j))+ abs(zx(i+1,k,j  )) + abs(zx(i,k+1,j))+ abs(zx(i+1,k+1,j  )))*rdzw(i,k,j)*dxm)
            tmpzy = (0.25*( abs(zy(i,k,j))+ abs(zy(i  ,k,j+1)) + abs(zy(i,k+1,j))+ abs(zy(i  ,k+1,j+1)))*rdzw(i,k,j)*dym)
            alpha = max(sqrt(tmpzx*tmpzx+tmpzy*tmpzy),1.0)
            def_limit = max(10./mlen_h,1.e-3)
            IF ( tmp .GT. def_limit ) THEN
              xkmh_s(i,k,j)=xkmh_s(i,k,j)/(alpha*alpha)
            ELSE
              xkmh_s(i,k,j)=xkmh_s(i,k,j)/(alpha)
            ENDIF
              xkhh_s(i,k,j)=xkmh_s(i,k,j)/pr
          ENDIF
       ENDDO
       ENDDO
       ENDDO

!! difusivity based on TKE
       DO j = j_start, j_end
       DO k = kts, ktf
       DO i = i_start, i_end
              mlen_h = SQRT( dx/msftx(i,j) * dy/msfty(i,j) )  ! horizontal mixing length
              tmp    = SQRT( MAX( tke(i,k,j), tke_seed ) ) 
              deltas = 1.0 / rdzw(i,k,j)
              mlen_v = deltas
          IF ( dthrdn(i,k,j) .GT. 0.) THEN
              mlen_s = 0.76 * tmp / ( ABS( g / theta(i,k,j) * dthrdn(i,k,j)))**0.5
              mlen_v = MIN( mlen_v, mlen_s )
          END IF
! length scales multiplied by partial function for grid-size dependency
              delxy = SQRT(dx/msftx(i,j)*dy/msfty(i,j))
              pth1= pthl(delxy,hpbl(i,j))
              pu1 = pu  (delxy,hpbl(i,j))
              
              xkmh_t           =  c_k * tmp * mlen_h
              xkmv_meso(i,k,j) =  0.4 * tmp * dlk(i,k,j)      ! diffusivity using mesoscale length scale
              xkmv_meso(i,k,j) =  xkmv_meso(i,k,j) + xkmvo
              xkmv_les         =  c_k * tmp * mlen_v          ! diffusivity using LES length scale
              xkmv(i,k,j)      =  ( 1.0 - pu1 ) * xkmv_les  +  pu1 * xkmv_meso(i,k,j)
              xkmv(i,k,j)      =  MIN(xkmv(i,k,j), 1000.)  
 
              pr_inv_h         =  1./prandtl
              pr_inv_v_les     =  1.0 + 2.0 * mlen_v / deltas
              pr_inv_v_meso    =  1.0
              xkhh_t           =  xkmh_t * pr_inv_h
              xkhv(i,k,j)      =  xkmv(i,k,j) * (1.0-pth1) * pr_inv_v_les    &
                               +  pth1 * (pr_inv_v_meso * xkmv(i,k,j) + xkhvo)
              xkhv(i,k,j)      =  MIN(xkhv(i,k,j), 1000.)
!  blending of horizontal K(deformation) and K(TKE)
              xkmh(i,k,j) = pth1 * xkmh_s(i,k,j) + ( 1.0 - pth1 ) * xkmh_t
              xkhh(i,k,j) = pth1 * xkhh_s(i,k,j) + ( 1.0 - pth1 ) * xkhh_t
       ENDDO
       ENDDO
       ENDDO

    ENDIF
!!!
    END SUBROUTINE tke_km

!=======================================================================
!=======================================================================

    SUBROUTINE calc_l_scale( config_flags, tke, BN2, l_scale,      &
                             i_start, i_end, ktf, j_start, j_end,  &
                             dx, dy, rdzw, msftx, msfty,           &
                             ids, ide, jds, jde, kds, kde,         &
                             ims, ime, jms, jme, kms, kme,         &
                             its, ite, jts, jte, kts, kte          )

! History:     Sep 2003   Written by Bryan and Knievel, NCAR

! Purpose:     This routine calculates the length scale, based on stability,
!              for TKE parameterization of subgrid-scale turbulence.

!-----------------------------------------------------------------------
! Begin declarations.

    IMPLICIT NONE

    TYPE( grid_config_rec_type ), INTENT( IN )  &
    :: config_flags

    INTEGER, INTENT( IN )  &
    :: i_start, i_end, ktf, j_start, j_end,  &
       ids, ide, jds, jde, kds, kde,         &
       ims, ime, jms, jme, kms, kme,         &
       its, ite, jts, jte, kts, kte

    REAL, DIMENSION( ims:ime, kms:kme, jms:jme ), INTENT( IN )  &
    :: BN2, tke, rdzw

    REAL, INTENT( IN )  &
    :: dx, dy

    REAL, DIMENSION( its:ite, kts:kte, jts:jte ), INTENT( OUT )  & 
    :: l_scale

    REAL , DIMENSION( ims:ime, jms:jme), INTENT(IN   ) ::     msftx, &
                                                              msfty
! Local variables.

    INTEGER  &
    :: i, j, k

    REAL  &
    :: deltas, tmp

! End declarations.
!-----------------------------------------------------------------------

    DO j = j_start, j_end
    DO k = kts, ktf
    DO i = i_start, i_end
      deltas         = ( dx/msftx(i,j) * dy/msfty(i,j) / rdzw(i,k,j) )**0.33333333
      l_scale(i,k,j) = deltas

      IF ( BN2(i,k,j) .gt. 1.0e-6 ) THEN
        tmp            = SQRT( MAX( tke(i,k,j), 1.0e-6 ) )
        l_scale(i,k,j) = 0.76 * tmp / SQRT( BN2(i,k,j) )
        l_scale(i,k,j) = MIN( l_scale(i,k,j), deltas)
        l_scale(i,k,j) = MAX( l_scale(i,k,j), 0.001 * deltas )
      END IF

    END DO
    END DO
    END DO

    END SUBROUTINE calc_l_scale

!=======================================================================
!=======================================================================
!XZ
    SUBROUTINE meso_length_scale(config_flags,dx,dy,rdzw,rdz,tke,      &
                                 p8w,t8w,theta,dlk,hpbl,elmin,         &
                                 rmol,rho,hfx,qfx,moist,n_moist,       &
                                 ids, ide, jds, jde, kds, kde,         &
                                 ims, ime, jms, jme, kms, kme,         &
                                 its, ite, jts, jte, kts, kte )
!
! The mesoscale length scale based on Nakanishi and Niino (2009)
! and modified by X. Zhang 
 
   IMPLICIT NONE

   TYPE( grid_config_rec_type ), INTENT( IN )        &
   ::  config_flags

   INTEGER,                      INTENT( IN )        &
   ::  ids, ide, jds, jde, kds, kde,                 &
       ims, ime, jms, jme, kms, kme,                 &
       its, ite, jts, jte, kts, kte

   INTEGER,                      INTENT( IN )        &
   ::  n_moist

   REAL,                         INTENT( IN )        &
   ::  dx,dy
   
   REAL, DIMENSION( ims:ime, kms:kme, jms:jme, n_moist ), INTENT( INOUT )  &
   ::  moist

   REAL, DIMENSION( ims:ime, kms:kme, jms:jme ),          INTENT( IN )     &
   ::  tke, rdzw, rdz, p8w, t8w
   
   REAL, DIMENSION( ims:ime, kms:kme, jms:jme ),          INTENT( IN )     &
   ::  theta,rho

   REAL, DIMENSION( ims:ime, kms:kme, jms:jme ),          INTENT( INOUT )  &
   ::  dlk,elmin

   REAL, DIMENSION( ims:ime, jms:jme ),                   INTENT( INOUT )  &
   ::  rmol,hfx,qfx,hpbl

!Local variables.
   REAL, DIMENSION( its:ite, kts:kte, jts:jte )  :: zfull,za
   REAL, DIMENSION( its:ite, kts:kte, jts:jte )  :: elb,qtke,els,elf
   REAL, DIMENSION( its:ite,          jts:jte )  :: sflux,elt,vsc
   REAL, DIMENSION( its:ite, kts:kte, jts:jte )  :: dthrdn
   INTEGER        :: izz,i,k,j
   INTEGER        :: i_start, i_end, ktf, j_start, j_end
   REAL,PARAMETER :: alp1 = 0.8, alp2 = 1.0, alp3 = 1.0, alp4 = 100.0 ! 
   REAL           :: cpm,qcv,N2,tmpdz,thetasfc,thetatop,heat_flux,gtr,qdz,coe
   REAL           :: zi2,h1,h2,wt

   REAL, PARAMETER :: minzi = 300.  !min mixed-layer height
   REAL, PARAMETER :: maxdz = 750.  !max (half) transition layer depth
                                    !=0.3*2500 m PBLH, so the transition
                                    !layer stops growing for PBLHs > 2.5 km.
   REAL, PARAMETER :: mindz = 300.  !min (half) transition layer depth


    ktf     = MIN( kte, kde-1 )
    i_start = its
    i_end   = MIN( ite, ide-1 )
    j_start = jts
    j_end   = MIN( jte, jde-1 )
 
    IF ( config_flags%open_xs .OR. config_flags%specified .OR. &
         config_flags%nested) i_start = MAX( ids+1, its )
    IF ( config_flags%open_xe .OR. config_flags%specified .OR. &
         config_flags%nested) i_end   = MIN( ide-2, ite )
    IF ( config_flags%open_ys .OR. config_flags%specified .OR. &
         config_flags%nested) j_start = MAX( jds+1, jts )
    IF ( config_flags%open_ye .OR. config_flags%specified .OR. &
         config_flags%nested) j_end   = MIN( jde-2, jte)
    IF ( config_flags%periodic_x ) i_start = its
    IF ( config_flags%periodic_x ) i_end = MIN( ite, ide-1 )
 
 
    DO  j = j_start, j_end
    DO  i = i_start, i_end
        zfull(i,1,j) = 0.
    ENDDO
    ENDDO
 
    DO  j = j_start, j_end
    DO  k = kts, ktf
    DO  i = i_start, i_end
        zfull(i,k+1,j) = 1.0/rdzw(i,k,j) + zfull(i,k,j)
    ENDDO
    ENDDO
    ENDDO

    DO  j = j_start, j_end
    DO  k = kts, ktf
    DO  i = i_start, i_end
        za(i,k,j) = (zfull(i,k,j) + zfull(i,k+1,j))/2.0
    ENDDO
    ENDDO
    ENDDO
 
    DO j = j_start, j_end
    DO k = kts, ktf
    DO i = i_start, i_end
       dlk(i,k,j) = 0.0
    ENDDO
    ENDDO
    ENDDO
 
    DO j = j_start, j_end
    DO k = kts+1, ktf-1
    DO i = i_start, i_end
      tmpdz         = 1.0 / rdz(i,k+1,j) + 1.0 / rdz(i,k,j)
      dthrdn(i,k,j) = ( theta(i,k+1,j) - theta(i,k-1,j) ) / tmpdz
    END DO
    END DO
    END DO
 
    k = kts
    DO j = j_start, j_end
    DO i = i_start, i_end
      tmpdz         = 1.0 / rdzw(i,k+1,j) + 1.0 / rdzw(i,k,j)
      thetasfc      = T8w(i,kts,j) / ( p8w(i,k,j) / p1000mb )**( R_d / Cp )
      dthrdn(i,k,j) = ( theta(i,k+1,j) - thetasfc ) / tmpdz
    END DO
    END DO

    k = ktf
    DO j = j_start, j_end
    DO i = i_start, i_end
      tmpdz         = 1.0 / rdz(i,k,j) + 0.5 / rdzw(i,k,j)
      thetatop      = T8w(i,kde,j) / ( p8w(i,kde,j) / p1000mb )**( R_d / Cp )
      dthrdn(i,k,j) = ( thetatop - theta(i,k-1,j) ) / tmpdz
    END DO
    END DO
 
    DO j = j_start, j_end
    DO k = kts,ktf
    DO i = i_start, i_end
      qtke(i,k,j) = sqrt(2.0*tke(i,k,j))
    ENDDO
    ENDDO
    ENDDO

    DO j = j_start, j_end
    DO i = i_start, i_end
      elt(i,j) = 1.0e-5
      vsc(i,j) = 1.0e-5
    ENDDO
    ENDDO
 
    DO j = j_start, j_end
    DO k = kts, ktf
    DO i = i_start, i_end
      qdz      = qtke(i,k,j)*(1.0/rdzw(i,k,j))
      elt(i,j) = elt(i,j) + qdz*za(i,k,j)
      vsc(i,j) = vsc(i,j) + qdz
    ENDDO
    ENDDO
    ENDDO
 
    DO j = j_start, j_end
    DO i = i_start, i_end
      elt(i,j) = alp1*elt(i,j)/vsc(i,j)
    ENDDO
    ENDDO

    hflux: SELECT CASE( config_flags%isfflx )
    CASE (0,2) ! with fixed surface heat flux given in the namelist
     heat_flux = config_flags%tke_heat_flux  ! constant heat flux value
     DO j = j_start, j_end
     DO i = i_start, i_end
        cpm = cp * (1. + 0.8 * moist(i,kts,j,P_QV))
        hfx(i,j)= heat_flux*cpm*rho(i,1,j)
     ENDDO
     ENDDO
 
    CASE (1) ! use surface heat flux computed from surface routine
     DO j = j_start, j_end
     DO i = i_start, i_end
        cpm = cp * (1. + 0.8 * moist(i,kts,j,P_QV))
        heat_flux = hfx(i,j)/cpm/rho(i,1,j)
     ENDDO
     ENDDO
 
    CASE DEFAULT
     CALL wrf_error_fatal( 'isfflx value invalid for diff_opt=2' )
    END SELECT hflux

    DO j = j_start,j_end
    DO i = i_start,i_end
       cpm        = cp  * (1. + 0.8*moist(i,1,j,P_QV))
       sflux(i,j) = (hfx(i,j)/cpm)/rho(i,1,j)
    ENDDO
    ENDDO

!-------Length scale limited by bouyancy effect-----
    gtr  = g/300.
    DO j = j_start, j_end
    DO k = kts, ktf
    DO i = i_start, i_end
       IF( dthrdn(i,k,j).GT.0.0 ) THEN
        N2 = gtr*dthrdn(i,k,j)
        qcv = (gtr*MAX(sflux(i,j),0.0)*elt(i,j))**(1.0/3.0)
        elb(i,k,j) = qtke(i,k,j)/sqrt(N2)*(alp2 + alp3*sqrt(qcv/(elt(i,j)*sqrt(N2))))
        elf(i,k,j) = alp2*qtke(i,k,j)/sqrt(N2)
       ELSE
        elb(i,k,j) = 1.0e10
        elf(i,k,j) = elb(i,k,j)
       ENDIF
    ENDDO
    ENDDO
    ENDDO
 
!------Length scale in the surface layer-------
    DO j = j_start, j_end
    DO k = kts, ktf
    DO i = i_start,i_end
       IF (rmol(i,j) .GT. 0.0) THEN
         els(i,k,j) = karman*za(i,k,j)/(1.0+2.7*min(za(i,k,j)*rmol(i,j),1.0))
       ELSE
         coe = (1.0 - alp4*za(i,k,j)*rmol(i,j))**0.2
         els(i,k,j) = 1.0*karman*za(i,k,j)*coe
       ENDIF
    ENDDO
    ENDDO
    ENDDO

!----Harmonic averaging of mixing length scales-----
    DO j = j_start, j_end
    DO k = kts, ktf
    DO i = i_start, i_end
         dlk(i,k,j) = MIN(elb(i,k,j)/(elb(i,k,j)/elt(i,j)+elb(i,k,j)/els(i,k,j)+1.0),elf(i,k,j)) 
    ENDDO
    ENDDO
    ENDDO
 
!add blending to use BouLac mixing length in free atmos;
!defined relative to the PBLH (zi) + transition layer (h1)
    DO j = j_start, j_end
    DO k = kts, ktf
    DO i = i_start, i_end
         zi2=MAX(hpbl(i,j),minzi)
         h1=MAX(0.3*zi2,mindz)
         h1=MIN(h1,maxdz)         ! 1/2 transition layer depth
         h2=h1/2.0                ! 1/4 transition layer depth
 
         wt=.5*TANH((za(i,k,j) - (zi2+h1))/h2) + .5
         dlk(i,k,j) = dlk(i,k,j)*(1.-wt) + 0.4*elmin(i,k,j)*wt  
    ENDDO
    ENDDO
    ENDDO

    END SUBROUTINE meso_length_scale
!=======================================================================
!=======================================================================
    SUBROUTINE free_atmos_length(config_flags,dx,dy,rdzw,rdz,tke,theta,elmin,    &
                                 hfx,qfx,moist,n_moist,                          &
                                 ids, ide, jds, jde, kds, kde,                   &
                                 ims, ime, jms, jme, kms, kme,                   &
                                 its, ite, jts, jte, kts, kte )
!
! NOTE: This subroutine is based on the BouLac PBL to calculate mixing length
!       in the free atmosphere and modified for integration into the 3DTKE scheme. 
!       Modified by X.Zhang
!
!  dlu = the distance a parcel can be lifted upwards give a finite 
!        amount of TKE.
!  dld = the distance a parcel can be displaced downwards given a
!        finite amount of TKE.
  
! compute the length scales up and down
 
    IMPLICIT NONE

    TYPE( grid_config_rec_type ), INTENT( IN )  &
    ::  config_flags
  
    INTEGER,                      INTENT( IN )  &
    ::  ids, ide, jds, jde, kds, kde,           &
        ims, ime, jms, jme, kms, kme,           &
        its, ite, jts, jte, kts, kte
  
    INTEGER,                      INTENT( IN )  &
    ::  n_moist
  
    REAL,                         INTENT( IN )  &    
    ::  dx,dy
  
    REAL, DIMENSION( ims:ime, kms:kme, jms:jme, n_moist ), INTENT( INOUT ) &
    ::  moist

    REAL, DIMENSION( ims:ime, kms:kme, jms:jme ),          INTENT( IN )    &
    ::  tke, rdzw, rdz

    REAL, DIMENSION( ims:ime, kms:kme, jms:jme ),          INTENT( IN )    &
    ::  theta
    
    REAL, DIMENSION( ims:ime, kms:kme, jms:jme ),          INTENT( INOUT ) &
    ::  elmin 

    REAL, DIMENSION( ims:ime, jms:jme ),                   INTENT( INOUT ) &
    ::  hfx,qfx

!Local variables
    REAL, DIMENSION( its:ite, kts:kte, jts:jte )  :: zfull,za
 
    REAL, DIMENSION( its:ite, kts:kte, jts:jte )  :: dlg,dlu,dld

    INTEGER   :: izz, found, i, k, j

    REAL      :: dzt,zup,beta,zup_inf,bbb,tl,zdo,zdo_sup,zzz

    INTEGER   :: i_start, i_end, ktf, j_start, j_end
 
    ktf     = MIN( kte, kde-1 )
    i_start = its
    i_end   = MIN( ite, ide-1 )
    j_start = jts
    j_end   = MIN( jte, jde-1 )

    IF ( config_flags%open_xs .OR. config_flags%specified .OR. &
         config_flags%nested) i_start = MAX( ids+1, its )
    IF ( config_flags%open_xe .OR. config_flags%specified .OR. &
         config_flags%nested) i_end   = MIN( ide-2, ite )
    IF ( config_flags%open_ys .OR. config_flags%specified .OR. &
         config_flags%nested) j_start = MAX( jds+1, jts )
    IF ( config_flags%open_ye .OR. config_flags%specified .OR. &
         config_flags%nested) j_end   = MIN( jde-2, jte)
    IF ( config_flags%periodic_x ) i_start = its
    IF ( config_flags%periodic_x ) i_end = MIN( ite, ide-1 )
 
    DO j = j_start, j_end
    DO i = i_start, i_end
         zfull(i,1,j)= 0.
    ENDDO
    ENDDO
 
    DO j = j_start, j_end
    DO k = kts, ktf
    DO i = i_start, i_end
         zfull(i,k+1,j) = 1.0/rdzw(i,k,j) + zfull(i,k,j)
    ENDDO 
    ENDDO
    ENDDO
 
    DO j = j_start, j_end
    DO k = kts, ktf
    DO i = i_start, i_end
         za(i,k,j) = (zfull(i,k,j) + zfull(i,k+1,j))/2.0
    ENDDO
    ENDDO
    ENDDO

    DO j = j_start, j_end
    DO k = kts, ktf
    DO i = i_start, i_end
       elmin(i,k,j) = 0.0
    ENDDO
    ENDDO
    ENDDO

    DO j = j_start, j_end
    DO k = kts, ktf
    DO i = i_start, i_end
          zup=0.
          dlu(i,k,j) = zfull(i,ktf+1,j) - zfull(i,k,j) - 1.0/rdzw(i,k,j)/2.
          zzz=0.
          zup_inf=0.
          beta=g/300. !th(i,1,j)      !Buoyancy coefficient
 
          IF (k.LT.ktf) THEN
            found = 0
            izz = k
            DO WHILE (found.EQ.0)
              IF (izz .LT. ktf) THEN
                 dzt = (1.0/rdzw(i,izz+1,j) + 1.0/rdzw(i,izz,j))/2.
                 zup = zup - beta * theta(i,k,j) * dzt
                 zup = zup + beta * (theta(i,izz+1,j) + theta(i,izz,j)) * dzt/2.
                 zzz = zzz + dzt
                 IF (tke(i,k,j).LT.zup.and.tke(i,k,j).GE.zup_inf) THEN
                    bbb=(theta(i,izz+1,j)-theta(i,izz,j))/dzt
                    IF(bbb.NE.0) THEN
                       tl = (-beta * (theta(i,izz,j) - theta(i,k,j))               &
                          + sqrt(max(0.,(beta*(theta(i,izz,j)-theta(i,k,j)))**2.   &
                          + 2.*bbb*beta*(tke(i,k,j) - zup_inf))))/bbb/beta
                    ELSE
                       IF (theta(i,izz,j) .NE. theta(i,k,j)) THEN
                          tl = (tke(i,k,j) - zup_inf)/(beta*(theta(i,izz,j) - theta(i,k,j)))
                       ELSE
                          tl = 0.
                       ENDIF
                    ENDIF
                   dlu(i,k,j) = zzz - dzt + tl
                   found      = 1
                 ENDIF
                 zup_inf = zup
                 izz = izz + 1
              ELSE
                found = 1
              ENDIF
            ENDDO
          ENDIF

          zdo     = 0.
          zdo_sup = 0.
          dld(i,k,j) = zfull(i,k,j) + 1.0/rdzw(i,k,j)/2.
          zzz = 0.
          IF (k .GT. kts) THEN
              found = 0
              izz   = k
              DO WHILE (found.EQ.0)
                  IF (izz .GT. kts) THEN
                     dzt = (1.0/rdzw(i,izz-1,j) + 1.0/rdzw(i,izz,j))/2.
                     zdo = zdo + beta*theta(i,k,j)*dzt
                     zdo = zdo - beta*(theta(i,izz-1,j) + theta(i,izz,j))*dzt/2.
                     zzz = zzz + dzt
                     IF(tke(i,k,j) .LT. zdo .and. tke(i,k,j).GE.zdo_sup) THEN
                        bbb = (theta(i,izz,j) - theta(i,izz-1,j))/dzt
                           IF(bbb.NE.0.) THEN
                              tl = (beta*(theta(i,izz,j) - theta(i,k,j))    &
                                 + sqrt(max(0.,(beta*(theta(i,izz,j) - theta(i,k,j)))**2. &
                                 + 2.*bbb*beta*(tke(i,k,j) - zdo_sup))))/bbb/beta
                           ELSE
                              IF(theta(i,izz,j).NE.theta(i,k,j)) THEN
                                 tl = (tke(i,k,j) - zdo_sup)/(beta*(theta(i,izz,j) - theta(i,k,j)))
                              ELSE
                                 tl = 0.
                              ENDIF
                           ENDIF
 
                        dld(i,k,j) = zzz - dzt + tl
                        found      = 1
                     ENDIF
                     zdo_sup = zdo
                     izz     = izz - 1
                  ELSE
                     found = 1
                  ENDIF
              ENDDO
          ENDIF
 
          dlg(i,k,j) = (zfull(i,k,j)+zfull(i,k+1,j))/2.0
          dld(i,k,j) = min(dld(i,k,j),dlg(i,k,j))
 
          elmin(i,k,j) = min(dlu(i,k,j),dld(i,k,j))
          elmin(i,k,j) = elmin(i,k,j)/(1. + (elmin(i,k,j)/2000.))
    ENDDO
    ENDDO
    ENDDO

    END SUBROUTINE free_atmos_length
!=======================================================================
!=======================================================================

SUBROUTINE horizontal_diffusion_2 ( rt_tendf, ru_tendf, rv_tendf, rw_tendf,    &
                                    tke_tendf,                                 &
                                    moist_tendf, n_moist,                      &
                                    chem_tendf, n_chem,                        &
                                    scalar_tendf, n_scalar,                    &
                                    tracer_tendf, n_tracer,                    &
                                    ftx_sgs, fty_sgs, fqx_sgs, fqy_sgs,          &
                                    fux_sgs, fvx_sgs, fvy_sgs, fwx_sgs, fwy_sgs,    &
                                    thp, theta, tke, config_flags,             &
                                    defor11, defor22, defor12,                 &
                                    defor13, defor23,                          &
                                    nba_mij, n_nba_mij,                        &
                                    div,                                       &
                                    moist, chem, scalar,tracer,                &
                                    msfux, msfuy, msfvx, msfvy,                &
                                    msftx, msfty, xkmh, xkmv, xkhh, km_opt,    &
                                    rdx, rdy, rdz, rdzw, fnm, fnp,             &
                                    cf1, cf2, cf3, zx, zy, dn, dnw, rho,       &
                                    ids, ide, jds, jde, kds, kde,              &
                                    ims, ime, jms, jme, kms, kme,              &
                                    its, ite, jts, jte, kts, kte               )

!-----------------------------------------------------------------------
! Begin declarations.

   IMPLICIT NONE

   TYPE(grid_config_rec_type), INTENT(IN   ) :: config_flags

   INTEGER ,        INTENT(IN   ) ::        ids, ide, jds, jde, kds, kde, &
                                            ims, ime, jms, jme, kms, kme, &
                                            its, ite, jts, jte, kts, kte

   INTEGER ,        INTENT(IN   ) ::        n_moist,n_chem,n_scalar,n_tracer,km_opt

   REAL ,           INTENT(IN   ) ::        cf1, cf2, cf3

   REAL , DIMENSION( kms:kme ) ,                 INTENT(IN   ) ::    fnm
   REAL , DIMENSION( kms:kme ) ,                 INTENT(IN   ) ::    fnp
   REAL , DIMENSION( kms:kme ) ,                 INTENT(IN   ) ::    dnw
   REAL , DIMENSION( kms:kme ) ,                 INTENT(IN   ) ::    dn

   REAL , DIMENSION( ims:ime, jms:jme) ,         INTENT(IN   ) ::   msfux, &
                                                                    msfuy, &
                                                                    msfvx, &
                                                                    msfvy, &
                                                                    msftx, &
                                                                    msfty

   REAL , DIMENSION( ims:ime, kms:kme, jms:jme), INTENT(INOUT) ::rt_tendf,&
                                                                 ru_tendf,&
                                                                 rv_tendf,&
                                                                 rw_tendf,&
                                                                tke_tendf
  
   REAL , DIMENSION( ims:ime, kms:kme, jms:jme, n_moist),                 &
          INTENT(INOUT) ::                                    moist_tendf

   REAL , DIMENSION( ims:ime, kms:kme, jms:jme, n_chem),                  &
          INTENT(INOUT) ::                                     chem_tendf

   REAL , DIMENSION( ims:ime, kms:kme, jms:jme, n_scalar),                &
          INTENT(INOUT) ::                                   scalar_tendf

   REAL , DIMENSION( ims:ime, kms:kme, jms:jme, n_tracer),                &
          INTENT(INOUT) ::                                   tracer_tendf

   REAL , DIMENSION( ims:ime, kms:kme, jms:jme, n_moist),                 &
          INTENT(IN   ) ::                                          moist

   REAL , DIMENSION( ims:ime, kms:kme, jms:jme, n_chem),                  &
          INTENT(IN   ) ::                                          chem

   REAL , DIMENSION( ims:ime, kms:kme, jms:jme, n_scalar) ,               &
          INTENT(IN   ) ::                                         scalar

   REAL , DIMENSION( ims:ime, kms:kme, jms:jme, n_tracer) ,               &
          INTENT(IN   ) ::                                         tracer

   REAL , DIMENSION( ims:ime, kms:kme, jms:jme), INTENT(IN   ) ::defor11, &
                                                                 defor22, &
                                                                 defor12, &
                                                                 defor13, &
                                                                 defor23, &
                                                                     div, &
                                                                    xkmh, &
                                                                    xkmv, &
                                                                    xkhh, &
                                                                      zx, &
                                                                      zy, &
                                                                   theta, &
                                                                     thp, &
                                                                     tke, &
                                                                     rdz, &
                                                                    rdzw, &
                                                                     rho

   REAL , DIMENSION( ims:ime, kms:kme, jms:jme), INTENT(OUT) ::  &
                                    ftx_sgs, fty_sgs, fqx_sgs, fqy_sgs,  &
                                    fux_sgs, fvx_sgs, fvy_sgs, fwx_sgs, fwy_sgs


   REAL ,                                        INTENT(IN   ) ::    rdx, &
                                                                     rdy
   INTEGER, INTENT(  IN ) :: n_nba_mij

   REAL , DIMENSION(ims:ime, kms:kme, jms:jme, n_nba_mij), INTENT(INOUT) &
   :: nba_mij

! LOCAL VARS
   REAL , DIMENSION( ims:ime, kms:kme, jms:jme)  ::  H1, H2, dummy_tend

   INTEGER :: im, ic, is, i, j, k
   REAL :: rho_stag

!  REAL , DIMENSION(its-1:ite+1, kts:kte, jts-1:jte+1)       ::     xkhh

! End declarations.
!-----------------------------------------------------------------------

!-----------------------------------------------------------------------
! Call diffusion subroutines.

    CALL horizontal_diffusion_u_2( ru_tendf, config_flags,                 &
                                   defor11, defor12, div,                  &
                                   nba_mij, n_nba_mij,                     &
                                   tke(ims,kms,jms),                       &
                                   msfux, msfuy, xkmh, rdx, rdy, fnm, fnp, &
                                   dnw, zx, zy, rdzw, rho,                 &
                                   ids, ide, jds, jde, kds, kde,           &
                                   ims, ime, jms, jme, kms, kme,           &
                                   its, ite, jts, jte, kts, kte           )

    CALL horizontal_diffusion_v_2( rv_tendf, config_flags,                 &
                                   defor12, defor22, div,                  &
                                   nba_mij, n_nba_mij,                     &
                                   tke(ims,kms,jms),                       &
                                   msfvx, msfvy, xkmh, rdx, rdy, fnm, fnp, &
                                   dnw, zx, zy, rdzw, rho,                 &
                                   ids, ide, jds, jde, kds, kde,           &
                                   ims, ime, jms, jme, kms, kme,           &
                                   its, ite, jts, jte, kts, kte           )

    CALL horizontal_diffusion_w_2( rw_tendf, config_flags,                 &
                                   defor13, defor23, div,                  &
                                   nba_mij, n_nba_mij,                     &
                                   tke(ims,kms,jms),                       &
                                   msftx, msfty, xkmv, rdx, rdy, fnm, fnp, &
                                   dn, zx, zy, rdz, rho,                   &
                                   ids, ide, jds, jde, kds, kde,           &
                                   ims, ime, jms, jme, kms, kme,           &
                                   its, ite, jts, jte, kts, kte           )

    IF (config_flags%output_sgs_fluxes) THEN
        IF (config_flags%output_usgs_fluxes) THEN
            DO j=jts,jte
            DO k=kts,kte
            DO i=its,ite
                fux_sgs(i,k,j) = nba_mij(i,k,j,P_m11)*rho(i,k,j)
            ENDDO
            ENDDO
            ENDDO
        ENDIF
        IF (config_flags%output_vsgs_fluxes) THEN
            DO j=jts,jte
            DO k=kts,kte
            DO i=its,ite
                fvy_sgs(i,k,j) = nba_mij(i,k,j,P_m22)*rho(i,k,j)
            ENDDO
            ENDDO
            ENDDO
        ENDIF
        IF (config_flags%output_usgs_fluxes .or. config_flags%output_vsgs_fluxes) THEN
            DO j=jts,jte
            DO k=kts,kte
            DO i=its,ite
                fvx_sgs(i,k,j) = nba_mij(i,k,j,P_m12)* .25 * ( rho(i-1,k,j  ) + rho(i,k,j  )  +  &
                                                               rho(i-1,k,j-1) + rho(i,k,j-1) )
            ENDDO
            ENDDO
            ENDDO
        ENDIF
        IF (config_flags%output_wsgs_fluxes) THEN
            DO j=jts,jte
            DO k=kts+1,kte
            DO i=its,ite
               rho_stag = 0.5 * ( fnm(k) * ( rho(i-1,k  ,j) + rho(i,k  ,j) ) + &
                                  fnp(k) * ( rho(i-1,k-1,j) + rho(i,k-1,j) ) )
               fwx_sgs(i,k,j) = nba_mij(i,k,j,P_m13) * rho_stag
               rho_stag = 0.5 * ( fnm(k) * ( rho(i,k  ,j-1) + rho(i,k  ,j) ) + &
                                  fnp(k) * ( rho(i,k-1,j-1) + rho(i,k-1,j) ) )
               fwy_sgs(i,k,j) = nba_mij(i,k,j,P_m23) * rho_stag
            ENDDO
            ENDDO
            ENDDO
            DO j=jts,jte
            DO i=its,ite
                !SGS w-tendency at sfc is 0
                fwx_sgs(i,kts,j) = 0.
                fwy_sgs(i,kts,j) = 0.
            ENDDO
            ENDDO
        ENDIF
    ENDIF

    IF ((config_flags%output_tsgs_fluxes) .or. (config_flags%output_qsgs_fluxes)) THEN
        !Initialize fluxes
        H1(:,:,:) = 0
        H2(:,:,:) = 0
    ENDIF
    CALL horizontal_diffusion_s  ( rt_tendf, H1, H2, config_flags,         &
                                   thp,                                    &
                                   msftx, msfty, msfux, msfuy,             &
                                   msfvx, msfvy, xkhh, rdx, rdy,           &
                                   fnm, fnp, cf1, cf2, cf3,                &
                                   zx, zy, rdz, rdzw, dnw, dn, rho,        &
                                   .false.,                                &
                                   ids, ide, jds, jde, kds, kde,           &
                                   ims, ime, jms, jme, kms, kme,           &
                                   its, ite, jts, jte, kts, kte           )


    IF ( config_flags%output_dry_theta_fluxes .and. ( config_flags%use_theta_m .EQ. 1 ) .and. &
         config_flags%output_tsgs_fluxes) THEN
        !output dry instead of moist theta flux, don't save tendency
        CALL horizontal_diffusion_s  ( dummy_tend, H1, H2, config_flags, theta - t0, &
                                       msftx, msfty, msfux, msfuy,             &
                                       msfvx, msfvy, xkhh, rdx, rdy,           &
                                       fnm, fnp, cf1, cf2, cf3,                &
                                       zx, zy, rdz, rdzw, dnw, dn, rho,        &
                                       .false.,                                &
                                       ids, ide, jds, jde, kds, kde,           &
                                       ims, ime, jms, jme, kms, kme,           &
                                       its, ite, jts, jte, kts, kte            )
    ENDIF

    IF (config_flags%output_tsgs_fluxes) THEN
      DO j=jts,min(jte,jde-1)
      DO k=kts,min(kte,kde-1)
      DO i=its,ite
          ftx_sgs(i,k,j) = H1(i,k,j)
      ENDDO
      ENDDO
      ENDDO
      DO j=jts,jte
      DO k=kts,min(kte,kde-1)
      DO i=its,min(ite,ide-1)
          fty_sgs(i,k,j) = H2(i,k,j)
      ENDDO
      ENDDO
      ENDDO
    ENDIF


    IF ( ((km_opt .eq. 2) .and. (.not.config_flags%tke_mix2_off))          & !XZ
        .or. (km_opt .eq. 5) )                                             & !XZ
    CALL horizontal_diffusion_s  ( tke_tendf(ims,kms,jms), H1, H2,         &
                                   config_flags,                           &
                                   tke(ims,kms,jms),                       & 
                                   msftx, msfty, msfux, msfuy,             &
                                   msfvx, msfvy, xkhh, rdx, rdy,           &
                                   fnm, fnp, cf1, cf2, cf3,                &
                                   zx, zy, rdz, rdzw, dnw, dn, rho,        &
                                   .true.,                                 &
                                   ids, ide, jds, jde, kds, kde,           &
                                   ims, ime, jms, jme, kms, kme,           &
                                   its, ite, jts, jte, kts, kte           )

    IF ((n_moist .ge. PARAM_FIRST_SCALAR) .and. (.not.config_flags%moist_mix2_off)) THEN

      moist_loop: do im = PARAM_FIRST_SCALAR, n_moist

          CALL horizontal_diffusion_s( moist_tendf(ims,kms,jms,im), H1, H2,  &
                                       config_flags,                      &
                                       moist(ims,kms,jms,im),             &
                                       msftx, msfty, msfux, msfuy,        &
                                       msfvx, msfvy, xkhh, rdx, rdy,      &
                                       fnm, fnp, cf1, cf2, cf3,           &
                                       zx, zy, rdz, rdzw, dnw, dn, rho,   &
                                       .false.,                           &
                                       ids, ide, jds, jde, kds, kde,      &
                                       ims, ime, jms, jme, kms, kme,      &
                                       its, ite, jts, jte, kts, kte      )

          IF ( (im == P_QV) .and. config_flags%output_qsgs_fluxes) THEN
            DO j=jts,min(jte,jde-1)
            DO k=kts,min(kte,kde-1)
            DO i=its,ite
                fqx_sgs(i,k,j) = H1(i,k,j)
            ENDDO
            ENDDO
            ENDDO
            DO j=jts,jte
            DO k=kts,min(kte,kde-1)
            DO i=its,min(ite,ide-1)
                fqy_sgs(i,k,j) = H2(i,k,j)
            ENDDO
            ENDDO
            ENDDO
          ENDIF

      ENDDO moist_loop

    ENDIF

    IF ((n_chem .ge. PARAM_FIRST_SCALAR) .and. (.not.config_flags%chem_mix2_off)) THEN

      chem_loop: do ic = PARAM_FIRST_SCALAR, n_chem

        CALL horizontal_diffusion_s( chem_tendf(ims,kms,jms,ic), H1, H2, &
                                     config_flags,                   &
                                     chem(ims,kms,jms,ic),           &
                                     msftx, msfty, msfux, msfuy,     &
                                     msfvx, msfvy, xkhh, rdx, rdy,   &
                                     fnm, fnp, cf1, cf2, cf3,        &
                                     zx, zy, rdz, rdzw, dnw, dn, rho,&
                                     .false.,                        &
                                     ids, ide, jds, jde, kds, kde,   &
                                     ims, ime, jms, jme, kms, kme,   &
                                     its, ite, jts, jte, kts, kte    )

      ENDDO chem_loop

    ENDIF

    IF ((n_tracer .ge. PARAM_FIRST_SCALAR) .and. (.not.config_flags%tracer_mix2_off)) THEN

      tracer_loop: do ic = PARAM_FIRST_SCALAR, n_tracer

        CALL horizontal_diffusion_s( tracer_tendf(ims,kms,jms,ic), H1, H2, &
                                     config_flags,                     &
                                     tracer(ims,kms,jms,ic),           &
                                     msftx, msfty, msfux, msfuy,       &
                                     msfvx, msfvy, xkhh, rdx, rdy,     &
                                     fnm, fnp, cf1, cf2, cf3,          &
                                     zx, zy, rdz, rdzw, dnw, dn, rho,  &
                                     .false.,                          &
                                     ids, ide, jds, jde, kds, kde,     &
                                     ims, ime, jms, jme, kms, kme,     &
                                     its, ite, jts, jte, kts, kte     )

      ENDDO tracer_loop

    ENDIF
    IF ((n_scalar .ge. PARAM_FIRST_SCALAR) .and. (.not.config_flags%scalar_mix2_off)) THEN

      scalar_loop: do is = PARAM_FIRST_SCALAR, n_scalar

        CALL horizontal_diffusion_s( scalar_tendf(ims,kms,jms,is), H1, H2, &
                                     config_flags,                     &
                                     scalar(ims,kms,jms,is),           &
                                     msftx, msfty, msfux, msfuy,       &
                                     msfvx, msfvy, xkhh, rdx, rdy,     &
                                     fnm, fnp, cf1, cf2, cf3,          &
                                     zx, zy, rdz, rdzw, dnw, dn, rho,  &
                                     .false.,                          &
                                     ids, ide, jds, jde, kds, kde,     &
                                     ims, ime, jms, jme, kms, kme,     &
                                     its, ite, jts, jte, kts, kte     )

      ENDDO scalar_loop

    ENDIF

    END SUBROUTINE horizontal_diffusion_2

!=======================================================================
!=======================================================================

SUBROUTINE horizontal_diffusion_u_2( tendency, config_flags,              &
                                     defor11, defor12, div,               &
                                     nba_mij, n_nba_mij,                  &
                                     tke,                                 &
                                     msfux, msfuy,                        &
                                     xkmh, rdx, rdy, fnm, fnp,            &
                                     dnw, zx, zy, rdzw, rho,              &
                                     ids, ide, jds, jde, kds, kde,        &
                                     ims, ime, jms, jme, kms, kme,        &
                                     its, ite, jts, jte, kts, kte        )

!-----------------------------------------------------------------------
! Begin declarations.

   IMPLICIT NONE

   TYPE(grid_config_rec_type), INTENT(IN   ) :: config_flags

   INTEGER ,        INTENT(IN   ) ::        ids, ide, jds, jde, kds, kde, &
                                            ims, ime, jms, jme, kms, kme, &
                                            its, ite, jts, jte, kts, kte

   REAL , DIMENSION( kms:kme ) ,                 INTENT(IN   ) ::    fnm
   REAL , DIMENSION( kms:kme ) ,                 INTENT(IN   ) ::    fnp
   REAL , DIMENSION( kms:kme ) ,                 INTENT(IN   ) ::    dnw

   REAL , DIMENSION( ims:ime, jms:jme) ,         INTENT(IN   ) ::  msfux, &
                                                                   msfuy

   REAL , DIMENSION( ims:ime, kms:kme, jms:jme), INTENT(INOUT) ::tendency

   REAL , DIMENSION( ims:ime, kms:kme, jms:jme), INTENT(IN   ) ::   rdzw, &
                                                                     rho

   REAL , DIMENSION( ims:ime, kms:kme, jms:jme), INTENT(IN   ) ::defor11, &
                                                                 defor12, &
                                                                     div, &
                                                                     tke, &
                                                                    xkmh, &
                                                                      zx, &
                                                                      zy

   INTEGER, INTENT(  IN ) :: n_nba_mij

   REAL , DIMENSION(ims:ime, kms:kme, jms:jme, n_nba_mij),  INTENT(INOUT) &
   :: nba_mij

   REAL ,                                        INTENT(IN   ) ::    rdx, &
                                                                     rdy
! Local data

   INTEGER :: i, j, k, ktf

   INTEGER :: i_start, i_end, j_start, j_end
   INTEGER :: is_ext,ie_ext,js_ext,je_ext

   REAL , DIMENSION( its-1:ite+1, kts:kte, jts-1:jte+1)    :: titau1avg, &
                                                              titau2avg, &
                                                                 titau1, &
                                                                 titau2, &
                                                                 xkxavg, &
                                                                  rravg, &
                                                                zy_at_u, &
                                                                zx_at_u

! new
!                                                                 zxavg, &
!                                                                 zyavg
   REAL :: mrdx, mrdy, rcoup

   REAL :: tmpzy, tmpzeta_z

   REAL :: tmpdz

   REAL :: term1, term2, term3

! End declarations.
!-----------------------------------------------------------------------

   ktf=MIN(kte,kde-1)

!-----------------------------------------------------------------------
! u :   p (.), u(|), w(-)
!
!       p  u  p  u                                  u     u
!
! p  |  .  |  .  |  .  |   k+1                |  .  |  .  |  .  |   k+1
!
! w     - 13  -     -      k+1                     13               k+1
!
! p  |  11 O 11  |  .  |   k                  |  12 O 12  |  .  |   k
!
! w     - 13  -     -      k                       13               k
!
! p  |  .  |  .  |  .  |   k-1                |  .  |  .  |  .  |   k-1
!
!      i-1 i  i i+1                          j-1 j  j j+1 j+1
!

   i_start = its
   i_end   = ite
   j_start = jts
   j_end   = MIN(jte,jde-1)

   IF ( config_flags%open_xs .or. config_flags%specified .or. &
        config_flags%nested) i_start = MAX(ids+1,its)
   IF ( config_flags%open_xe .or. config_flags%specified .or. &
        config_flags%nested) i_end   = MIN(ide-1,ite)
   IF ( config_flags%open_ys .or. config_flags%specified .or. &
        config_flags%nested) j_start = MAX(jds+1,jts)
   IF ( config_flags%open_ye .or. config_flags%specified .or. &
        config_flags%nested) j_end   = MIN(jde-2,jte)
      IF ( config_flags%periodic_x ) i_start = its
      IF ( config_flags%periodic_x ) i_end = ite

! titau1 = titau11
   is_ext=1
   ie_ext=0
   js_ext=0
   je_ext=0
   CALL cal_titau_11_22_33( config_flags, titau1,            &
                            tke, xkmh, defor11,              &
                            nba_mij(ims,kms,jms,P_m11), rho, &
                            is_ext, ie_ext, js_ext, je_ext,  &
                            ids, ide, jds, jde, kds, kde,    &
                            ims, ime, jms, jme, kms, kme,    &
                            its, ite, jts, jte, kts, kte     )

! titau2 = titau12
   is_ext=0
   ie_ext=0
   js_ext=0
   je_ext=1
   CALL cal_titau_12_21( config_flags, titau2,            &
                         xkmh, defor12,                   &
                         nba_mij(ims,kms,jms,P_m12), rho, &
                         is_ext, ie_ext, js_ext, je_ext,  &
                         ids, ide, jds, jde, kds, kde,    &
                         ims, ime, jms, jme, kms, kme,    &
                         its, ite, jts, jte, kts, kte     )

! titau1avg = titau11avg
! titau2avg = titau12avg

   DO j = j_start, j_end
   DO k = kts+1,ktf
   DO i = i_start, i_end
      titau1avg(i,k,j)=0.5*(fnm(k)*(titau1(i-1,k  ,j)+titau1(i,k  ,j))+ &
                            fnp(k)*(titau1(i-1,k-1,j)+titau1(i,k-1,j)))
      titau2avg(i,k,j)=0.5*(fnm(k)*(titau2(i,k  ,j+1)+titau2(i,k  ,j))+ &
                            fnp(k)*(titau2(i,k-1,j+1)+titau2(i,k-1,j)))
!     tmpzy = 0.25*( zy(i-1,k,j  )+zy(i,k,j  )+ &
!                    zy(i-1,k,j+1)+zy(i,k,j+1)  )
!      tmpzeta_z = 0.5*(zeta_z(i,j)+zeta_z(i-1,j))
!      titau1avg(i,k,j)=titau1avg(i,k,j)*zx(i,k,j)*tmpzeta_z
!      titau2avg(i,k,j)=titau2avg(i,k,j)*tmpzy    *tmpzeta_z

      zx_at_u(i, k, j) = 0.5 * (zx(i, k, j) + zx(i, k + 1 , j))
      zy_at_u(i, k, j) = 0.125 * (zy(i - 1, k, j) + zy(i, k, j) + &
          zy(i - 1, k, j + 1) + zy(i, k, j + 1) + zy(i - 1, k + 1, j) + &
          zy(i, k + 1, j) + zy(i - 1, k + 1, j + 1) + zy(i, k + 1, j + 1))

!     titau1avg(i,k,j)=titau1avg(i,k,j)*zx(i,k,j)
!     titau2avg(i,k,j)=titau2avg(i,k,j)*tmpzy

   ENDDO
   ENDDO
   ENDDO
!
   DO j = j_start, j_end
   DO i = i_start, i_end
      titau1avg(i,kts,j)=0.
      titau1avg(i,ktf+1,j)=0.
      titau2avg(i,kts,j)=0.
      titau2avg(i,ktf+1,j)=0.
      zx_at_u(i, kts, j) = 0.5 * (zx(i, kts, j) + zx(i, kts + 1 , j))
      zy_at_u(i, kts, j) = 0.125 * (zy(i - 1, kts, j) + zy(i, kts, j) + &
          zy(i - 1, kts, j + 1) + zy(i, kts, j + 1) + zy(i - 1, kts + 1, j) + &
          zy(i, kts + 1, j) + zy(i - 1, kts + 1, j + 1) + zy(i, kts + 1, j + 1))
   ENDDO
   ENDDO
!
   DO j = j_start, j_end
   DO k = kts,ktf
   DO i = i_start, i_end

      mrdx=msfux(i,j)*rdx
      mrdy=msfuy(i,j)*rdy

      tmpdz = (1./rdzw(i,k,j)+1./rdzw(i-1,k,j))/2.
      tendency(i,k,j)=tendency(i,k,j) +  g*tmpdz/dnw(k) *             &
           (mrdx*(titau1(i,k,j  ) - titau1(i-1,k,j)) +                &
            mrdy*(titau2(i,k,j+1) - titau2(i  ,k,j)) -                &
            msfux(i,j)*zx_at_u(i,k,j)*(titau1avg(i,k+1,j)-titau1avg(i,k,j)) / tmpdz - &
            msfuy(i,j)*zy_at_u(i,k,j)*(titau2avg(i,k+1,j)-titau2avg(i,k,j)) / tmpdz   &
                                                                  )
   ENDDO
   ENDDO
   ENDDO

END SUBROUTINE horizontal_diffusion_u_2

!=======================================================================
!=======================================================================

SUBROUTINE horizontal_diffusion_v_2( tendency, config_flags,              &
                                     defor12, defor22, div,               &           
                                     nba_mij, n_nba_mij,                  &
                                     tke,                                 &
                                     msfvx, msfvy,                        &
                                     xkmh, rdx, rdy, fnm, fnp,            &
                                     dnw, zx, zy, rdzw, rho,              &
                                     ids, ide, jds, jde, kds, kde,        &
                                     ims, ime, jms, jme, kms, kme,        &
                                     its, ite, jts, jte, kts, kte        )

!-----------------------------------------------------------------------
! Begin declarations.

   IMPLICIT NONE

   TYPE(grid_config_rec_type), INTENT(IN   ) :: config_flags

   INTEGER ,        INTENT(IN   ) ::        ids, ide, jds, jde, kds, kde, &
                                            ims, ime, jms, jme, kms, kme, &
                                            its, ite, jts, jte, kts, kte

   REAL , DIMENSION( kms:kme ) ,                 INTENT(IN   ) ::    fnm
   REAL , DIMENSION( kms:kme ) ,                 INTENT(IN   ) ::    fnp
   REAL , DIMENSION( kms:kme ) ,                 INTENT(IN   ) ::    dnw

   REAL , DIMENSION( ims:ime, jms:jme) ,         INTENT(IN   ) ::  msfvx, &
                                                                   msfvy

   REAL , DIMENSION( ims:ime, kms:kme, jms:jme), INTENT(INOUT) :: tendency

   REAL , DIMENSION( ims:ime, kms:kme, jms:jme), INTENT(IN   ) ::defor12, &
                                                                 defor22, &
                                                                     div, &
                                                                     tke, &
                                                                    xkmh, &
                                                                      zx, &
                                                                      zy, &
                                                                    rdzw, &
                                                                     rho

   INTEGER,  INTENT(  IN ) :: n_nba_mij

   REAL , DIMENSION(ims:ime, kms:kme, jms:jme, n_nba_mij),  INTENT(INOUT) &
   :: nba_mij

   REAL ,                                        INTENT(IN   ) ::    rdx, &
                                                                     rdy

! Local data

   INTEGER :: i, j, k, ktf

   INTEGER :: i_start, i_end, j_start, j_end
   INTEGER :: is_ext,ie_ext,js_ext,je_ext

   REAL , DIMENSION( its-1:ite+1, kts:kte, jts-1:jte+1)    :: titau1avg, &
                                                              titau2avg, &
                                                                 titau1, &
                                                                 titau2, &
                                                                 xkxavg, &
                                                                  rravg, &
                                                                zy_at_v, &
                                                                zx_at_v
! new
!                                                                 zxavg, &
!                                                                 zyavg

   REAL :: mrdx, mrdy, rcoup
   REAL :: tmpdz
   REAL :: tmpzx, tmpzeta_z

! End declarations.
!-----------------------------------------------------------------------

   ktf=MIN(kte,kde-1)

!-----------------------------------------------------------------------
! v :   p (.), v(+), w(-)
!
!       p  v  p  v                                  v     v
!
! p  +  .  +  .  +  .  +   k+1                +  .  +  .  +  .  +   k+1
!
! w     - 23  -     -      k+1                     23               k+1
!
! p  +  22 O 22  +  .  +   k                  +  21 O 21  +  .  +   k
!
! w     - 23  -     -      k                       23               k
!
! p  +  .  +  .  +  .  +   k-1                +  .  +  .  +  .  +   k-1
!
!      j-1 j  j j+1                          i-1 i  i i+1 i+1
!

   i_start = its
   i_end   = MIN(ite,ide-1)
   j_start = jts
   j_end   = jte

   IF ( config_flags%open_xs .or. config_flags%specified .or. &
        config_flags%nested) i_start = MAX(ids+1,its)
   IF ( config_flags%open_xe .or. config_flags%specified .or. &
        config_flags%nested) i_end   = MIN(ide-2,ite)
   IF ( config_flags%open_ys .or. config_flags%specified .or. &
        config_flags%nested) j_start = MAX(jds+1,jts)
   IF ( config_flags%open_ye .or. config_flags%specified .or. &
        config_flags%nested) j_end   = MIN(jde-1,jte)
      IF ( config_flags%periodic_x ) i_start = its
      IF ( config_flags%periodic_x ) i_end = MIN(ite,ide-1)

! titau1 = titau21
   is_ext=0
   ie_ext=1
   js_ext=0
   je_ext=0
   CALL cal_titau_12_21( config_flags, titau1,           &
                         xkmh, defor12,                  &
                         nba_mij(ims,kms,jms,P_m12),rho, &
                         is_ext,ie_ext,js_ext,je_ext,    &
                         ids, ide, jds, jde, kds, kde,   &
                         ims, ime, jms, jme, kms, kme,   &
                         its, ite, jts, jte, kts, kte    )

! titau2 = titau22
   is_ext=0
   ie_ext=0
   js_ext=1
   je_ext=0
   CALL cal_titau_11_22_33( config_flags, titau2,           &
                            tke, xkmh, defor22,             &
                            nba_mij(ims,kms,jms,P_m22),rho, &
                            is_ext, ie_ext, js_ext, je_ext, &
                            ids, ide, jds, jde, kds, kde,   &
                            ims, ime, jms, jme, kms, kme,   &
                            its, ite, jts, jte, kts, kte    )

   DO j = j_start, j_end
   DO k = kts+1,ktf
   DO i = i_start, i_end
      titau1avg(i,k,j)=0.5*(fnm(k)*(titau1(i+1,k  ,j)+titau1(i,k  ,j))+ &
                            fnp(k)*(titau1(i+1,k-1,j)+titau1(i,k-1,j)))
      titau2avg(i,k,j)=0.5*(fnm(k)*(titau2(i,k  ,j-1)+titau2(i,k  ,j))+ &
                            fnp(k)*(titau2(i,k-1,j-1)+titau2(i,k-1,j)))

!      tmpzx = 0.25*( zx(i,k,j  )+zx(i+1,k,j  )+ &
!                     zx(i,k,j-1)+zx(i+1,k,j-1)  )
      zx_at_v(i, k, j) = 0.125 * (zx(i, k, j) + zx(i + 1, k, j) +     &
          zx(i, k, j - 1) + zx(i + 1, k, j - 1) + zx(i, k + 1, j) +   &
          zx(i + 1, k + 1, j) + zx(i, k + 1, j - 1) + zx(i + 1, k + 1, j - 1))
      zy_at_v(i, k, j) = 0.5 * (zy(i, k, j) + zy(i, k + 1 , j))

!     titau1avg(i,k,j)=titau1avg(i,k,j)*tmpzx
!     titau2avg(i,k,j)=titau2avg(i,k,j)*zy(i,k,j)


   ENDDO
   ENDDO
   ENDDO

   DO j = j_start, j_end
   DO i = i_start, i_end
      titau1avg(i,kts,j)=0.
      titau1avg(i,ktf+1,j)=0.
      titau2avg(i,kts,j)=0.
      titau2avg(i,ktf+1,j)=0.
      zx_at_v(i, kts, j) = 0.125 * (zx(i, kts, j) + zx(i + 1, kts, j) +     &
          zx(i, kts, j - 1) + zx(i + 1, kts, j - 1) + zx(i, kts + 1, j) + &
          zx(i + 1, kts + 1, j) + zx(i, kts + 1, j - 1) + zx(i + 1, kts + 1, j - 1))
      zy_at_v(i, kts, j) = 0.5 * (zy(i, kts, j) + zy(i, kts + 1 , j))
   ENDDO
   ENDDO
!
   DO j = j_start, j_end
   DO k = kts,ktf
   DO i = i_start, i_end

      mrdx=msfvx(i,j)*rdx
      mrdy=msfvy(i,j)*rdy
      tmpdz = (1./rdzw(i,k,j)+1./rdzw(i,k,j-1))/2.
      tendency(i,k,j)=tendency(i,k,j) +    g*tmpdz/dnw(k) *           &
           (mrdy*(titau2(i,k,j  ) - titau2(i,k,j-1)) +                &
            mrdx*(titau1(i+1,k,j) - titau1(i  ,k,j)) -                &
            msfvx(i,j)*zx_at_v(i,k,j)*(titau1avg(i,k+1,j)-titau1avg(i,k,j)) / tmpdz - &
            msfvy(i,j)*zy_at_v(i,k,j)*(titau2avg(i,k+1,j)-titau2avg(i,k,j)) / tmpdz   &
                                                                  )

   ENDDO
   ENDDO
   ENDDO

END SUBROUTINE horizontal_diffusion_v_2

!=======================================================================
!=======================================================================

SUBROUTINE horizontal_diffusion_w_2( tendency, config_flags,              &
                                     defor13, defor23, div,               &
                                     nba_mij, n_nba_mij,                  &
                                     tke,                                 &
                                     msftx, msfty,                        &
                                     xkmv, rdx, rdy, fnm, fnp,            &
                                     dn, zx, zy, rdz, rho,                &
                                     ids, ide, jds, jde, kds, kde,        &
                                     ims, ime, jms, jme, kms, kme,        &
                                     its, ite, jts, jte, kts, kte        )

!-----------------------------------------------------------------------
! Begin declarations.

   IMPLICIT NONE

   TYPE(grid_config_rec_type), INTENT(IN   ) :: config_flags

   INTEGER ,        INTENT(IN   ) ::        ids, ide, jds, jde, kds, kde, &
                                            ims, ime, jms, jme, kms, kme, &
                                            its, ite, jts, jte, kts, kte

   REAL , DIMENSION( kms:kme ) ,                 INTENT(IN   ) ::    fnm
   REAL , DIMENSION( kms:kme ) ,                 INTENT(IN   ) ::    fnp
   REAL , DIMENSION( kms:kme ) ,                 INTENT(IN   ) ::    dn

   REAL , DIMENSION( ims:ime, jms:jme) ,         INTENT(IN   ) ::  msftx, &
                                                                   msfty

   REAL , DIMENSION( ims:ime, kms:kme, jms:jme), INTENT(INOUT) :: tendency

   REAL , DIMENSION( ims:ime, kms:kme, jms:jme), INTENT(IN   ) ::defor13, &
                                                                 defor23, &
                                                                     div, &
                                                                     tke, &
                                                                    xkmv, &
                                                                      zx, &
                                                                      zy, &
                                                                     rdz, &
                                                                     rho

   INTEGER,  INTENT(  IN ) :: n_nba_mij

   REAL , DIMENSION(ims:ime, kms:kme, jms:jme, n_nba_mij),  INTENT(INOUT) &
   :: nba_mij

   REAL ,                                        INTENT(IN   ) ::    rdx, &
                                                                     rdy

! Local data

   INTEGER :: i, j, k, ktf

   INTEGER :: i_start, i_end, j_start, j_end
   INTEGER :: is_ext,ie_ext,js_ext,je_ext

   REAL , DIMENSION( its-1:ite+1, kts:kte, jts-1:jte+1)    :: titau1avg, &
                                                              titau2avg, &
                                                                 titau1, &
                                                                 titau2, &
                                                                 xkxavg, &
                                                                  rravg, &
                                                                zx_at_w, &
                                                                zy_at_w
! new
!                                                                 zxavg, &
!                                                                 zyavg

   REAL :: mrdx, mrdy, rcoup

   REAL :: tmpzx, tmpzy, tmpzeta_z
! 
! End declarations.
!-----------------------------------------------------------------------

   ktf=MIN(kte,kde-1)

!-----------------------------------------------------------------------
! w :   p (.), u(|), v(+), w(-)
!
!       p  u  p  u                               p  v  p  v
!
! w     -     -     -      k+1             w     -     -     -      k+1
!
! p     .  | 33  |  .      k               p     .  + 33  +  .      k
!
! w     -  31 O 31  -      k               w     -  32 O 32  -      k
!
! p     .  | 33  |  .      k-1             p     .  | 33  |  .      k-1
!
! w     -     -     -      k-1             w     -     -     -      k-1
!
!      i-1 i  i i+1                             j-1 j  j j+1
!
   i_start = its
   i_end   = MIN(ite,ide-1)
   j_start = jts
   j_end   = MIN(jte,jde-1)

   IF ( config_flags%open_xs .or. config_flags%specified .or. &
        config_flags%nested) i_start = MAX(ids+1,its)
   IF ( config_flags%open_xe .or. config_flags%specified .or. &
        config_flags%nested) i_end   = MIN(ide-2,ite)
   IF ( config_flags%open_ys .or. config_flags%specified .or. &
        config_flags%nested) j_start = MAX(jds+1,jts)
   IF ( config_flags%open_ye .or. config_flags%specified .or. &
        config_flags%nested) j_end   = MIN(jde-2,jte)
      IF ( config_flags%periodic_x ) i_start = its
      IF ( config_flags%periodic_x ) i_end = MIN(ite,ide-1)

! titau1 = titau31
   is_ext=0
   ie_ext=1
   js_ext=0
   je_ext=0
   CALL cal_titau_13_31( config_flags, titau1, defor13,   &
                         nba_mij(ims,kms,jms,P_m13),      &
                         xkmv, fnm, fnp, rho,             &
                         is_ext, ie_ext, js_ext, je_ext,  &
                         ids, ide, jds, jde, kds, kde,    &
                         ims, ime, jms, jme, kms, kme,    &
                         its, ite, jts, jte, kts, kte     )

! titau2 = titau32
   is_ext=0
   ie_ext=0
   js_ext=0
   je_ext=1
   CALL cal_titau_23_32( config_flags, titau2, defor23,   &
                         nba_mij(ims,kms,jms,P_m23),      &
                         xkmv, fnm, fnp, rho,             &
                         is_ext, ie_ext, js_ext, je_ext,  &
                         ids, ide, jds, jde, kds, kde,    &
                         ims, ime, jms, jme, kms, kme,    &
                         its, ite, jts, jte, kts, kte     )

! titau1avg = titau31avg * zx * zeta_z = titau13avg * zx * zeta_z
! titau2avg = titau32avg * zy * zeta_z = titau23avg * zy * zeta_z

   DO j = j_start, j_end
   DO k = kts,ktf
   DO i = i_start, i_end
      titau1avg(i,k,j)=0.25*(titau1(i+1,k+1,j)+titau1(i,k+1,j)+ &
                             titau1(i+1,k  ,j)+titau1(i,k  ,j))
      titau2avg(i,k,j)=0.25*(titau2(i,k+1,j+1)+titau2(i,k+1,j)+ &
                             titau2(i,k  ,j+1)+titau2(i,k  ,j))
      zx_at_w(i, k, j) = 0.5 * (zx(i, k, j) + zx(i + 1, k, j))
      zy_at_w(i, k, j) = 0.5 * (zy(i, k, j) + zy(i, k, j + 1))
! new
!      tmpzx  =0.25*( zx(i,k  ,j)+zx(i+1,k  ,j)+ &
!                     zx(i,k+1,j)+zx(i+1,k+1,j)  )
!      tmpzy  =0.25*( zy(i,k  ,j)+zy(i,k  ,j+1)+ &
!                     zy(i,k+1,j)+zy(i,k+1,j+1)  )

!      titau1avg(i,k,j)=titau1avg(i,k,j)*tmpzx
!      titau2avg(i,k,j)=titau2avg(i,k,j)*tmpzy
!      titau1avg(i,k,j)=titau1avg(i,k,j)*tmpzx*zeta_z(i,j)
!      titau2avg(i,k,j)=titau2avg(i,k,j)*tmpzy*zeta_z(i,j)
   ENDDO
   ENDDO
   ENDDO

   DO j = j_start, j_end
   DO i = i_start, i_end
      titau1avg(i,ktf+1,j)=0.
      titau2avg(i,ktf+1,j)=0.
   ENDDO
   ENDDO

   DO j = j_start, j_end
   DO k = kts+1,ktf
   DO i = i_start, i_end

      mrdx=msftx(i,j)*rdx
      mrdy=msfty(i,j)*rdy

     tendency(i,k,j)=tendency(i,k,j) +   g/(dn(k)*rdz(i,k,j)) *         &
           (mrdx*(titau1(i+1,k,j)-titau1(i,k,j))+                       &
            mrdy*(titau2(i,k,j+1)-titau2(i,k,j))-                       &
            msfty(i,j)*rdz(i,k,j)*(zx_at_w(i,k,j)*(titau1avg(i,k,j)-titau1avg(i,k-1,j))+ &
                                   zy_at_w(i,k,j)*(titau2avg(i,k,j)-titau2avg(i,k-1,j))  &
                                  )                                     &
           )
   ENDDO
   ENDDO
   ENDDO

END SUBROUTINE horizontal_diffusion_w_2

!=======================================================================
!=======================================================================

SUBROUTINE horizontal_diffusion_s (tendency, H1, H2, config_flags, var,   &
                                   msftx, msfty, msfux, msfuy,            &
                                   msfvx, msfvy, xkhh, rdx, rdy,          &
                                   fnm, fnp, cf1, cf2, cf3,               &
                                   zx, zy, rdz, rdzw, dnw, dn, rho,       &
                                   doing_tke,                             &
                                   ids, ide, jds, jde, kds, kde,          &
                                   ims, ime, jms, jme, kms, kme,          &
                                   its, ite, jts, jte, kts, kte           )

!-----------------------------------------------------------------------
! Begin declarations.

   IMPLICIT NONE

   TYPE(grid_config_rec_type), INTENT(IN   ) :: config_flags

   INTEGER ,        INTENT(IN   ) ::        ids, ide, jds, jde, kds, kde, &
                                            ims, ime, jms, jme, kms, kme, &
                                            its, ite, jts, jte, kts, kte

   LOGICAL,         INTENT(IN   ) ::        doing_tke

   REAL , INTENT(IN   )           ::        cf1, cf2, cf3

   REAL , DIMENSION( kms:kme ) ,                 INTENT(IN   ) ::    fnm
   REAL , DIMENSION( kms:kme ) ,                 INTENT(IN   ) ::    fnp
   REAL , DIMENSION( kms:kme ) ,                 INTENT(IN   ) ::     dn
   REAL , DIMENSION( kms:kme ) ,                 INTENT(IN   ) ::    dnw

   REAL , DIMENSION( ims:ime, jms:jme) ,         INTENT(IN   ) ::   msfux
   REAL , DIMENSION( ims:ime, jms:jme) ,         INTENT(IN   ) ::   msfuy
   REAL , DIMENSION( ims:ime, jms:jme) ,         INTENT(IN   ) ::   msfvx
   REAL , DIMENSION( ims:ime, jms:jme) ,         INTENT(IN   ) ::   msfvy
   REAL , DIMENSION( ims:ime, jms:jme) ,         INTENT(IN   ) ::   msftx
   REAL , DIMENSION( ims:ime, jms:jme) ,         INTENT(IN   ) ::   msfty

   REAL , DIMENSION( ims:ime, kms:kme, jms:jme), INTENT(INOUT) :: tendency
   REAL , DIMENSION( ims:ime, kms:kme, jms:jme), INTENT(OUT)   ::        H1, &
                                                                         H2


   REAL , DIMENSION( ims:ime, kms:kme, jms:jme), INTENT(IN   ) ::         &
                                                                    xkhh, &
                                                                     rdz, &
                                                                    rdzw, &
                                                                     rho

   REAL , DIMENSION( ims:ime, kms:kme, jms:jme), INTENT(IN   ) ::    var, &
                                                                      zx, &
                                                                      zy

   REAL ,                                        INTENT(IN   ) ::    rdx, &
                                                                     rdy

! Local data

   INTEGER :: i, j, k, ktf

   INTEGER :: i_start, i_end, j_start, j_end

   REAL , DIMENSION( its-1:ite+1, kts:kte, jts-1:jte+1)    ::     H1avg, &
                                                                  H2avg, &
                                                                 xkxavg, &
                                                                zx_at_m, &
                                                                zy_at_m

   REAL , DIMENSION( its:ite, kts:kte, jts:jte)            ::  tmptendf

   REAL    :: mrdx, mrdy, rcoup
   REAL    :: tmpzx, tmpzy, tmpzeta_z, rdzu, rdzv
   INTEGER :: ktes1,ktes2
!
! End declarations.
!-----------------------------------------------------------------------

   ktf=MIN(kte,kde-1)

!-----------------------------------------------------------------------
! scalars:   t (.), u(|), v(+), w(-)
!
!       t  u  t  u                               t  v  t  v
!
! w     -     3     -      k+1             w     -     3     -      k+1
!
! t     .  1  O  1  .      k               t     .  2  O  2  .      k
!
! w     -     3     -      k               w     -     3     -      k
!
! t     .  |  .  |  .      k-1             t     .  +  .  +  .      k-1
!
! w     -     -     -      k-1             w     -     -     -      k-1
!
! t    i-1 i  i i+1                             j-1 j  j j+1
!

   ktes1=kte-1
   ktes2=kte-2

   i_start = its
   i_end   = MIN(ite,ide-1)
   j_start = jts
   j_end   = MIN(jte,jde-1)

   IF ( config_flags%open_xs .or. config_flags%specified .or. &
        config_flags%nested) i_start = MAX(ids+1,its)
   IF ( config_flags%open_xe .or. config_flags%specified .or. &
        config_flags%nested) i_end   = MIN(ide-2,ite)
   IF ( config_flags%open_ys .or. config_flags%specified .or. &
        config_flags%nested) j_start = MAX(jds+1,jts)
   IF ( config_flags%open_ye .or. config_flags%specified .or. &
        config_flags%nested) j_end   = MIN(jde-2,jte)
      IF ( config_flags%periodic_x ) i_start = its
      IF ( config_flags%periodic_x ) i_end = MIN(ite,ide-1)

! diffusion of the TKE needs mutiple 2

   IF ( doing_tke ) THEN
      DO j = j_start, j_end
      DO k = kts,ktf
      DO i = i_start, i_end
         tmptendf(i,k,j)=tendency(i,k,j)
      ENDDO
      ENDDO
      ENDDO
   ENDIF

! H1 = partial var over partial x

   DO j = j_start, j_end
   DO k = kts, ktf
   DO i = i_start, i_end + 1
      xkxavg(i,k,j)=0.5*(xkhh(i-1,k,j)+xkhh(i,k,j))*0.5*(rho(i-1,k,j)+rho(i,k,j))
   ENDDO
   ENDDO
   ENDDO

   DO j = j_start, j_end
   DO k = kts+1, ktf
   DO i = i_start, i_end + 1
      H1avg(i,k,j)=0.5*(fnm(k)*(var(i-1,k  ,j)+var(i,k  ,j))+  &
                        fnp(k)*(var(i-1,k-1,j)+var(i,k-1,j)))
   ENDDO
   ENDDO
   ENDDO

   DO j = j_start, j_end
   DO i = i_start, i_end + 1
      H1avg(i,kts  ,j)=0.5*(cf1*var(i  ,1,j)+cf2*var(i  ,2,j)+ &
                            cf3*var(i  ,3,j)+cf1*var(i-1,1,j)+  &
                            cf2*var(i-1,2,j)+cf3*var(i-1,3,j))
      H1avg(i,ktf+1,j)=0.5*(var(i,ktes1,j)+(var(i,ktes1,j)- &
                            var(i,ktes2,j))*0.5*dnw(ktes1)/dn(ktes1)+ &
                            var(i-1,ktes1,j)+(var(i-1,ktes1,j)- &
                            var(i-1,ktes2,j))*0.5*dnw(ktes1)/dn(ktes1))
   ENDDO
   ENDDO

   DO j = j_start, j_end
   DO k = kts, ktf
   DO i = i_start, i_end + 1
! new
      tmpzx = 0.5*( zx(i,k,j)+ zx(i,k+1,j))
      rdzu = 2./(1./rdzw(i,k,j) + 1./rdzw(i-1,k,j))
      H1(i,k,j)=-msfux(i,j)*xkxavg(i,k,j)*(                      &
                 rdx*(var(i,k,j)-var(i-1,k,j)) - tmpzx*         &
                     (H1avg(i,k+1,j)-H1avg(i,k,j))*rdzu )

!      tmpzeta_z = 0.5*(zeta_z(i,j)+zeta_z(i-1,j))
!      H1(i,k,j)=-msfuy(i,j)*xkxavg(i,k,j)*(                         &
!                 rdx*(var(i,k,j)-var(i-1,k,j)) - tmpzx*tmpzeta_z*  &
!                     (H1avg(i,k+1,j)-H1avg(i,k,j))/dnw(k))
   ENDDO
   ENDDO
   ENDDO

! H2 = partial var over partial y

   DO j = j_start, j_end + 1
   DO k = kts, ktf
   DO i = i_start, i_end
      xkxavg(i,k,j)=0.5*(xkhh(i,k,j-1)+xkhh(i,k,j))*0.5*(rho(i,k,j-1)+rho(i,k,j))
   ENDDO
   ENDDO
   ENDDO

   DO j = j_start, j_end + 1
   DO k = kts+1,   ktf
   DO i = i_start, i_end
      H2avg(i,k,j)=0.5*(fnm(k)*(var(i,k  ,j-1)+var(i,k  ,j))+  &
                        fnp(k)*(var(i,k-1,j-1)+var(i,k-1,j)))
   ENDDO
   ENDDO
   ENDDO

   DO j = j_start, j_end + 1
   DO i = i_start, i_end
      H2avg(i,kts  ,j)=0.5*(cf1*var(i,1,j  )+cf2*var(i  ,2,j)+ &
                            cf3*var(i,3,j  )+cf1*var(i,1,j-1)+  &
                            cf2*var(i,2,j-1)+cf3*var(i,3,j-1))
      H2avg(i,ktf+1,j)=0.5*(var(i,ktes1,j)+(var(i,ktes1,j)- &
                            var(i,ktes2,j))*0.5*dnw(ktes1)/dn(ktes1)+ &
                            var(i,ktes1,j-1)+(var(i,ktes1,j-1)- &
                            var(i,ktes2,j-1))*0.5*dnw(ktes1)/dn(ktes1))
   ENDDO
   ENDDO

   DO j = j_start, j_end + 1
   DO k = kts, ktf
   DO i = i_start, i_end
! new
      tmpzy = 0.5*( zy(i,k,j)+ zy(i,k+1,j))
      rdzv = 2./(1./rdzw(i,k,j) + 1./rdzw(i,k,j-1))
      H2(i,k,j)=-msfvy(i,j)*xkxavg(i,k,j)*(                       &
                 rdy*(var(i,k,j)-var(i,k,j-1)) - tmpzy*          &
                     (H2avg(i ,k+1,j)-H2avg(i,k,j))*rdzv)

!      tmpzeta_z = 0.5*(zeta_z(i,j)+zeta_z(i,j-1))
!      H2(i,k,j)=-msfvy(i,j)*xkxavg(i,k,j)*(                         &
!                 rdy*(var(i,k,j)-var(i,k,j-1)) - tmpzy*tmpzeta_z*  &
!                     (H2avg(i ,k+1,j)-H2avg(i,k,j))/dnw(k))
   ENDDO
   ENDDO
   ENDDO

   DO j = j_start, j_end
   DO k = kts+1, ktf
   DO i = i_start, i_end
      H1avg(i,k,j)=0.5*(fnm(k)*(H1(i+1,k  ,j)+H1(i,k  ,j))+  &
                        fnp(k)*(H1(i+1,k-1,j)+H1(i,k-1,j)))
      H2avg(i,k,j)=0.5*(fnm(k)*(H2(i,k  ,j+1)+H2(i,k  ,j))+  &
                        fnp(k)*(H2(i,k-1,j+1)+H2(i,k-1,j)))
! new
!     zxavg(i,k,j)=fnm(k)*zx(i,k,j)+fnp(k)*zx(i,k-1,j)
!     zyavg(i,k,j)=fnm(k)*zy(i,k,j)+fnp(k)*zy(i,k-1,j)

! H1avg(i,k,j)=zx*H1avg*zeta_z
! H2avg(i,k,j)=zy*H2avg*zeta_z

      zx_at_m(i, k, j) = 0.25*(zx(i,k,j)+ zx(i+1,k,j) + zx(i,k+1,j)+ zx(i+1,k+1,j))
      zy_at_m(i, k, j) = 0.25*(zy(i,k,j)+ zy(i,k,j+1) + zy(i,k+1,j)+ zy(i,k+1,j+1))

!      H1avg(i,k,j)=H1avg(i,k,j)*tmpzx*zeta_z(i,j)
!      H2avg(i,k,j)=H2avg(i,k,j)*tmpzy*zeta_z(i,j)
   ENDDO
   ENDDO
   ENDDO

   DO j = j_start, j_end
   DO i = i_start, i_end
      H1avg(i,kts  ,j)=0.
      H1avg(i,ktf+1,j)=0.
      H2avg(i,kts  ,j)=0.
      H2avg(i,ktf+1,j)=0.
      zx_at_m(i, kts, j) = 0.25*(zx(i,kts,j)+ zx(i+1,kts,j) + zx(i,kts+1,j)+ zx(i+1,kts+1,j))
      zy_at_m(i, kts, j) = 0.25*(zy(i,kts,j)+ zy(i,kts,j+1) + zy(i,kts+1,j)+ zy(i,kts+1,j+1))

   ENDDO
   ENDDO

   DO j = j_start, j_end
   DO k = kts,ktf
   DO i = i_start, i_end

      mrdx=msftx(i,j)*rdx
      mrdy=msfty(i,j)*rdy

      tendency(i,k,j)=tendency(i,k,j) +   g/(dnw(k)*rdzw(i,k,j)) * &
           (mrdx*(H1(i+1,k,j)-H1(i  ,k,j)) +                       &
            mrdy*(H2(i,k,j+1)-H2(i,k,j  )) -                       &
            msftx(i,j)*zx_at_m(i, k, j)*(H1avg(i,k+1,j)-H1avg(i,k,j))*rdzw(i,k,j) - &
            msfty(i,j)*zy_at_m(i, k, j)*(H2avg(i,k+1,j)-H2avg(i,k,j))*rdzw(i,k,j)   &
           )
   ENDDO
   ENDDO
   ENDDO

   IF ( doing_tke ) THEN
      DO j = j_start, j_end
      DO k = kts,ktf
      DO i = i_start, i_end
          tendency(i,k,j)=tmptendf(i,k,j)+2.* &
                          (tendency(i,k,j)-tmptendf(i,k,j))
      ENDDO
      ENDDO
      ENDDO
   ENDIF

END SUBROUTINE horizontal_diffusion_s

!=======================================================================
!=======================================================================

SUBROUTINE vertical_diffusion_2   ( ru_tendf, rv_tendf, rw_tendf, rt_tendf,   &
                                    tke_tendf, moist_tendf, n_moist,          &
                                    chem_tendf, n_chem,                       &
                                    scalar_tendf, n_scalar,                   &
                                    tracer_tendf, n_tracer,                   &
                                    ftz_sgs, fqz_sgs, fuz_sgs, fvz_sgs, fwz_sgs,  &
                                    u_2, v_2,                                 &
                                    thp,u_base,v_base,t_base,qv_base,tke,     &
                                    theta,                                    &
                                    config_flags,defor13,defor23,defor33,     &
                                    nba_mij, n_nba_mij,                       &
                                    div,                                      &
                                    moist,chem,scalar,tracer,                 &
                                    xkmv,xkhv,xkmh,km_opt,                    & ! xkmh added
                                    fnm, fnp, dn, dnw, rdz, rdzw,             &
                                    hfx, qfx, ust, rho,                       &
                                    ids, ide, jds, jde, kds, kde,             &
                                    ims, ime, jms, jme, kms, kme,             &
                                    its, ite, jts, jte, kts, kte              )

!-----------------------------------------------------------------------
! Begin declarations.

   IMPLICIT NONE

   TYPE(grid_config_rec_type), INTENT(IN   ) :: config_flags

   INTEGER ,        INTENT(IN   ) ::        ids, ide, jds, jde, kds, kde, &
                                            ims, ime, jms, jme, kms, kme, &
                                            its, ite, jts, jte, kts, kte

   INTEGER ,        INTENT(IN   ) ::        n_moist,n_chem,n_scalar,n_tracer,km_opt

   REAL , DIMENSION( kms:kme ) ,                 INTENT(IN   ) :: fnm
   REAL , DIMENSION( kms:kme ) ,                 INTENT(IN   ) :: fnp
   REAL , DIMENSION( kms:kme ) ,                 INTENT(IN   ) :: dnw
   REAL , DIMENSION( kms:kme ) ,                 INTENT(IN   ) ::  dn

   REAL , DIMENSION( kms:kme ) ,                 INTENT(IN   ) :: qv_base
   REAL , DIMENSION( kms:kme ) ,                 INTENT(IN   ) ::  u_base
   REAL , DIMENSION( kms:kme ) ,                 INTENT(IN   ) ::  v_base
   REAL , DIMENSION( kms:kme ) ,                 INTENT(IN   ) ::  t_base

   REAL , DIMENSION( ims:ime, kms:kme, jms:jme), INTENT(INOUT) ::ru_tendf,&
                                                                 rv_tendf,&
                                                                 rw_tendf,&
                                                                tke_tendf,&
                                                                rt_tendf

   REAL , DIMENSION( ims:ime, kms:kme, jms:jme, n_moist),                 &
          INTENT(INOUT) ::                                    moist_tendf

   REAL , DIMENSION( ims:ime, kms:kme, jms:jme, n_chem),                  &
          INTENT(INOUT) ::                                     chem_tendf

   REAL , DIMENSION( ims:ime, kms:kme, jms:jme, n_scalar) ,               &
          INTENT(INOUT) ::                                   scalar_tendf
   REAL , DIMENSION( ims:ime, kms:kme, jms:jme, n_tracer) ,               &
          INTENT(INOUT) ::                                   tracer_tendf


   REAL , DIMENSION( ims:ime, kms:kme, jms:jme), INTENT(OUT) ::    &
                                       ftz_sgs, fqz_sgs, fuz_sgs, fvz_sgs, fwz_sgs

   REAL , DIMENSION( ims:ime, kms:kme, jms:jme, n_moist),                 &
          INTENT(INOUT) ::                                          moist

   REAL , DIMENSION( ims:ime, kms:kme, jms:jme, n_chem),                  &
          INTENT(INOUT) ::                                           chem

   REAL , DIMENSION( ims:ime, kms:kme, jms:jme, n_scalar) ,               &
          INTENT(IN   ) ::                                         scalar
   REAL , DIMENSION( ims:ime, kms:kme, jms:jme, n_tracer) ,               &
          INTENT(IN   ) ::                                         tracer

   REAL , DIMENSION( ims:ime, kms:kme, jms:jme), INTENT(IN   ) ::defor13, &
                                                                 defor23, &
                                                                 defor33, &
                                                                     div, &
                                                                    xkmv, &
                                                                    xkhv, &
                                                                    xkmh, &
                                                                     tke, &
                                                                   theta, &
                                                                     rdz, &
                                                                     u_2, &
                                                                     v_2, &
                                                                    rdzw

   INTEGER, INTENT(  IN ) :: n_nba_mij

   REAL , DIMENSION(ims:ime, kms:kme, jms:jme, n_nba_mij), INTENT(INOUT) &
   :: nba_mij

   REAL , DIMENSION( ims:ime, kms:kme, jms:jme), INTENT(IN   )   :: rho
   REAL , DIMENSION( ims:ime, jms:jme), INTENT(INOUT)            :: hfx,  &
                                                                    qfx
   REAL , DIMENSION( ims:ime, jms:jme), INTENT(IN   )            :: ust
   REAL , DIMENSION( ims:ime, kms:kme, jms:jme), INTENT(INOUT) ::    thp

! LOCAL VAR
   REAL , DIMENSION( ims:ime, kms:kme, jms:jme)  ::  H3, dummy_tend
   REAL , DIMENSION( ims:ime, kms:kme, jms:jme)  ::    var_mix

   INTEGER :: im, i,j,k
   INTEGER :: i_start, i_end, j_start, j_end

!  REAL , DIMENSION( its:ite, kts:kte, jts:jte) :: xkhv

!***************************************************************************
!***************************************************************************
!MODIFICA VARIABILI PER I FLUSSI
!
    REAL :: V0_u,V0_v,tao_xz,tao_yz,ustar,cd0
    REAL :: xsfc,psi1,vk2,zrough,lnz
    REAL :: heat_flux, moist_flux, heat_flux0
    REAL :: cpm, rho_stag
!
!FINE MODIFICA VARIABILI PER I FLUSSI
!***************************************************************************
!

! End declarations.
!-----------------------------------------------------------------------

   i_start = its
   i_end   = MIN(ite,ide-1)
   j_start = jts
   j_end   = MIN(jte,jde-1)
!
!-----------------------------------------------------------------------

      CALL vertical_diffusion_u_2( ru_tendf, config_flags,        &
                                   defor13, xkmv,                 &
                                   nba_mij, n_nba_mij,            &
                                   dnw, rdzw, fnm, fnp, rho,      &
                                   ids, ide, jds, jde, kds, kde,  &
                                   ims, ime, jms, jme, kms, kme,  &
                                   its, ite, jts, jte, kts, kte  )


      CALL vertical_diffusion_v_2( rv_tendf, config_flags,        &
                                   defor23, xkmv,                 &
                                   nba_mij, n_nba_mij,            &
                                   dnw, rdzw, fnm, fnp, rho,      &
                                   ids, ide, jds, jde, kds, kde,  &
                                   ims, ime, jms, jme, kms, kme,  &
                                   its, ite, jts, jte, kts, kte  )

      CALL vertical_diffusion_w_2( rw_tendf, config_flags,        &
                                   defor33, tke(ims,kms,jms),     &
                                   nba_mij, n_nba_mij,            &
                                   div, xkmh,                     &
                                   dn, rdz, fnm, fnp, rho,        &
                                   ids, ide, jds, jde, kds, kde,  &
                                   ims, ime, jms, jme, kms, kme,  &
                                   its, ite, jts, jte, kts, kte  )

!*****************************************
!*****************************************
!  MODIFICA al flusso di momento alla parete
!
  vflux: SELECT CASE( config_flags%isfflx )
  CASE (0) ! Assume cd a constant, specified in namelist
    cd0 = config_flags%tke_drag_coefficient  ! constant drag coefficient
                                             ! set in namelist.input
!
!calcolo del modulo della velocita
    DO j = j_start, j_end
    DO i = i_start, ite
       V0_u=0.
       tao_xz=0.
       V0_u=    sqrt((u_2(i,kts,j)**2) +         &
                        (((v_2(i  ,kts,j  )+          &
                           v_2(i  ,kts,j+1)+          &
                           v_2(i-1,kts,j  )+          &
                           v_2(i-1,kts,j+1))/4)**2))+epsilon

       tao_xz=cd0*V0_u*u_2(i,kts,j)
       ru_tendf(i,kts,j)=ru_tendf(i,kts,j) +   g*tao_xz*0.5*(rho(i,kts,j)+rho(i-1,kts,j))/dnw(kts)
       IF ( (config_flags%m_opt .EQ. 1) .OR. (config_flags%sfs_opt .GT. 0) ) THEN
          nba_mij(i,kts,j,P_m13) = -tao_xz
       ENDIF
    ENDDO
    ENDDO
!
    DO j = j_start, jte
    DO i = i_start, i_end
       V0_v=0.
       tao_yz=0.
       V0_v=    sqrt((v_2(i,kts,j)**2) +         &
                        (((u_2(i  ,kts,j  )+          &
                           u_2(i  ,kts,j-1)+          &
                           u_2(i+1,kts,j  )+          &
                           u_2(i+1,kts,j-1))/4)**2))+epsilon

       tao_yz=cd0*V0_v*v_2(i,kts,j)
       rv_tendf(i,kts,j)=rv_tendf(i,kts,j) +   g*tao_yz*0.5*(rho(i,kts,j)+rho(i,kts,j-1))/dnw(kts)
       IF ( (config_flags%m_opt .EQ. 1) .OR. (config_flags%sfs_opt .GT. 0) ) THEN
          nba_mij(i,kts,j,P_m23) = -tao_yz
       ENDIF
    ENDDO
    ENDDO

  CASE (1,2) ! ustar computed from surface routine
    DO j = j_start, j_end
    DO i = i_start, ite
       V0_u=0.
       tao_xz=0.
       V0_u=    sqrt((u_2(i,kts,j)**2) +         &
                        (((v_2(i  ,kts,j  )+          &
                           v_2(i  ,kts,j+1)+          &
                           v_2(i-1,kts,j  )+          &
                           v_2(i-1,kts,j+1))/4)**2))+epsilon
       ustar=0.5*(ust(i,j)+ust(i-1,j))

       tao_xz=ustar*ustar*u_2(i,kts,j)/V0_u
       ru_tendf(i,kts,j)=ru_tendf(i,kts,j) +   g*tao_xz*0.5*(rho(i,kts,j)+rho(i-1,kts,j))/dnw(kts)
       IF ( (config_flags%m_opt .EQ. 1) .OR. (config_flags%sfs_opt .GT. 0) ) THEN
          nba_mij(i,kts,j,P_m13) = -tao_xz
       ENDIF
    ENDDO
    ENDDO

    DO j = j_start, jte
    DO i = i_start, i_end
       V0_v=0.
       tao_yz=0.
       V0_v=    sqrt((v_2(i,kts,j)**2) +         &
                        (((u_2(i  ,kts,j  )+          &
                           u_2(i  ,kts,j-1)+          &
                           u_2(i+1,kts,j  )+          &
                           u_2(i+1,kts,j-1))/4)**2))+epsilon
       ustar=0.5*(ust(i,j)+ust(i,j-1))

       tao_yz=ustar*ustar*v_2(i,kts,j)/V0_v
       rv_tendf(i,kts,j)=rv_tendf(i,kts,j) +   g*tao_yz*0.5*(rho(i,kts,j)+rho(i,kts,j-1))/dnw(kts)
       IF ( (config_flags%m_opt .EQ. 1) .OR. (config_flags%sfs_opt .GT. 0) ) THEN
          nba_mij(i,kts,j,P_m23) = -tao_yz
       ENDIF
    ENDDO
    ENDDO

  CASE DEFAULT
    CALL wrf_error_fatal( 'isfflx value invalid for diff_opt=2' )
  END SELECT vflux

    IF (config_flags%output_sgs_fluxes) THEN
        IF (config_flags%output_usgs_fluxes) THEN
            DO j=jts,jte
            DO k=kts,kte
            DO i=its,ite
                IF (k .eq. kts) THEN
                  rho_stag = 0.5 * (rho(i-1,k,j) + rho(i,k,j))
                ELSE
                  rho_stag = 0.5 * ( fnm(k) * ( rho(i-1,k  ,j) + rho(i,k  ,j) ) + &
                                     fnp(k) * ( rho(i-1,k-1,j) + rho(i,k-1,j) ) )
                ENDIF
                fuz_sgs(i,k,j) = nba_mij(i,k,j,P_m13) * rho_stag
            ENDDO
            ENDDO
            ENDDO
        ENDIF
        IF (config_flags%output_vsgs_fluxes) THEN
            DO j=jts,jte
            DO k=kts,kte
            DO i=its,ite
                IF (k .eq. kts) THEN
                  rho_stag = 0.5 * (rho(i,k,j-1) + rho(i,k,j))
                ELSE
                  rho_stag = 0.5 * ( fnm(k) * ( rho(i,k  ,j-1) + rho(i,k  ,j) ) + &
                                     fnp(k) * ( rho(i,k-1,j-1) + rho(i,k-1,j) ) )
                ENDIF
                fvz_sgs(i,k,j) = nba_mij(i,k,j,P_m23) * rho_stag
            ENDDO
            ENDDO
            ENDDO
        ENDIF
        IF (config_flags%output_wsgs_fluxes) THEN
            DO j=jts,jte
            DO k=kts,kte
            DO i=its,ite
                fwz_sgs(i,k,j) = nba_mij(i,k,j,P_m33)*rho(i,k,j)
            ENDDO
            ENDDO
            ENDDO
        ENDIF
    ENDIF
!
!  FINE MODIFICA al flusso di momento alla parete
!*****************************************
!*****************************************

   IF ( config_flags%mix_full_fields ) THEN

     DO j=jts,min(jte,jde-1)
     DO k=kts,kte-1
     DO i=its,min(ite,ide-1)
       var_mix(i,k,j) = thp(i,k,j)
     ENDDO
     ENDDO
     ENDDO

   ELSE

     DO j=jts,min(jte,jde-1)
     DO k=kts,kte-1
     DO i=its,min(ite,ide-1)
       var_mix(i,k,j) = thp(i,k,j) - t_base(k)
     ENDDO
     ENDDO
     ENDDO

   END IF

   IF ((config_flags%output_tsgs_fluxes) .or. (config_flags%output_qsgs_fluxes)) THEN
       !Initialize flux
       H3(:,:,:) = 0
   ENDIF
   CALL vertical_diffusion_s( rt_tendf, H3, config_flags, var_mix, xkhv, &
                              dn, dnw, rdz, rdzw, fnm, fnp, rho,     &
                              .false.,                               &
                              ids, ide, jds, jde, kds, kde,          &
                              ims, ime, jms, jme, kms, kme,          &
                              its, ite, jts, jte, kts, kte          )

   IF ( config_flags%output_dry_theta_fluxes .and. ( config_flags%use_theta_m .EQ. 1 ) .and. &
        config_flags%output_tsgs_fluxes) THEN
       !output dry instead of moist theta flux, don't save tendency
       CALL vertical_diffusion_s( dummy_tend, H3, config_flags, theta-t0, xkhv, &
                                  dn, dnw, rdz, rdzw, fnm, fnp, rho,     &
                                  .false.,                               &
                                  ids, ide, jds, jde, kds, kde,          &
                                  ims, ime, jms, jme, kms, kme,          &
                                  its, ite, jts, jte, kts, kte           )
   END IF


    IF (config_flags%output_tsgs_fluxes) THEN
      DO j=jts,jte
      DO k=kts+1,kte
      DO i=its,ite
        ftz_sgs(i,k,j) = H3(i,k,j)
      ENDDO
      ENDDO
      ENDDO
    ENDIF
!*****************************************
!*****************************************
!MODIFICA al flusso di calore
!
!
  hflux: SELECT CASE( config_flags%isfflx )
  CASE (0,2) ! with fixed surface heat flux given in the namelist
    heat_flux = config_flags%tke_heat_flux  ! constant heat flux value
                                            ! set in namelist.input
    DO j = j_start, j_end
    DO i = i_start, i_end
       cpm = cp * (1. + 0.8 * moist(i,kts,j,P_QV))
       hfx(i,j)=heat_flux*cpm*rho(i,kts,j)         ! provided for output only

       IF (config_flags%output_tsgs_fluxes) THEN
        ftz_sgs(i,kts,j) = heat_flux*rho(i,kts,j)
       ENDIF

       if(config_flags%use_theta_m == 1)THEN
         rt_tendf(i,kts,j)=rt_tendf(i,kts,j)  &
             -g*heat_flux*(1.+rvovrd*moist(i,kts,j,P_QV))*rho(i,kts,j)/dnw(kts) &
             -g*1.61*theta(i,kts,j)*qfx(i,j)/dnw(kts)

         IF ((.not. config_flags%output_dry_theta_fluxes) .and. config_flags%output_tsgs_fluxes) THEN
            ftz_sgs(i,kts,j) = heat_flux*(1.+rvovrd*moist(i,kts,j,P_QV))*rho(i,kts,j) &
                                               + 1.61*theta(i,kts,j)*qfx(i,j)
         ENDIF
       ELSE
         rt_tendf(i,kts,j)=rt_tendf(i,kts,j)  &
             -g*heat_flux*rho(i,kts,j)/dnw(kts)
       ENDIF
    ENDDO
    ENDDO

  CASE (1) ! use surface heat flux computed from surface routine
    DO j = j_start, j_end
    DO i = i_start, i_end

       cpm = cp * (1. + 0.8 * moist(i,kts,j,P_QV))
       heat_flux = hfx(i,j)/cpm
       IF (config_flags%output_tsgs_fluxes) THEN
        ftz_sgs(i,kts,j) = heat_flux
       ENDIF

       if(config_flags%use_theta_m == 1)THEN
         rt_tendf(i,kts,j)=rt_tendf(i,kts,j)  &
             -g*heat_flux*(1.+rvovrd*moist(i,kts,j,P_QV))/dnw(kts) &
             -g*1.61*theta(i,kts,j)*qfx(i,j)/dnw(kts)
         IF ((.not. config_flags%output_dry_theta_fluxes) .and. config_flags%output_tsgs_fluxes) THEN
            ftz_sgs(i,kts,j) = heat_flux*(1.+rvovrd*moist(i,kts,j,P_QV)) &
                                               + 1.61*theta(i,kts,j)*qfx(i,j)
         ENDIF
       ELSE
         rt_tendf(i,kts,j)=rt_tendf(i,kts,j)  &
             -g*heat_flux/dnw(kts)
       ENDIF

    ENDDO
    ENDDO

  CASE DEFAULT
    CALL wrf_error_fatal( 'isfflx value invalid for diff_opt=2' )
  END SELECT hflux

!
! FINE MODIFICA al flusso di calore
!*****************************************
!*****************************************

   If (km_opt .eq. 2) then
   CALL vertical_diffusion_s( tke_tendf(ims,kms,jms), H3,           &
                              config_flags, tke(ims,kms,jms),       &
                              xkhv,                                 &
                              dn, dnw, rdz, rdzw, fnm, fnp, rho,    &
                              .true.,                               &
                              ids, ide, jds, jde, kds, kde,         &
                              ims, ime, jms, jme, kms, kme,         &
                              its, ite, jts, jte, kts, kte         )
   endif

   IF (n_moist .ge. PARAM_FIRST_SCALAR) THEN

     moist_loop: do im = PARAM_FIRST_SCALAR, n_moist

       IF ( (.not. config_flags%mix_full_fields) .and. (im == P_QV) ) THEN

         DO j=jts,min(jte,jde-1)
         DO k=kts,kte-1
         DO i=its,min(ite,ide-1)
          var_mix(i,k,j) = moist(i,k,j,im) - qv_base(k)
         ENDDO
         ENDDO
         ENDDO

       ELSE

         DO j=jts,min(jte,jde-1)
         DO k=kts,kte-1
         DO i=its,min(ite,ide-1)
          var_mix(i,k,j) = moist(i,k,j,im)
         ENDDO
         ENDDO
         ENDDO

       END IF

          CALL vertical_diffusion_s( moist_tendf(ims,kms,jms,im), H3,     &
                                     config_flags, var_mix,               &
                                     xkhv,                                &
                                     dn, dnw, rdz, rdzw, fnm, fnp, rho,   &
                                     .false.,                             &
                                     ids, ide, jds, jde, kds, kde,        &
                                     ims, ime, jms, jme, kms, kme,        &
                                     its, ite, jts, jte, kts, kte        )

       IF ( (im == P_QV) .and. config_flags%output_qsgs_fluxes) THEN
        DO j=jts,jte
        DO k = kts+1,kte
        DO i=its,ite
          fqz_sgs(i,k,j) = H3(i,k,j)
        ENDDO
        ENDDO
        ENDDO
      ENDIF
        
!*****************************************
!*****************************************
!MODIFICATIONS for water vapor flux
!
!
  qflux: SELECT CASE( config_flags%isfflx )
  CASE (0)
! do nothing
  CASE (1,2) ! with surface moisture flux
    IF ( im == P_QV ) THEN
       DO j = j_start, j_end
       DO i = i_start, i_end
          moist_flux = qfx(i,j)
          IF (config_flags%output_qsgs_fluxes) THEN
            fqz_sgs(i,kts,j) = moist_flux
          ENDIF
          moist_tendf(i,kts,j,im)=moist_tendf(i,kts,j,im)  &
               -g*moist_flux/dnw(kts)
       ENDDO
       ENDDO
    ENDIF

  CASE DEFAULT
    CALL wrf_error_fatal( 'isfflx value invalid for diff_opt=2' )
  END SELECT qflux
!
! END MODIFICATIONS for water vapor flux
!*****************************************
!*****************************************
     ENDDO moist_loop

   ENDIF

   IF (n_chem .ge. PARAM_FIRST_SCALAR) THEN

     chem_loop: do im = PARAM_FIRST_SCALAR, n_chem

          CALL vertical_diffusion_s( chem_tendf(ims,kms,jms,im), H3,     &
                                     config_flags, chem(ims,kms,jms,im), &
                                     xkhv,                               &
                                     dn, dnw, rdz, rdzw, fnm, fnp, rho,  &
                                     .false.,                            &
                                     ids, ide, jds, jde, kds, kde,       &
                                     ims, ime, jms, jme, kms, kme,       &
                                     its, ite, jts, jte, kts, kte         )
     ENDDO chem_loop

   ENDIF

   IF (n_tracer .ge. PARAM_FIRST_SCALAR) THEN

     tracer_loop: do im = PARAM_FIRST_SCALAR, n_tracer

          CALL vertical_diffusion_s( tracer_tendf(ims,kms,jms,im), H3,     &
                                     config_flags, tracer(ims,kms,jms,im), &
                                     xkhv,                                 &
                                     dn, dnw, rdz, rdzw, fnm, fnp, rho,    &
                                     .false.,                              &
                                     ids, ide, jds, jde, kds, kde,         &
                                     ims, ime, jms, jme, kms, kme,         &
                                     its, ite, jts, jte, kts, kte         )
     ENDDO tracer_loop

   ENDIF


   IF (n_scalar .ge. PARAM_FIRST_SCALAR) THEN

     scalar_loop: do im = PARAM_FIRST_SCALAR, n_scalar

          CALL vertical_diffusion_s( scalar_tendf(ims,kms,jms,im), H3,     &
                                     config_flags, scalar(ims,kms,jms,im), &
                                     xkhv,                                 &
                                     dn, dnw, rdz, rdzw, fnm, fnp, rho,    &
                                     .false.,                              &
                                     ids, ide, jds, jde, kds, kde,         &
                                     ims, ime, jms, jme, kms, kme,         &
                                     its, ite, jts, jte, kts, kte         )
     ENDDO scalar_loop

   ENDIF

END SUBROUTINE vertical_diffusion_2

!=======================================================================
!=======================================================================

SUBROUTINE vertical_diffusion_u_2( tendency, config_flags,                &
                                   defor13, xkmv,                         &
                                   nba_mij, n_nba_mij,                    &
                                   dnw, rdzw, fnm, fnp, rho,              &
                                   ids, ide, jds, jde, kds, kde,          &
                                   ims, ime, jms, jme, kms, kme,          &
                                   its, ite, jts, jte, kts, kte          )

!-----------------------------------------------------------------------
! Begin declarations.

   IMPLICIT NONE

   TYPE(grid_config_rec_type), INTENT(IN   ) :: config_flags

   INTEGER ,         INTENT(IN   ) ::       ids, ide, jds, jde, kds, kde, &
                                            ims, ime, jms, jme, kms, kme, &
                                            its, ite, jts, jte, kts, kte

   REAL , DIMENSION( kms:kme ) ,                 INTENT(IN   ) ::    fnm
   REAL , DIMENSION( kms:kme ) ,                 INTENT(IN   ) ::    fnp
   REAL , DIMENSION( kms:kme ) ,            INTENT(IN   )      :: dnw
!   REAL , DIMENSION( ims:ime , jms:jme ) ,  INTENT(IN   )      :: zeta_z

   REAL , DIMENSION( ims:ime, kms:kme, jms:jme), INTENT(INOUT) ::tendency

   REAL , DIMENSION( ims:ime , kms:kme, jms:jme ) ,                       &
                                            INTENT(IN   )      ::defor13, &
                                                                    xkmv, &
                                                                    rdzw, &
                                                                     rho

   INTEGER, INTENT(  IN ) :: n_nba_mij

   REAL , DIMENSION(ims:ime, kms:kme, jms:jme, n_nba_mij), INTENT(INOUT) &
   :: nba_mij

! LOCAL VARS

   INTEGER :: i, j, k, ktf

   INTEGER :: i_start, i_end, j_start, j_end
   INTEGER :: is_ext,ie_ext,js_ext,je_ext

   REAL , DIMENSION( its-1:ite+1, kts:kte, jts-1:jte+1)        :: titau3

   REAL , DIMENSION( its:ite, jts:jte)                         ::  zzavg

   REAL :: rdzu

! End declarations.
!-----------------------------------------------------------------------

   ktf=MIN(kte,kde-1)

   i_start = its
   i_end   = ite
   j_start = jts
   j_end   = MIN(jte,jde-1)

   IF ( config_flags%open_xs .or. config_flags%specified .or. &
        config_flags%nested) i_start = MAX(ids+1,its)
   IF ( config_flags%open_xe .or. config_flags%specified .or. &
        config_flags%nested) i_end   = MIN(ide-1,ite)
   IF ( config_flags%open_ys .or. config_flags%specified .or. &
        config_flags%nested) j_start = MAX(jds+1,jts)
   IF ( config_flags%open_ye .or. config_flags%specified .or. &
        config_flags%nested) j_end   = MIN(jde-2,jte)
      IF ( config_flags%periodic_x ) i_start = its
      IF ( config_flags%periodic_x ) i_end = ite

! titau3 = titau13
   is_ext=0
   ie_ext=0
   js_ext=0
   je_ext=0
   CALL cal_titau_13_31( config_flags, titau3, defor13,   &
                         nba_mij(ims,kms,jms,P_m13),      &
                         xkmv, fnm, fnp, rho,             &
                         is_ext, ie_ext, js_ext, je_ext,  &
                         ids, ide, jds, jde, kds, kde,    &
                         ims, ime, jms, jme, kms, kme,    &
                         its, ite, jts, jte, kts, kte     )
!
      DO j = j_start, j_end
      DO k=kts+1,ktf
      DO i = i_start, i_end

         rdzu = -g/(dnw(k))
         tendency(i,k,j)=tendency(i,k,j)-rdzu*(titau3(i,k+1,j)-titau3(i,k,j))

      ENDDO
      ENDDO
      ENDDO

! ******** MODIF...
!  we will pick up the surface drag (titau3(i,kts,j)) later
!
       DO j = j_start, j_end
       k=kts
       DO i = i_start, i_end

          rdzu = -g/dnw(k)
          tendency(i,k,j)=tendency(i,k,j)-rdzu*(titau3(i,k+1,j))
       ENDDO
       ENDDO
! ******** MODIF...

END SUBROUTINE vertical_diffusion_u_2

!=======================================================================
!=======================================================================

SUBROUTINE vertical_diffusion_v_2( tendency, config_flags,                &
                                   defor23, xkmv,                         &
                                   nba_mij, n_nba_mij,                    &
                                   dnw, rdzw, fnm, fnp, rho,              &
                                   ids, ide, jds, jde, kds, kde,          &
                                   ims, ime, jms, jme, kms, kme,          &
                                   its, ite, jts, jte, kts, kte          )
!-----------------------------------------------------------------------
! Begin declarations.

   IMPLICIT NONE

   TYPE(grid_config_rec_type), INTENT(IN   ) :: config_flags

   INTEGER ,         INTENT(IN   ) ::       ids, ide, jds, jde, kds, kde, &
                                            ims, ime, jms, jme, kms, kme, &
                                            its, ite, jts, jte, kts, kte
   REAL , DIMENSION( kms:kme ) ,                 INTENT(IN   ) ::    fnm
   REAL , DIMENSION( kms:kme ) ,                 INTENT(IN   ) ::    fnp
   REAL , DIMENSION( kms:kme ) ,            INTENT(IN   )      :: dnw
!   REAL , DIMENSION( ims:ime , jms:jme ) ,  INTENT(IN   )      :: zeta_z

   REAL , DIMENSION( ims:ime, kms:kme, jms:jme), INTENT(INOUT) ::tendency

   REAL , DIMENSION( ims:ime , kms:kme, jms:jme ) ,                       &
                                            INTENT(IN   )      ::defor23, &
                                                                    xkmv, &
                                                                    rdzw, &
                                                                     rho

   INTEGER, INTENT(  IN ) :: n_nba_mij

   REAL , DIMENSION(ims:ime, kms:kme, jms:jme, n_nba_mij),  INTENT(INOUT) &
   :: nba_mij

! LOCAL VARS

   INTEGER :: i, j, k, ktf

   INTEGER :: i_start, i_end, j_start, j_end
   INTEGER :: is_ext,ie_ext,js_ext,je_ext

   REAL , DIMENSION( its-1:ite+1, kts:kte, jts-1:jte+1)        :: titau3

   REAL , DIMENSION( its:ite, jts:jte)                         ::  zzavg

   REAL  :: rdzv

! End declarations.
!-----------------------------------------------------------------------

   ktf=MIN(kte,kde-1)

   i_start = its
   i_end   = MIN(ite,ide-1)
   j_start = jts
   j_end   = jte

   IF ( config_flags%open_xs .or. config_flags%specified .or. &
        config_flags%nested) i_start = MAX(ids+1,its)
   IF ( config_flags%open_xe .or. config_flags%specified .or. &
        config_flags%nested) i_end   = MIN(ide-2,ite)
   IF ( config_flags%open_ys .or. config_flags%specified .or. &
        config_flags%nested) j_start = MAX(jds+1,jts)
   IF ( config_flags%open_ye .or. config_flags%specified .or. &
        config_flags%nested) j_end   = MIN(jde-1,jte)
      IF ( config_flags%periodic_x ) i_start = its
      IF ( config_flags%periodic_x ) i_end = MIN(ite,ide-1)

! titau3 = titau23
   is_ext=0
   ie_ext=0
   js_ext=0
   je_ext=0
   CALL cal_titau_23_32( config_flags, titau3, defor23,   &
                         nba_mij(ims,kms,jms,P_m23),      &
                         xkmv, fnm, fnp, rho,             &
                         is_ext, ie_ext, js_ext, je_ext,  &
                         ids, ide, jds, jde, kds, kde,    &
                         ims, ime, jms, jme, kms, kme,    &
                         its, ite, jts, jte, kts, kte     )

   DO j = j_start, j_end
   DO k = kts+1,ktf
   DO i = i_start, i_end

      rdzv = - g / dnw(k)
      tendency(i,k,j)=tendency(i,k,j)-rdzv*(titau3(i,k+1,j)-titau3(i,k,j))

   ENDDO
   ENDDO
   ENDDO

! ******** MODIF...
!  we will pick up the surface drag (titau3(i,kts,j)) later
!
       DO j = j_start, j_end
       k=kts
       DO i = i_start, i_end

        rdzv = - g / dnw(k)
        tendency(i,k,j)=tendency(i,k,j)-rdzv*(titau3(i,k+1,j))

       ENDDO
       ENDDO
! ******** MODIF...

END SUBROUTINE vertical_diffusion_v_2

!=======================================================================
!=======================================================================

SUBROUTINE vertical_diffusion_w_2(tendency, config_flags,                 &
                                defor33, tke,                             &
                                nba_mij, n_nba_mij,                       &
                                div, xkmh,                                &
                                dn, rdz, fnm, fnp, rho,                   &
                                ids, ide, jds, jde, kds, kde,             &
                                ims, ime, jms, jme, kms, kme,             &
                                its, ite, jts, jte, kts, kte              )

!-----------------------------------------------------------------------
! Begin declarations.

   IMPLICIT NONE

   TYPE(grid_config_rec_type), INTENT(IN   ) :: config_flags

   INTEGER ,         INTENT(IN   ) ::       ids, ide, jds, jde, kds, kde, &
                                            ims, ime, jms, jme, kms, kme, &
                                            its, ite, jts, jte, kts, kte

   REAL , DIMENSION( kms:kme ) ,            INTENT(IN   )      ::  dn, fnm, fnp

   REAL , DIMENSION( ims:ime, kms:kme, jms:jme), INTENT(INOUT) ::tendency

   REAL , DIMENSION( ims:ime , kms:kme, jms:jme ) ,                       &
                                            INTENT(IN   )      ::defor33, &
                                                                     tke, &
                                                                     div, &
                                                                    xkmh, &
                                                                     rdz, &
                                                                     rho

   INTEGER, INTENT(  IN ) :: n_nba_mij

   REAL , DIMENSION(ims:ime, kms:kme, jms:jme, n_nba_mij),  INTENT(INOUT) &
   :: nba_mij

! LOCAL VARS

   INTEGER :: i, j, k, ktf

   INTEGER :: i_start, i_end, j_start, j_end
   INTEGER :: is_ext,ie_ext,js_ext,je_ext

   REAL , DIMENSION( its-1:ite+1, kts:kte, jts-1:jte+1)        :: titau3

! End declarations.
!-----------------------------------------------------------------------

   ktf=MIN(kte,kde-1)

   i_start = its
   i_end   = MIN(ite,ide-1)
   j_start = jts
   j_end   = MIN(jte,jde-1)

   IF ( config_flags%open_xs .or. config_flags%specified .or. &
        config_flags%nested) i_start = MAX(ids+1,its)
   IF ( config_flags%open_xe .or. config_flags%specified .or. &
        config_flags%nested) i_end   = MIN(ide-2,ite)
   IF ( config_flags%open_ys .or. config_flags%specified .or. &
        config_flags%nested) j_start = MAX(jds+1,jts)
   IF ( config_flags%open_ye .or. config_flags%specified .or. &
        config_flags%nested) j_end   = MIN(jde-2,jte)
      IF ( config_flags%periodic_x ) i_start = its
      IF ( config_flags%periodic_x ) i_end = MIN(ite,ide-1)

! titau3 = titau33
   is_ext=0
   ie_ext=0
   js_ext=0
   je_ext=0
   CALL cal_titau_11_22_33( config_flags, titau3,            &
                            tke, xkmh, defor33,              &
                            nba_mij(ims,kms,jms,P_m33), rho, &
                            is_ext, ie_ext, js_ext, je_ext,  &
                            ids, ide, jds, jde, kds, kde,    &
                            ims, ime, jms, jme, kms, kme,    &
                            its, ite, jts, jte, kts, kte     )

!   DO j = j_start, j_end
!   DO k = kts+1, ktf
!   DO i = i_start, i_end
!      titau3(i,k,j)=titau3(i,k,j)*zeta_z(i,j)
!   ENDDO
!   ENDDO
!   ENDDO

   DO j = j_start, j_end
   DO k = kts+1, ktf
   DO i = i_start, i_end
       tendency(i,k,j)=tendency(i,k,j)+   g*(titau3(i,k,j)-titau3(i,k-1,j))/dn(k)
   ENDDO
   ENDDO
   ENDDO

END SUBROUTINE vertical_diffusion_w_2

!=======================================================================
!=======================================================================

SUBROUTINE vertical_diffusion_s( tendency, H3, config_flags, var, xkhv,   &
                                 dn, dnw, rdz, rdzw, fnm, fnp, rho,       &
                                 doing_tke,                               &
                                 ids, ide, jds, jde, kds, kde,            &
                                 ims, ime, jms, jme, kms, kme,            &
                                 its, ite, jts, jte, kts, kte            )

!-----------------------------------------------------------------------
! Begin declarations.

   IMPLICIT NONE

   TYPE(grid_config_rec_type), INTENT(IN   ) :: config_flags

   INTEGER ,         INTENT(IN   ) ::       ids, ide, jds, jde, kds, kde, &
                                            ims, ime, jms, jme, kms, kme, &
                                            its, ite, jts, jte, kts, kte

   LOGICAL,         INTENT(IN   ) ::        doing_tke

   REAL , DIMENSION( kms:kme ) ,                 INTENT(IN   ) ::    fnm
   REAL , DIMENSION( kms:kme ) ,                 INTENT(IN   ) ::    fnp
   REAL , DIMENSION( kms:kme ) ,            INTENT(IN   )      ::  dn
   REAL , DIMENSION( kms:kme ) ,            INTENT(IN   )      :: dnw

   REAL , DIMENSION( ims:ime, kms:kme, jms:jme), INTENT(INOUT) ::tendency
   REAL , DIMENSION( ims:ime, kms:kme, jms:jme), INTENT(OUT)   ::   H3

   REAL , DIMENSION( ims:ime , kms:kme, jms:jme ) , INTENT(IN) ::   xkhv

   REAL , DIMENSION( ims:ime , kms:kme, jms:jme ) ,                       &
                                            INTENT(IN   )      ::    var, &
                                                                     rdz, &
                                                                    rdzw, &
                                                                     rho
! LOCAL VARS

   INTEGER :: i, j, k, ktf

   INTEGER :: i_start, i_end, j_start, j_end

   REAL , DIMENSION( its:ite, kts:kte, jts:jte)            ::     xkxavg, &
                                                                  rravg

   REAL , DIMENSION( its:ite, kts:kte, jts:jte)            ::  tmptendf

! End declarations.
!-----------------------------------------------------------------------

   ktf=MIN(kte,kde-1)

   i_start = its
   i_end   = MIN(ite,ide-1)
   j_start = jts
   j_end   = MIN(jte,jde-1)

   IF ( config_flags%open_xs .or. config_flags%specified .or. &
        config_flags%nested) i_start = MAX(ids+1,its)
   IF ( config_flags%open_xe .or. config_flags%specified .or. &
        config_flags%nested) i_end   = MIN(ide-2,ite)
   IF ( config_flags%open_ys .or. config_flags%specified .or. &
        config_flags%nested) j_start = MAX(jds+1,jts)
   IF ( config_flags%open_ye .or. config_flags%specified .or. &
        config_flags%nested) j_end   = MIN(jde-2,jte)
      IF ( config_flags%periodic_x ) i_start = its
      IF ( config_flags%periodic_x ) i_end = MIN(ite,ide-1)

   IF (doing_tke) THEN
      DO j = j_start, j_end
      DO k = kts,ktf
      DO i = i_start, i_end
         tmptendf(i,k,j)=tendency(i,k,j)
      ENDDO
      ENDDO
      ENDDO
   ENDIF

! H3

   xkxavg = 0.

   DO j = j_start, j_end
   DO k = kts+1,ktf
   DO i = i_start, i_end
      xkxavg(i,k,j)=fnm(k)*xkhv(i,k,j)+fnp(k)*xkhv(i,k-1,j)
      xkxavg(i,k,j)=xkxavg(i,k,j)*(fnm(k)*rho(i,k,j)+fnp(k)*rho(i,k-1,j))
      H3(i,k,j)=-xkxavg(i,k,j)*(var(i,k,j)-var(i,k-1,j))*rdz(i,k,j)
   ENDDO
   ENDDO
   ENDDO

   DO j = j_start, j_end
   DO i = i_start, i_end
      H3(i,kts,j)=0.
      H3(i,ktf+1,j)=0.
   ENDDO
   ENDDO

   DO j = j_start, j_end
   DO k = kts,ktf
   DO i = i_start, i_end
      tendency(i,k,j)=tendency(i,k,j)  &
                       +   g * (H3(i,k+1,j)-H3(i,k,j))/dnw(k)
   ENDDO
   ENDDO
   ENDDO

   IF (doing_tke) THEN
      DO j = j_start, j_end
      DO k = kts,ktf
      DO i = i_start, i_end
          tendency(i,k,j)=tmptendf(i,k,j)+2.* &
                          (tendency(i,k,j)-tmptendf(i,k,j))
      ENDDO
      ENDDO
      ENDDO
   ENDIF

END SUBROUTINE vertical_diffusion_s

!=======================================================================
!=======================================================================
 SUBROUTINE nonlocal_flux (config_flags,nlflux,gamu,gamv,hpbl,kpbl,     &
                                  dx,dy,dt,ust,hfx,qfx,br,ep1,ep2,      &
                                  karman,u_phy,v_phy,th_phy,rho,moist,n_moist, &
                                  msftx,msfty,rdzw,                            &
                                  u10,v10,wspd,                                &
                                  ids, ide, jds, jde, kds, kde,     &
                                  ims, ime, jms, jme, kms, kme,     &
                                  its, ite, jts, jte, kts, kte      )
!-----------------------------------------------------------------------
!This subroutine prescibes the nonlocal heat flux profile based on LES analysis
!And compute the nonlocal momentum gamma term 
!References:
! Shin and Hong 2015, MWR
! Xu Zhang et al. 2018, MWR  
!-----------------------------------------------------------------------
! Begin declarations.
 
   IMPLICIT NONE
 
   TYPE(grid_config_rec_type), INTENT(IN   ) :: config_flags
 
   INTEGER ,         INTENT(IN   ) ::       ids, ide, jds, jde, kds, kde, &
                                            ims, ime, jms, jme, kms, kme, &
                                            its, ite, jts, jte, kts, kte

   INTEGER ,         INTENT(IN   ) :: n_moist

   REAL,    INTENT(IN )     ::      ep1,ep2,karman

   REAL,    INTENT(IN )     ::      dx,dy,dt

   REAL, DIMENSION( ims:ime, kms:kme, jms:jme ), INTENT(IN) ::   &
   th_phy,u_phy,v_phy

   REAL, DIMENSION( ims:ime, kms:kme, jms:jme ), INTENT(IN) :: rdzw

   REAL, DIMENSION( ims:ime, kms:kme, jms:jme, n_moist ), INTENT( INOUT ) :: &
   moist

   REAL, DIMENSION( ims:ime, kms:kme, jms:jme ), INTENT(IN) :: rho
 
   REAL, DIMENSION( ims:ime, jms:jme ), INTENT(INOUT)   :: hfx,qfx,br,ust,hpbl

   REAL, DIMENSION( ims:ime, jms:jme ), INTENT(IN   )   :: u10,v10,wspd

   REAL, DIMENSION( ims:ime, jms:jme ), INTENT(IN   )   :: msftx,msfty

   REAL, DIMENSION( ims:ime, kms:kme, jms:jme ), INTENT(OUT) :: nlflux

   REAL, DIMENSION( ims:ime, jms:jme ), INTENT(OUT   )  :: gamu,gamv

   INTEGER, DIMENSION( ims:ime, jms:jme ), INTENT(INOUT   )  :: kpbl

! Local variables.
  REAL, DIMENSION( its:ite, kts:kte,   jts:jte ) :: zq
  REAL, DIMENSION( its:ite, kts:kte-1, jts:jte ) :: za,thv
  REAL, DIMENSION( its:ite, kts:kte,   jts:jte ) :: zfacmf,entfacmf
  REAL, DIMENSION( its:ite, jts:jte )            :: govrth,sflux,wstar3,wstar,rigs
  LOGICAL, DIMENSION( its:ite,jts:jte )          :: pblflg, sfcflg, stable
  REAL, DIMENSION( its:ite, jts:jte )            :: deltaoh,we,enlfrac2
  REAL, DIMENSION( its:ite, jts:jte )            :: hfxpbl,bfxpbl
  REAL, DIMENSION( its:ite, jts:jte )            :: dthv,wm2
  REAL, DIMENSION( its:ite, jts:jte )            :: wscale,thermal
  REAL               :: tvcon,delb,cpm,wm3,bfx0,ust3
  REAL               :: dtheta,du,dv,thsfc,brint
  INTEGER            :: i,j,k,i_start,i_end,j_start,j_end,ktf
  REAL               :: mlfrac,ezfrac,sfcfracn,sflux0,snlflux0
  REAL               :: amf1,amf2,amf3,bmf2,bmf3,pth1,delxy,pu1
  REAL               :: heat_flux
  REAL,PARAMETER     :: phifac = 8.,sfcfrac = 0.1,d1 = 0.02, d2 = 0.05, zfmin = 1.e-8
  REAL,PARAMETER     :: h1 = 0.33333335, h2 = 0.6666667, tmin = 1.e-2
! tunable parameters
  REAL,PARAMETER     ::  mltop = 1.0, sfcfracn1 = 0.075
  REAL,PARAMETER     ::  nlfrac = 0.68 ! the ratio of nonlocal heat flux to total heat flux
  REAL,PARAMETER     ::  enlfrac = -0.15 
  REAL,PARAMETER     ::  a11 = 1.0, a12 = -1.15
  REAL,PARAMETER     ::  ezfac = 1.5
  REAL,PARAMETER     ::  cpent = -0.4, rigsmax = 100., rimin = -100.
  REAL,PARAMETER     ::  entfmin = 1.0, entfmax = 5.0, sm = 10.9

   ktf=MIN(kte,kde-1)
 
   i_start = its
   i_end   = MIN(ite,ide-1)
   j_start = jts
   j_end   = MIN(jte,jde-1)
 
   IF ( config_flags%open_xs .or. config_flags%specified .or. &
        config_flags%nested) i_start = MAX(ids+1,its)
   IF ( config_flags%open_xe .or. config_flags%specified .or. &
        config_flags%nested) i_end   = MIN(ide-2,ite)
   IF ( config_flags%open_ys .or. config_flags%specified .or. &
        config_flags%nested) j_start = MAX(jds+1,jts)
   IF ( config_flags%open_ye .or. config_flags%specified .or. &
        config_flags%nested) j_end   = MIN(jde-2,jte)
   IF ( config_flags%periodic_x ) i_start = its
   IF ( config_flags%periodic_x ) i_end = MIN(ite,ide-1)
 
   DO j = j_start, j_end
   DO i = i_start, i_end
       zq(i,1,j) = 0.0
   ENDDO
   ENDDO

   DO j = j_start, j_end
   DO k = kts, ktf
   DO i = i_start, i_end
         zq(i,k+1,j) = 1.0/rdzw(i,k,j) + zq(i,k,j)
   ENDDO
   ENDDO
   ENDDO
 
   DO j = j_start,j_end
   DO k = kts,ktf
   DO i = i_start,i_end
     za(i,k,j) = 0.5*(zq(i,k,j) + zq(i,k+1,j))
   ENDDO
   ENDDO
   ENDDO
 
   DO j = j_start, j_end
   DO i = i_start, i_end
     deltaoh(i,j)  = 0.0
     rigs (i,j)    = 0.0
     enlfrac2(i,j) = 0.0
   ENDDO
   ENDDO

   DO j = j_start, j_end
   DO k = kts, ktf
   DO i = i_start, i_end
      zfacmf(i,k,j) = 0.0
   ENDDO
   ENDDO
   ENDDO
 
   DO j = j_start, j_end
   DO k = kts, ktf
   DO i = i_start, i_end
      nlflux(i,k,j) = 0.0
   ENDDO
   ENDDO
   ENDDO
 
   DO j = j_start, j_end
   DO k = kts, ktf
   DO i = i_start, i_end
      tvcon = 1. + ep1*moist(i,k,j,P_QV)
      thv(i,k,j) = th_phy(i,k,j)*tvcon
   ENDDO
   ENDDO
   ENDDO

   DO j = j_start,j_end
   DO i = i_start,i_end
     govrth(i,j) = g/th_phy(i,1,j)
   ENDDO
   ENDDO

  hflux: SELECT CASE( config_flags%isfflx )
  CASE (0,2) ! with fixed surface heat flux given in the namelist
    heat_flux = config_flags%tke_heat_flux  ! constant heat flux value
    DO j = j_start, j_end
    DO i = i_start, i_end
       cpm = cp * (1. + 0.8 * moist(i,kts,j,P_QV))
       hfx(i,j)= heat_flux*cpm*rho(i,1,j)
    ENDDO
    ENDDO
 
  CASE (1) ! use surface heat flux computed from surface routine
    DO j = j_start, j_end
    DO i = i_start, i_end
       cpm = cp * (1. + 0.8 * moist(i,kts,j,P_QV))
       heat_flux = hfx(i,j)/cpm/rho(i,1,j)
    ENDDO
    ENDDO
 
  CASE DEFAULT
    CALL wrf_error_fatal( 'isfflx value invalid for diff_opt=2' )
  END SELECT hflux

  DO j = j_start, j_end
  DO i = i_start, i_end
     kpbl(i,j)   = 1
     hpbl(i,j)   = zq(i,1,j)
     pblflg(i,j) = .true.
     sfcflg(i,j) = .true.
 
     cpm = cp * (1. + 0.8*moist(i,1,j,P_QV))
     sflux(i,j) = (hfx(i,j)/cpm)/rho(i,1,j)
 
     IF(br(i,j).GT.0.0) sfcflg(i,j) = .false.
  ENDDO
  ENDDO

! get pbl height begin based on theta method
  DO j = j_start, j_end
  DO i = i_start, i_end
        thsfc = thv(i,kts,j) + 0.5
     DO k=kts+1,ktf
        IF(thv(i,k,j).GT.thsfc) THEN
         hpbl(i,j)=za(i,k-1,j)+(thsfc-thv(i,k-1,j))/(max(0.01,thv(i,k,j)-thv(i,k-1,j)))*(za(i,k,j)-za(i,k-1,j))
         kpbl(i,j) = k
         GO TO 119
        ENDIF
     ENDDO
  119 CONTINUE
  ENDDO
  ENDDO

  DO j = j_start, j_end
  DO i = i_start, i_end
     IF(hpbl(i,j).LT.zq(i,2,j)) kpbl(i,j) = 1
     IF(kpbl(i,j).LE.1) pblflg(i,j) = .false.
  ENDDO
  ENDDO

  DO j = j_start, j_end
  DO i = i_start, i_end
     IF(sfcflg(i,j))THEN
       bfx0  = max(sflux(i,j),0.)
       wstar3(i,j) = (govrth(i,j)*bfx0*hpbl(i,j))
       wstar(i,j)  = (wstar3(i,j))**h1
     ELSE
       wstar(i,j)  = 0.
       wstar3(i,j) = 0.
     ENDIF
       ust3 = ust(i,j)**3
       wscale(i,j) = (ust3 + phifac*karman*wstar3(i,j)*0.5)**h1
       wscale(i,j) = MIN(wscale(i,j), ust(i,j)*16.0)
       wscale(i,j) = MAX(wscale(i,j), ust(i,j)/5.0 )
  ENDDO
  ENDDO

  DO j = j_start, j_end
  DO i = i_start, i_end
      delxy = sqrt(dx/msftx(i,j)*dy/msfty(i,j))
      pu1=pu(delxy,hpbl(i,j))
      IF((sfcflg(i,j).and.sflux(i,j).GT.0.0) .and. (hpbl(i,j) .GT. 0)) THEN
!nonlocal momentum flux based on Brown and Grant (1997)
       brint = -sm*ust(i,j)*ust(i,j)*wstar3(i,j)/(hpbl(i,j)*wscale(i,j)**4)
       gamu(i,j) = pu1 * brint*u_phy(i,1,j)/wspd(i,j)
       gamv(i,j) = pu1 * brint*v_phy(i,1,j)/wspd(i,j)
      ELSE
       pblflg(i,j) = .false.
      ENDIF
  ENDDO
  ENDDO

  DO j = j_start,j_end
  DO i = i_start,i_end
     IF(pblflg(i,j))THEN
       k = kpbl(i,j) - 1
       wm3           = wstar3(i,j) + 5. * ust(i,j)**3
       wm2(i,j)      = wm3**h2
       bfxpbl(i,j)   = -0.15*thv(i,1,j)/g*wm3/hpbl(i,j)
       dthv(i,j)     = max(thv(i,k+1,j) - thv(i,k,j),tmin)
       dtheta        = max(th_phy(i,k+1,j) - th_phy(i,k,j),tmin)
 
       du            = u_phy(i,k+1,j)-u_phy(i,k,j)
       dv            = v_phy(i,k+1,j)-v_phy(i,k,j)
 
       we(i,j)       = max(bfxpbl(i,j)/dthv(i,j),-sqrt(wm2(i,j)))
       hfxpbl(i,j)   = we(i,j)*dtheta
       delb          = govrth(i,j)*dthv(i,j)
 
       deltaoh(i,j)  = d1*hpbl(i,j) + d2*wm2(i,j)/delb
       deltaoh(i,j)  = max(ezfac*deltaoh(i,j),hpbl(i,j)-za(i,k,j)-1.)
       deltaoh(i,j)  = min(deltaoh(i,j), hpbl(i,j))
 
       if ((du .ne. 0) .or. (dv .ne. 0)) then
           rigs(i,j) = govrth(i,j)*dthv(i,j)*deltaoh(i,j)/(du**2.+dv**2.)
           rigs(i,j) = max(min(rigs(i,j), rigsmax),rimin)
       else
           rigs(i,j) = rigsmax
       endif
       enlfrac2(i,j) = max(min(wm3/wstar3(i,j)/(1.+cpent/rigs(i,j)),entfmax),entfmin)
       enlfrac2(i,j) = enlfrac2(i,j)*enlfrac
     ENDIF
  ENDDO
  ENDDO

  DO j = j_start, j_end
  DO k = kts, ktf
  DO i = i_start, i_end
       IF(pblflg(i,j))THEN
          entfacmf(i,k,j) = sqrt(((zq(i,k+1,j) - hpbl(i,j))/deltaoh(i,j))**2.)
       ENDIF
  ENDDO
  ENDDO
  ENDDO

  DO j = j_start, j_end
  DO i = i_start, i_end
     IF (pblflg(i,j)) THEN
         deltaoh(i,j) = deltaoh(i,j)/hpbl(i,j)
         delxy = sqrt(dx/msftx(i,j)*dy/msfty(i,j))
         mlfrac        = mltop-deltaoh(i,j)
         ezfrac        = mltop+deltaoh(i,j)
         zfacmf(i,1,j) = min(max((zq(i,2,j)/hpbl(i,j)),zfmin),1.)
         sfcfracn      = max(sfcfracn1,zfacmf(i,1,j))
    !
         sflux0      = (a11+a12*sfcfracn)*sflux(i,j)
         snlflux0    = nlfrac*sflux0
         amf1        = snlflux0/sfcfracn
         amf2        = -snlflux0/(mlfrac-sfcfracn)
         bmf2        = -mlfrac*amf2
         amf3        = snlflux0*enlfrac2(i,j)/deltaoh(i,j)
         bmf3        = -amf3*mlfrac
         hfxpbl(i,j) = amf3+bmf3
         pth1        = pthnl(delxy,hpbl(i,j))
         hfxpbl(i,j) = hfxpbl(i,j)*pth1

        DO k = kts, ktf
           zfacmf(i,k,j) = max((zq(i,k+1,j)/hpbl(i,j)),zfmin)
           IF(k.LT.kpbl(i,j)) THEN
             IF(zfacmf(i,k,j).LE.sfcfracn) THEN
               nlflux(i,k,j) =  amf1*zfacmf(i,k,j)
             ELSE IF (zfacmf(i,k,j).LE.mlfrac) THEN
               nlflux(i,k,j) =  amf2*zfacmf(i,k,j)+bmf2
             ENDIF
             nlflux(i,k,j) = nlflux(i,k,j) + hfxpbl(i,j)*exp(-entfacmf(i,k,j))
             nlflux(i,k,j) = nlflux(i,k,j)*pth1
           ENDIF
        ENDDO
    ENDIF
  ENDDO
  ENDDO
END SUBROUTINE nonlocal_flux

!==============================================================================
!==============================================================================

! partial function for nonlocal heat flux
   FUNCTION pthnl(d,h)
   IMPLICIT NONE
   REAL           :: pthnl
   REAL,PARAMETER :: pmin = 0.0,pmax = 1.0
   REAL,PARAMETER :: a1 = 1.000, a2 = 0.936, a3 = -1.110,         &
                     a4 = 1.000, a5 = 0.312, a6 = 0.329, a7 = 0.243
   REAL,PARAMETER :: b1 = 2.0, b2 = 0.875
   real           :: d,h,doh,num,den

   if (h .ne. 0) then
      doh   = d/h
      num   = a1*(doh)**b1 + a2*(doh)**b2+a3
      den   = a4*(doh)**b1 + a5*(doh)**b2+a6
      pthnl = a7*num/den + (1. - a7)
   else
      pthnl = 1.
   endif

   pthnl = max(pthnl,pmin)
   pthnl = min(pthnl,pmax)

   IF(d.LE.100.) THEN  ! assume dx<=100m as LES
      pthnl = 0.0
   ENDIF
 
   RETURN
   END FUNCTION

! partial function for local heat flux
   FUNCTION pthl(d,h)
   IMPLICIT NONE
   REAL           :: pthl
   REAL,PARAMETER :: pmin = 0.0,pmax = 1.0
   REAL,PARAMETER :: a1 = 1.000, a2 = 0.870, a3 = -0.913,    &
                     a4 = 1.000, a5 = 0.153, a6 = 0.278, a7 = 0.280
   REAL,PARAMETER :: b1 = 2.0, b2 = 0.5
   REAL           :: d,h,doh,num,den

   if (h .ne. 0) then
      doh  = d/h
      num  = a1*(doh)**b1 + a2*(doh)**b2+a3
      den  = a4*(doh)**b1 + a5*(doh)**b2+a6
      pthl = a7*num/den+(1. - a7)
   else
      pthl = 1.
   endif
   pthl = max(pthl,pmin)
   pthl = min(pthl,pmax)

   IF(d.LE.100.) THEN  ! assume dx<=100m as LES
      pthl = 0.0
   ENDIF

   RETURN
   END FUNCTION

! partial function for momentum flux
   FUNCTION pu(d,h)
   IMPLICIT NONE
   REAL           :: pu
   REAL,PARAMETER :: pmin = 0.0,pmax = 1.0
   REAL,PARAMETER :: a1 = 1.0, a2 = 0.070, a3 = 1.0, a4 = 0.142, a5 = 0.071
   REAL,PARAMETER :: b1 = 2.0, b2 = 0.6666667
   REAL           :: d,h,doh,num,den

   if (h .ne. 0) then
      doh = d/h
      num = a1*(doh)**b1 + a2*(doh)**b2
      den = a3*(doh)**b1 + a4*(doh)**b2+a5
      pu  = num/den
   else
      pu = 1.
   endif
   pu  = max(pu,pmin)
   pu  = min(pu,pmax)

   IF(d.LE.100.) THEN  ! assume dx<=100 as LES
      pu = 0.0
   ENDIF

   RETURN
   END FUNCTION

!=======================================================================
!=======================================================================

    SUBROUTINE cal_titau_11_22_33( config_flags, titau,              &
                                   tke, xkx, defor,                  &
                                   mtau, rho,                        &
                                   is_ext, ie_ext, js_ext, je_ext,   &
                                   ids, ide, jds, jde, kds, kde,     &
                                   ims, ime, jms, jme, kms, kme,     &
                                   its, ite, jts, jte, kts, kte      )

! History:     Sep 2003  Changes by George Bryan and Jason Knievel, NCAR
!              Oct 2001  Converted to mass core by Bill Skamarock, NCAR
!              Aug 2000  Original code by Shu-Hua Chen, UC-Davis

! Purpose:     This routine calculates stress terms (taus) for use in
!              the calculation of production of TKE by sheared wind

! References:  Klemp and Wilhelmson (JAS 1978)
!              Deardorff (B-L Meteor 1980)
!              Chen and Dudhia (NCAR WRF physics report 2000)

! Key:

!-----------------------------------------------------------------------
! Begin declarations.

    IMPLICIT NONE

    TYPE( grid_config_rec_type ), INTENT( IN )  &
    :: config_flags

    INTEGER, INTENT( IN )  &
    :: ids, ide, jds, jde, kds, kde,  &
       ims, ime, jms, jme, kms, kme,  &
       its, ite, jts, jte, kts, kte

    INTEGER, INTENT( IN )  &
    :: is_ext, ie_ext, js_ext, je_ext

    REAL, DIMENSION( its-1:ite+1, kts:kte, jts-1:jte+1 ), INTENT( INOUT )  &
    :: titau

    REAL, DIMENSION( ims:ime, kms:kme, jms:jme ), INTENT( IN )  &
    :: defor, xkx, tke, rho

    REAL, DIMENSION( ims:ime, kms:kme, jms:jme ), INTENT( INOUT )  &
    :: mtau

! Local variables.

    INTEGER  &
    :: i, j, k, ktf, i_start, i_end, j_start, j_end

! End declarations.
!-----------------------------------------------------------------------

    ktf = MIN( kte, kde-1 )

    i_start = its
    i_end   = ite
    j_start = jts
    j_end   = jte

    IF ( config_flags%open_xs .OR. config_flags%specified .OR. &
         config_flags%nested) i_start = MAX( ids+1, its )
    IF ( config_flags%open_xe .OR. config_flags%specified .OR. &
         config_flags%nested) i_end   = MIN( ide-1, ite )
    IF ( config_flags%open_ys .OR. config_flags%specified .OR. &
         config_flags%nested) j_start = MAX( jds+1, jts )
    IF ( config_flags%open_ye .OR. config_flags%specified .OR. &
         config_flags%nested) j_end   = MIN( jde-1, jte )
      IF ( config_flags%periodic_x ) i_start = its
      IF ( config_flags%periodic_x ) i_end = ite

    i_start = i_start - is_ext
    i_end   = i_end   + ie_ext
    j_start = j_start - js_ext
    j_end   = j_end   + je_ext

    IF ( config_flags%sfs_opt .GT. 0 ) THEN ! USE NBA MODEL SFS STRESSES

      DO j = j_start, j_end
      DO k = kts, ktf
      DO i = i_start, i_end

        titau(i,k,j) = rho(i,k,j) * mtau(i,k,j)

      END DO
      END DO
      END DO

    ELSE !NOT NBA

      IF ( config_flags%m_opt .EQ. 1 ) THEN ! ASSIGN STRESS TO MTAU FOR OUTPUT

        DO j = j_start, j_end
        DO k = kts, ktf
        DO i = i_start, i_end

          titau(i,k,j) = - rho(i,k,j) * xkx(i,k,j) * defor(i,k,j)
          mtau(i,k,j) = - xkx(i,k,j) * defor(i,k,j)

        END DO
        END DO
        END DO

      ELSE !NO STRESS OUTPUT

        DO j = j_start, j_end
        DO k = kts, ktf
        DO i = i_start, i_end

          titau(i,k,j) = - rho(i,k,j) * xkx(i,k,j) * defor(i,k,j)

        END DO
        END DO
        END DO

      ENDIF

    ENDIF

    END SUBROUTINE cal_titau_11_22_33

!=======================================================================
!=======================================================================

    SUBROUTINE cal_titau_12_21( config_flags, titau,             &
                                xkx, defor,                      &
                                mtau, rho,                       &
                                is_ext, ie_ext, js_ext, je_ext,  &
                                ids, ide, jds, jde, kds, kde,    &
                                ims, ime, jms, jme, kms, kme,    &
                                its, ite, jts, jte, kts, kte     )

! History:     Sep 2003   Modifications by George Bryan and Jason Knievel, NCAR
!              Oct 2001   Converted to mass core by Bill Skamarock, NCAR
!              Aug 2000   Original code by Shu-Hua Chen, UC-Davis

! Pusrpose     This routine calculates the stress terms (taus) for use in
!              the calculation of production of TKE by sheared wind

! References:  Klemp and Wilhelmson (JAS 1978)
!              Deardorff (B-L Meteor 1980)
!              Chen and Dudhia (NCAR WRF physics report 2000)

! Key:

!-----------------------------------------------------------------------
! Begin declarations.

    IMPLICIT NONE

    TYPE( grid_config_rec_type), INTENT( IN )  &
    :: config_flags

    INTEGER, INTENT( IN )  &
    :: ids, ide, jds, jde, kds, kde,  &
       ims, ime, jms, jme, kms, kme,  &
       its, ite, jts, jte, kts, kte

    INTEGER, INTENT( IN )  &
    :: is_ext, ie_ext, js_ext, je_ext

    REAL, DIMENSION( its-1:ite+1, kts:kte, jts-1:jte+1 ), INTENT( INOUT )  &
    :: titau

    REAL, DIMENSION( ims:ime, kms:kme, jms:jme ), INTENT( IN )  &
    :: defor, xkx, rho

    REAL, DIMENSION( ims:ime, kms:kme, jms:jme ), INTENT( INOUT )  &
    :: mtau

! Local variables.

    INTEGER  &
    :: i, j, k, ktf, i_start, i_end, j_start, j_end

    REAL, DIMENSION( its-1:ite+1, kts:kte, jts-1:jte+1 )  &
    :: xkxavg, rhoavg

! End declarations.
!-----------------------------------------------------------------------

    ktf = MIN( kte, kde-1 )

! Needs one more point in the x and y directions.

    i_start = its
    i_end   = ite
    j_start = jts
    j_end   = jte

    IF ( config_flags%open_xs .OR. config_flags%specified .OR. &
         config_flags%nested ) i_start = MAX( ids+1, its )
    IF ( config_flags%open_xe .OR. config_flags%specified .OR. &
         config_flags%nested ) i_end   = MIN( ide-1, ite )
    IF ( config_flags%open_ys .OR. config_flags%specified .OR. &
         config_flags%nested ) j_start = MAX( jds+1, jts )
    IF ( config_flags%open_ye .OR. config_flags%specified .OR. &
         config_flags%nested ) j_end   = MIN( jde-1, jte )
      IF ( config_flags%periodic_x ) i_start = its
      IF ( config_flags%periodic_x ) i_end = ite

    i_start = i_start - is_ext
    i_end   = i_end   + ie_ext
    j_start = j_start - js_ext
    j_end   = j_end   + je_ext

    DO j = j_start, j_end
    DO k = kts, ktf
    DO i = i_start, i_end
      rhoavg(i,k,j) = 0.25 * ( rho(i-1,k,j  ) + rho(i,k,j  ) +  &
                               rho(i-1,k,j-1) + rho(i,k,j-1) )
      xkxavg(i,k,j) = rhoavg(i,k,j) *                           &
                      0.25 * ( xkx(i-1,k,j  ) + xkx(i,k,j  ) +  &
                               xkx(i-1,k,j-1) + xkx(i,k,j-1) )
    END DO
    END DO
    END DO

! titau12 or titau21

    IF ( config_flags%sfs_opt .GT. 0 ) THEN ! USE NBA MODEL SFS STRESSES

      DO j = j_start, j_end
      DO k = kts, ktf
      DO i = i_start, i_end

        titau(i,k,j) = rhoavg(i,k,j) * mtau(i,k,j)

      END DO
      END DO
      END DO

    ELSE ! NOT NBA

      IF ( config_flags%m_opt .EQ. 1 ) THEN ! ASSIGN STRESS TO MTAU FOR OUTPUT

        DO j = j_start, j_end
        DO k = kts, ktf
        DO i = i_start, i_end
          titau(i,k,j) = - xkxavg(i,k,j) * defor(i,k,j)
<<<<<<< HEAD
          mtau(i,k,j) = - xkxavg(i,k,j) * defor(i,k,j)  / ( .25 * ( rho(i-1,k,j  ) + rho(i,k,j  )  +  &
                                                                    rho(i-1,k,j-1) + rho(i,k,j-1) ))
=======
          mtau(i,k,j) = - xkxavg(i,k,j) * defor(i,k,j)  / rhoavg(i,k,j)
>>>>>>> eed56d74

        END DO
        END DO
        END DO

      ELSE ! NO STRESS OUTPUT

        DO j = j_start, j_end
        DO k = kts, ktf
        DO i = i_start, i_end

          titau(i,k,j) = - xkxavg(i,k,j) * defor(i,k,j)

        END DO
        END DO
        END DO

      ENDIF

    ENDIF

    END SUBROUTINE cal_titau_12_21

!=======================================================================

    SUBROUTINE cal_titau_13_31( config_flags, titau,             &
                                defor,                           &
                                mtau,                            &
                                xkx, fnm, fnp, rho,              &
                                is_ext, ie_ext, js_ext, je_ext,  &
                                ids, ide, jds, jde, kds, kde,    &
                                ims, ime, jms, jme, kms, kme,    &
                                its, ite, jts, jte, kts, kte     )

! History:     Sep 2003   Modifications by George Bryan and Jason Knievel, NCAR
!              Oct 2001   Converted to mass core by Bill Skamarock, NCAR
!              Aug 2000   Original code by Shu-Hua Chen, UC-Davis

! Purpose:     This routine calculates the stress terms (taus) for use in
!              the calculation of production of TKE by sheared wind

! References:  Klemp and Wilhelmson (JAS 1978)
!              Deardorff (B-L Meteor 1980)
!              Chen and Dudhia (NCAR WRF physics report 2000)

! Key:

!-----------------------------------------------------------------------
! Begin declarations.

    IMPLICIT NONE

    TYPE( grid_config_rec_type), INTENT( IN )  &
    :: config_flags

    INTEGER, INTENT( IN )  &
    :: ids, ide, jds, jde, kds, kde,  &
       ims, ime, jms, jme, kms, kme,  &
       its, ite, jts, jte, kts, kte

    INTEGER, INTENT( IN )  &
    :: is_ext, ie_ext, js_ext, je_ext

    REAL, DIMENSION( kms:kme ), INTENT( IN )  &
    :: fnm, fnp

    REAL, DIMENSION( its-1:ite+1, kts:kte, jts-1:jte+1 ), INTENT( INOUT )  &
    :: titau

    REAL, DIMENSION( ims:ime, kms:kme, jms:jme), INTENT( IN )  &
    :: defor, xkx, rho

    REAL, DIMENSION( ims:ime, kms:kme, jms:jme ), INTENT( INOUT )  &
    :: mtau

! Local variables.

    INTEGER  &
    :: i, j, k, ktf, i_start, i_end, j_start, j_end

    REAL, DIMENSION( its-1:ite+1, kts:kte, jts-1:jte+1 )  &
    :: xkxavg, rhoavg

! End declarations.
!-----------------------------------------------------------------------

    ktf = MIN( kte, kde-1 )

! Find ide-1 and jde-1 for averaging to p point.

    i_start = its
    i_end   = ite
    j_start = jts
    j_end   = MIN( jte, jde-1 )

    IF ( config_flags%open_xs .OR. config_flags%specified .OR. &
         config_flags%nested) i_start = MAX( ids+1, its )
    IF ( config_flags%open_xe .OR. config_flags%specified .OR. &
         config_flags%nested) i_end   = MIN( ide-1, ite )
    IF ( config_flags%open_ys .OR. config_flags%specified .OR. &
         config_flags%nested) j_start = MAX( jds+1, jts )
    IF ( config_flags%open_ye .OR. config_flags%specified .OR. &
         config_flags%nested) j_end   = MIN( jde-2, jte )
      IF ( config_flags%periodic_x ) i_start = its
      IF ( config_flags%periodic_x ) i_end = ite

    i_start = i_start - is_ext
    i_end   = i_end   + ie_ext
    j_start = j_start - js_ext
    j_end   = j_end   + je_ext

    DO j = j_start, j_end
    DO k = kts+1, ktf
    DO i = i_start, i_end
      rhoavg(i,k,j) = 0.5 * ( fnm(k) * ( rho(i-1,k  ,j) + rho(i,k  ,j) ) + &
                              fnp(k) * ( rho(i-1,k-1,j) + rho(i,k-1,j) ) )
      xkxavg(i,k,j) = rhoavg(i,k,j)  *                                     &
                      0.5 * ( fnm(k) * ( xkx(i,k  ,j) + xkx(i-1,k  ,j) ) + &
                              fnp(k) * ( xkx(i,k-1,j) + xkx(i-1,k-1,j) ) )
    END DO
    END DO
    END DO

    IF ( config_flags%sfs_opt .GT. 0 ) THEN ! USE NBA MODEL SFS STRESSES

      DO j = j_start, j_end
      DO k = kts+1, ktf
      DO i = i_start, i_end
         titau(i,k,j) = rhoavg(i,k,j) * mtau(i,k,j)
      ENDDO
      ENDDO
      ENDDO

    ELSE ! NOT NBA

      IF ( config_flags%m_opt .EQ. 1 ) THEN ! ASSIGN STRESS TO MTAU FOR OUTPUT

        DO j = j_start, j_end
        DO k = kts+1, ktf
        DO i = i_start, i_end

          titau(i,k,j) = - xkxavg(i,k,j) * defor(i,k,j)
<<<<<<< HEAD
          mtau(i,k,j) = - xkxavg(i,k,j) * defor(i,k,j)  / (0.5 * ( fnm(k) * ( rho(i-1,k  ,j) + rho(i,k  ,j) ) + &
                                                                   fnp(k) * ( rho(i-1,k-1,j) + rho(i,k-1,j) ) ))
=======
          mtau(i,k,j) = - xkxavg(i,k,j) * defor(i,k,j)  / rhoavg(i,k,j)
>>>>>>> eed56d74

        ENDDO
        ENDDO
        ENDDO

      ELSE ! NO STRESS OUTPUT

        DO j = j_start, j_end
        DO k = kts+1, ktf
        DO i = i_start, i_end

          titau(i,k,j) = - xkxavg(i,k,j) * defor(i,k,j)

        ENDDO
        ENDDO
        ENDDO

      ENDIF

    ENDIF

    DO j = j_start, j_end
    DO i = i_start, i_end
      titau(i,kts  ,j) = 0.0
      titau(i,ktf+1,j) = 0.0
    ENDDO
    ENDDO

    END SUBROUTINE cal_titau_13_31

!=======================================================================
!=======================================================================

    SUBROUTINE cal_titau_23_32( config_flags, titau, defor,      &
                                mtau,                            &
                                xkx, fnm, fnp, rho,              &
                                is_ext, ie_ext, js_ext, je_ext,  &
                                ids, ide, jds, jde, kds, kde,    &
                                ims, ime, jms, jme, kms, kme,    &
                                its, ite, jts, jte, kts, kte     )

! History:     Sep 2003  Changes by George Bryan and Jason Knievel, NCAR
!              Oct 2001  Converted to mass core by Bill Skamarock, NCAR
!              Aug 2000  Original code by Shu-Hua Chen, UC-Davis

! Purpose:     This routine calculates stress terms (taus) for use in
!              the calculation of production of TKE by sheared wind

! References:  Klemp and Wilhelmson (JAS 1978)
!              Deardorff (B-L Meteor 1980)
!              Chen and Dudhia (NCAR WRF physics report 2000)

! Key:

!-----------------------------------------------------------------------
! Begin declarations.

    IMPLICIT NONE

    TYPE( grid_config_rec_type ), INTENT( IN )  &
    :: config_flags

    INTEGER, INTENT( IN )  &
    :: ids, ide, jds, jde, kds, kde,  &
       ims, ime, jms, jme, kms, kme,  &
       its, ite, jts, jte, kts, kte

    INTEGER, INTENT( IN )  &
    :: is_ext,ie_ext,js_ext,je_ext

    REAL, DIMENSION( kms:kme ), INTENT( IN )  &
    :: fnm, fnp

    REAL, DIMENSION( its-1:ite+1, kts:kte, jts-1:jte+1 ), INTENT( INOUT )  &
    :: titau

    REAL, DIMENSION( ims:ime, kms:kme, jms:jme ), INTENT( IN )  &
    :: defor, xkx, rho

    REAL, DIMENSION( ims:ime, kms:kme, jms:jme ), INTENT( INOUT )  &
    :: mtau

! Local variables.

    INTEGER  &
    :: i, j, k, ktf, i_start, i_end, j_start, j_end

    REAL, DIMENSION( its-1:ite+1, kts:kte, jts-1:jte+1 )  &
    :: xkxavg, rhoavg

! End declarations.
!-----------------------------------------------------------------------

     ktf = MIN( kte, kde-1 )

! Find ide-1 and jde-1 for averaging to p point.

    i_start = its
    i_end   = MIN( ite, ide-1 )
    j_start = jts
    j_end   = jte

    IF ( config_flags%open_xs .OR. config_flags%specified .OR. &
         config_flags%nested) i_start = MAX( ids+1, its )
    IF ( config_flags%open_xe .OR. config_flags%specified .OR. &
         config_flags%nested) i_end   = MIN( ide-2, ite )
    IF ( config_flags%open_ys .OR. config_flags%specified .OR. &
         config_flags%nested) j_start = MAX( jds+1, jts )
    IF ( config_flags%open_ye .OR. config_flags%specified .OR. &
         config_flags%nested) j_end   = MIN( jde-1, jte )
      IF ( config_flags%periodic_x ) i_start = its
      IF ( config_flags%periodic_x ) i_end = MIN( ite, ide-1 )

    i_start = i_start - is_ext
    i_end   = i_end   + ie_ext
    j_start = j_start - js_ext
    j_end   = j_end   + je_ext

    DO j = j_start, j_end
    DO k = kts+1, ktf
    DO i = i_start, i_end
      rhoavg(i,k,j) = 0.5 * ( fnm(k) * ( rho(i,k  ,j) + rho(i,k  ,j-1) ) + &
                              fnp(k) * ( rho(i,k-1,j) + rho(i,k-1,j-1) ) )
      xkxavg(i,k,j) = rhoavg(i,k,j)  *                                     &
                      0.5 * ( fnm(k) * ( xkx(i,k  ,j) + xkx(i,k  ,j-1) ) + &
                              fnp(k) * ( xkx(i,k-1,j) + xkx(i,k-1,j-1) ) )
    END DO
    END DO
    END DO

    IF ( config_flags%sfs_opt .GT. 0 ) THEN ! USE NBA MODEL SFS STRESSES

      DO j = j_start, j_end
      DO k = kts+1, ktf
      DO i = i_start, i_end

        titau(i,k,j) =  rhoavg(i,k,j) * mtau(i,k,j)

      END DO
      END DO
      END DO

    ELSE ! NOT NBA

      IF ( config_flags%m_opt .EQ. 1 ) THEN ! ASSIGN STRESS TO MTAU FOR OUTPUT

        DO j = j_start, j_end
        DO k = kts+1, ktf
        DO i = i_start, i_end

          titau(i,k,j) = - xkxavg(i,k,j) * defor(i,k,j)
<<<<<<< HEAD
          mtau(i,k,j) = - xkxavg(i,k,j) * defor(i,k,j)  / (0.5 * ( fnm(k) * ( rho(i,k  ,j) + rho(i,k  ,j-1) ) +  &
                                                                   fnp(k) * ( rho(i,k-1,j) + rho(i,k-1,j-1) ) ))
=======
          mtau(i,k,j) = - xkxavg(i,k,j) * defor(i,k,j)  / rhoavg(i,k,j)
>>>>>>> eed56d74

        END DO
        END DO
        END DO

      ELSE ! NO STRESS OUTPUT

        DO j = j_start, j_end
        DO k = kts+1, ktf
        DO i = i_start, i_end

          titau(i,k,j) = -  xkxavg(i,k,j) * defor(i,k,j)

        END DO
        END DO
        END DO

      ENDIF

    ENDIF

    DO j = j_start, j_end
    DO i = i_start, i_end
      titau(i,kts  ,j) = 0.0
      titau(i,ktf+1,j) = 0.0
    END DO
    END DO

    END SUBROUTINE cal_titau_23_32

!=======================================================================
!=======================================================================

SUBROUTINE phy_bc ( config_flags,div,defor11,defor22,defor33,              &
                    defor12,defor13,defor23,xkmh,xkmv,xkhh,xkhv,tke,rho,   &
                    RUBLTEN, RVBLTEN,                                      &
                    RUCUTEN, RVCUTEN,                                      &
                    RUSHTEN, RVSHTEN,                                      &
                    gamu, gamv, xkmv_meso,                                 & ! XZ
                    ids, ide, jds, jde, kds, kde,                          &
                    ims, ime, jms, jme, kms, kme,                          &
                    ips, ipe, jps, jpe, kps, kpe,                          &
                    its, ite, jts, jte, kts, kte                           )

!------------------------------------------------------------------------------
! Begin declarations.

   IMPLICIT NONE

   TYPE(grid_config_rec_type), INTENT(IN   ) :: config_flags

   INTEGER ,        INTENT(IN   ) ::        ids, ide, jds, jde, kds, kde, &
                                            ims, ime, jms, jme, kms, kme, &
                                            ips, ipe, jps, jpe, kps, kpe, &
                                            its, ite, jts, jte, kts, kte

   REAL , DIMENSION( ims:ime, kms:kme, jms:jme), INTENT(INOUT) ::RUBLTEN, &
                                                                 RVBLTEN, &
                                                                 RUCUTEN, &
                                                                 RVCUTEN, &
                                                                 RUSHTEN, &
                                                                 RVSHTEN, &
                                                                 defor11, &
                                                                 defor22, &
                                                                 defor33, &
                                                                 defor12, &
                                                                 defor13, &
                                                                 defor23, &
                                                                    xkmh, &
                                                                    xkmv, &
                                                                    xkhh, &
                                                                    xkhv, &
                                                               xkmv_meso, & ! XZ
                                                                     tke, &
                                                                     div, &
                                                                     rho
!XZ
  REAL , DIMENSION( ims:ime, jms:jme), INTENT(INOUT) :: gamu, gamv
! End declarations.
!-----------------------------------------------------------------------

   IF(config_flags%bl_pbl_physics .GT. 0) THEN

        CALL set_physical_bc3d( RUBLTEN , 't', config_flags,              &
                                ids, ide, jds, jde, kds, kde,             &
                                ims, ime, jms, jme, kms, kme,             &
                                ips, ipe, jps, jpe, kps, kpe,             &
                                its, ite, jts, jte, kts, kte              )

        CALL set_physical_bc3d( RVBLTEN , 't', config_flags,              &
                                ids, ide, jds, jde, kds, kde,             &
                                ims, ime, jms, jme, kms, kme,             &
                                ips, ipe, jps, jpe, kps, kpe,             &
                                its, ite, jts, jte, kts, kte              )

   ENDIF

   IF(config_flags%cu_physics .GT. 0) THEN

        CALL set_physical_bc3d( RUCUTEN , 't', config_flags,              &
                                ids, ide, jds, jde, kds, kde,             &
                                ims, ime, jms, jme, kms, kme,             &
                                ips, ipe, jps, jpe, kps, kpe,             &
                                its, ite, jts, jte, kts, kte              )

        CALL set_physical_bc3d( RVCUTEN , 't', config_flags,              &
                                ids, ide, jds, jde, kds, kde,             &
                                ims, ime, jms, jme, kms, kme,             &
                                ips, ipe, jps, jpe, kps, kpe,             &
                                its, ite, jts, jte, kts, kte              )

   ENDIF

   IF(config_flags%shcu_physics .GT. 0) THEN

        CALL set_physical_bc3d( RUSHTEN , 't', config_flags,              &
                                ids, ide, jds, jde, kds, kde,             &
                                ims, ime, jms, jme, kms, kme,             &
                                ips, ipe, jps, jpe, kps, kpe,             &
                                its, ite, jts, jte, kts, kte              )

        CALL set_physical_bc3d( RVSHTEN , 't', config_flags,              &
                                ids, ide, jds, jde, kds, kde,             &
                                ims, ime, jms, jme, kms, kme,             &
                                ips, ipe, jps, jpe, kps, kpe,             &
                                its, ite, jts, jte, kts, kte              )

   ENDIF

   ! move out of the conditional, below; horiz coeffs needed for
   ! all diff_opt cases.  JM

   CALL set_physical_bc3d( xkmh    , 't', config_flags,                   &
                                ids, ide, jds, jde, kds, kde,             &
                                ims, ime, jms, jme, kms, kme,             &
                                ips, ipe, jps, jpe, kps, kpe,             &
                                its, ite, jts, jte, kts, kte              )

   CALL set_physical_bc3d( xkhh    , 't', config_flags,                   &
                                ids, ide, jds, jde, kds, kde,             &
                                ims, ime, jms, jme, kms, kme,             &
                                ips, ipe, jps, jpe, kps, kpe,             &
                                its, ite, jts, jte, kts, kte              )

   IF(config_flags%diff_opt .eq. 2) THEN

   CALL set_physical_bc3d( xkmv    , 't', config_flags,                   &
                                ids, ide, jds, jde, kds, kde,             &
                                ims, ime, jms, jme, kms, kme,             &
                                ips, ipe, jps, jpe, kps, kpe,             &
                                its, ite, jts, jte, kts, kte              )

   CALL set_physical_bc3d( xkhv    , 't', config_flags,                   &
                                ids, ide, jds, jde, kds, kde,             &
                                ims, ime, jms, jme, kms, kme,             &
                                ips, ipe, jps, jpe, kps, kpe,             &
                                its, ite, jts, jte, kts, kte              )

   CALL set_physical_bc3d( div     , 't', config_flags,                   &
                                ids, ide, jds, jde, kds, kde,             &
                                ims, ime, jms, jme, kms, kme,             &
                                ips, ipe, jps, jpe, kps, kpe,             &
                                its, ite, jts, jte, kts, kte              )

   CALL set_physical_bc3d( defor11 , 't', config_flags,                   &
                                ids, ide, jds, jde, kds, kde,             &
                                ims, ime, jms, jme, kms, kme,             &
                                ips, ipe, jps, jpe, kps, kpe,             &
                                its, ite, jts, jte, kts, kte              )

   CALL set_physical_bc3d( defor22 , 't', config_flags,                   &
                                ids, ide, jds, jde, kds, kde,             &
                                ims, ime, jms, jme, kms, kme,             &
                                ips, ipe, jps, jpe, kps, kpe,             &
                                its, ite, jts, jte, kts, kte              )

   CALL set_physical_bc3d( defor33 , 't', config_flags,                   &
                                ids, ide, jds, jde, kds, kde,             &
                                ims, ime, jms, jme, kms, kme,             &
                                ips, ipe, jps, jpe, kps, kpe,             &
                                its, ite, jts, jte, kts, kte              )

   CALL set_physical_bc3d( defor12 , 'd', config_flags,                   &
                                ids, ide, jds, jde, kds, kde,             &
                                ims, ime, jms, jme, kms, kme,             &
                                ips, ipe, jps, jpe, kps, kpe,             &
                                its, ite, jts, jte, kts, kte              )

   CALL set_physical_bc3d( defor13 , 'e', config_flags,                   &
                                ids, ide, jds, jde, kds, kde,             &
                                ims, ime, jms, jme, kms, kme,             &
                                ips, ipe, jps, jpe, kps, kpe,             &
                                its, ite, jts, jte, kts, kte              )

   CALL set_physical_bc3d( defor23 , 'f', config_flags,                   &
                                ids, ide, jds, jde, kds, kde,             &
                                ims, ime, jms, jme, kms, kme,             &
                                ips, ipe, jps, jpe, kps, kpe,             &
                                its, ite, jts, jte, kts, kte              )

   CALL set_physical_bc3d( rho , 't', config_flags,                       &
                                ids, ide, jds, jde, kds, kde,             &
                                ims, ime, jms, jme, kms, kme,             &
                                ips, ipe, jps, jpe, kps, kpe,             &
                                its, ite, jts, jte, kts, kte              )
   ENDIF

!XZ
   IF(config_flags%diff_opt .eq. 2 .and. config_flags%km_opt .eq. 5) THEN
   CALL set_physical_bc2d( gamu, 't', config_flags,                    &
                                   ids, ide, jds, jde,                 &
                                   ims, ime, jms, jme,                 &
                                   ips, ipe, jps, jpe,                 &
                                   its, ite, jts, jte                  )
   CALL set_physical_bc2d( gamv, 't', config_flags,                    &
                                   ids, ide, jds, jde,                 &
                                   ims, ime, jms, jme,                 &
                                   ips, ipe, jps, jpe,                 &
                                   its, ite, jts, jte                  )
   CALL set_physical_bc3d( xkmv_meso,'t', config_flags,                &
                                ids, ide, jds, jde, kds, kde,          &
                                ims, ime, jms, jme, kms, kme,          &
                                ips, ipe, jps, jpe, kps, kpe,          &
                                its, ite, jts, jte, kts, kte           )
   ENDIF
!
END SUBROUTINE phy_bc

!=======================================================================
!=======================================================================

    SUBROUTINE tke_rhs( tendency, BN2, config_flags,            &
                        defor11, defor22, defor33,              &
                        defor12, defor13, defor23,              &
                        u, v, w, div, tke, mu, c1, c2,          &
                        theta, p, p8w, t8w, z, fnm, fnp,        &
                        cf1, cf2, cf3, msftx, msfty,            &
                        xkmh, xkmv, xkhv,                       & 
                        rdx, rdy, dx, dy, dt, zx, zy,           &
                        rdz, rdzw, dn, dnw, isotropic,          &
                        hfx, qfx, qv, ust, rho,                 &
                        l_diss, nlflux, hpbl, dlk,              & !XZ
                        ids, ide, jds, jde, kds, kde,           &
                        ims, ime, jms, jme, kms, kme,           &
                        its, ite, jts, jte, kts, kte            )

!-----------------------------------------------------------------------
! Begin declarations.

    IMPLICIT NONE

    TYPE( grid_config_rec_type ), INTENT( IN )  &
    :: config_flags

    INTEGER, INTENT( IN )  &
    :: ids, ide, jds, jde, kds, kde,  &
       ims, ime, jms, jme, kms, kme,  &
       its, ite, jts, jte, kts, kte

    INTEGER, INTENT( IN )  :: isotropic
    REAL, INTENT( IN )  &
    :: cf1, cf2, cf3, dt, rdx, rdy, dx, dy

    REAL, DIMENSION( kms:kme ), INTENT( IN )  &
    :: fnm, fnp, dnw, dn

    REAL, DIMENSION( ims:ime, jms:jme ), INTENT( IN )  &
    :: msftx, msfty

    REAL, DIMENSION( ims:ime, kms:kme, jms:jme ), INTENT( INOUT )  &
    :: tendency

    REAL, DIMENSION( ims:ime, kms:kme, jms:jme ), INTENT( IN )  &
    :: defor11, defor22, defor33, defor12, defor13, defor23,  &
       div, BN2, tke, xkmh, xkmv, xkhv, zx, zy, u, v, w, theta,  &
       p, p8w, t8w, z, rdz, rdzw

    REAL, DIMENSION( ims:ime, jms:jme ), INTENT( IN )  &
    :: mu
    REAL, DIMENSION( kms:kme)          , INTENT( IN )  &
    :: c1, c2

    REAL, DIMENSION ( ims:ime, jms:jme ), INTENT( IN )   &
    :: hfx, ust, qfx
    REAL, DIMENSION ( ims:ime, kms:kme, jms:jme ), INTENT ( IN ) &
    :: qv, rho
! XZ
    REAL, DIMENSION( ims:ime, kms:kme, jms:jme ), INTENT( OUT )  &
    :: l_diss   

    REAL, DIMENSION( ims:ime, kms:kme, jms:jme ), INTENT ( IN ) &
    :: nlflux, dlk

    REAL, DIMENSION( ims:ime, jms:jme ), INTENT(INOUT) &
    :: hpbl
!
! Local variables.

    INTEGER  &
    :: i, j, k, ktf, i_start, i_end, j_start, j_end

! End declarations.
!-----------------------------------------------------------------------

    CALL tke_shear(    tendency, config_flags,                &
                       defor11, defor22, defor33,             &
                       defor12, defor13, defor23,             &
                       u, v, w, tke, ust, mu,                 &
                       c1, c2, fnm, fnp,                      &
                       cf1, cf2, cf3, msftx, msfty,           &
                       xkmh, xkmv,                            & 
                       rdx, rdy, zx, zy, rdz, rdzw, dnw, dn,  &
                       ids, ide, jds, jde, kds, kde,          &
                       ims, ime, jms, jme, kms, kme,          &
                       its, ite, jts, jte, kts, kte           )

    CALL tke_buoyancy( tendency, config_flags, mu,            &
                       c1, c2,                                &
                       tke, xkhv, BN2, theta, dt,             &
                       hfx, qfx, qv,  rho,                    &
                       nlflux,                                & ! XZ
                       ids, ide, jds, jde, kds, kde,          &
                       ims, ime, jms, jme, kms, kme,          &
                       its, ite, jts, jte, kts, kte           )

    CALL tke_dissip(   tendency, config_flags, mu, c1, c2,    &
                       tke, bn2, theta, p8w, t8w, z,          &
                       dx, dy,rdz, rdzw, isotropic,           &
                       msftx, msfty,                          &
                       hpbl, dlk, l_diss,                     & ! XZ
                       ids, ide, jds, jde, kds, kde,          &
                       ims, ime, jms, jme, kms, kme,          &
                       its, ite, jts, jte, kts, kte           )

! Set a lower limit on TKE.

    ktf     = MIN( kte, kde-1 )
    i_start = its
    i_end   = MIN( ite, ide-1 )
    j_start = jts
    j_end   = MIN( jte, jde-1 )

    IF ( config_flags%open_xs .or. config_flags%specified .or. &
         config_flags%nested) i_start = MAX(ids+1,its)
    IF ( config_flags%open_xe .or. config_flags%specified .or. &
         config_flags%nested) i_end   = MIN(ide-2,ite)
    IF ( config_flags%open_ys .or. config_flags%specified .or. &
         config_flags%nested) j_start = MAX(jds+1,jts)
    IF ( config_flags%open_ye .or. config_flags%specified .or. &
         config_flags%nested) j_end   = MIN(jde-2,jte)
      IF ( config_flags%periodic_x ) i_start = its
      IF ( config_flags%periodic_x ) i_end = MIN( ite, ide-1 )

    DO j = j_start, j_end
    DO k = kts, ktf
    DO i = i_start, i_end
      tendency(i,k,j) = max( tendency(i,k,j), -(c1(k)*mu(i,j)+c2(k)) * max( 0.0 , tke(i,k,j) ) / dt )
    END DO
    END DO
    END DO

    END SUBROUTINE tke_rhs

!=======================================================================
!=======================================================================

    SUBROUTINE tke_buoyancy( tendency, config_flags, mu,    &
                             c1, c2,                        &
                             tke, xkhv, BN2, theta, dt,     &
                             hfx, qfx, qv,  rho,            &
                             nlflux,                        & ! XZ
                             ids, ide, jds, jde, kds, kde,  &
                             ims, ime, jms, jme, kms, kme,  &
                             its, ite, jts, jte, kts, kte   )

!-----------------------------------------------------------------------
! Begin declarations.

    IMPLICIT NONE

    TYPE( grid_config_rec_type ), INTENT( IN )  &
    :: config_flags

    INTEGER, INTENT( IN )  &
    :: ids, ide, jds, jde, kds, kde,  &
       ims, ime, jms, jme, kms, kme,  &
       its, ite, jts, jte, kts, kte

    REAL, INTENT( IN )  &
    :: dt

    REAL, DIMENSION( ims:ime, kms:kme, jms:jme ), INTENT( INOUT )  &
    :: tendency

    REAL, DIMENSION( ims:ime, kms:kme, jms:jme ), INTENT( IN )  &
    :: xkhv, tke, BN2, theta

    REAL, DIMENSION( ims:ime, jms:jme ), INTENT( IN )  &
    :: mu
    REAL, DIMENSION( kms:kme)          , INTENT( IN )  &
    :: c1, c2

    REAL, DIMENSION( ims:ime, kms:kme, jms:jme ), INTENT ( IN ) &
    :: qv, rho

    REAL, DIMENSION(ims:ime, jms:jme ), INTENT ( IN ) :: hfx, qfx
!XZ
    REAL, DIMENSION( ims:ime, kms:kme, jms:jme ), INTENT ( IN ) &
    :: nlflux
!
! Local variables.

    INTEGER  &
    :: i, j, k, ktf

    INTEGER  &
    :: i_start, i_end, j_start, j_end

    REAL :: heat_flux, heat_flux0

    REAL :: cpm

! End declarations.
!-----------------------------------------------------------------------

!-----------------------------------------------------------------------
! Add to the TKE tendency the term that accounts for production of TKE
! due to buoyant motions.

    ktf     = MIN( kte, kde-1 )
    i_start = its
    i_end   = MIN( ite, ide-1 )
    j_start = jts
    j_end   = MIN( jte, jde-1 )

    IF ( config_flags%open_xs .OR. config_flags%specified .OR. &
         config_flags%nested ) i_start = MAX( ids+1, its )
    IF ( config_flags%open_xe .OR. config_flags%specified .OR. &
         config_flags%nested ) i_end   = MIN( ide-2, ite )
    IF ( config_flags%open_ys .OR. config_flags%specified .OR. &
         config_flags%nested ) j_start = MAX( jds+1, jts )
    IF ( config_flags%open_ye .OR. config_flags%specified .OR. &
         config_flags%nested ) j_end   = MIN( jde-2, jte )
      IF ( config_flags%periodic_x ) i_start = its
      IF ( config_flags%periodic_x ) i_end = MIN( ite, ide-1 )

!XZ
    IF(config_flags%km_opt.eq.5) THEN
       DO j = j_start, j_end
       DO k = kts+1, ktf
       DO i = i_start, i_end
              tendency(i,k,j) = tendency(i,k,j) - (c1(k)*mu(i,j)+c2(k)) * (xkhv(i,k,j) * BN2(i,k,j)   &
                              - 0.5*(nlflux(i,k+1,j)+nlflux(i,k,j))*g/theta(i,k,j))
       END DO
       END DO
       END DO
    ELSE
       DO j = j_start, j_end
       DO k = kts+1, ktf
       DO i = i_start, i_end
              tendency(i,k,j) = tendency(i,k,j) - (c1(k)*mu(i,j)+c2(k)) * xkhv(i,k,j) * BN2(i,k,j)
       END DO
       END DO
       END DO
    ENDIF

! MARTA: change in the computation of the tke's tendency  at the surface.
!  the buoyancy flux is the average of the surface heat flux (0.06) and the
!   flux at the first w level
!
! WCS 040331

  hflux: SELECT CASE( config_flags%isfflx )
  CASE (0,2) ! with fixed surface heat flux given in the namelist
   heat_flux0 = config_flags%tke_heat_flux  ! constant heat flux value
                                            ! set in namelist.input
! LES mods
   K=KTS

   DO j = j_start, j_end
   DO i = i_start, i_end
      heat_flux = heat_flux0
      tendency(i,k,j)= tendency(i,k,j) - &
                    (c1(k)*mu(i,j)+c2(k))*((xkhv(i,k,j)*BN2(i,k,j))- (g/theta(i,k,j))*heat_flux)/2.

   ENDDO
   ENDDO

  CASE (1) ! use surface heat flux computed from surface routine
   K=KTS

   DO j = j_start, j_end
   DO i = i_start, i_end
      cpm = cp * (1. + 0.8*qv(i,k,j))
      heat_flux = (hfx(i,j)/cpm)/rho(i,k,j)

      tendency(i,k,j)= tendency(i,k,j) - &
                 (c1(k)*mu(i,j)+c2(k))*((xkhv(i,k,j)*BN2(i,k,j))- (g/theta(i,k,j))*heat_flux)/2.
   ENDDO
   ENDDO

  CASE DEFAULT
    CALL wrf_error_fatal( 'isfflx value invalid for diff_opt=2' )
  END SELECT hflux

! end of MARTA/WCS change

! The tendency array now includes production of TKE from buoyant
! motions.
!-----------------------------------------------------------------------

    END SUBROUTINE tke_buoyancy

!=======================================================================
!=======================================================================

    SUBROUTINE tke_dissip( tendency, config_flags,            &
                           mu, c1, c2,                        &
                           tke, bn2, theta, p8w, t8w, z,      &
                           dx, dy, rdz, rdzw, isotropic,      &
                           msftx, msfty,                      &
                           hpbl, dlk, l_diss,                 & !XZ
                           ids, ide, jds, jde, kds, kde,      &
                           ims, ime, jms, jme, kms, kme,      &
                           its, ite, jts, jte, kts, kte       )

! History:     Sep 2003  Changes by George Bryan and Jason Knievel, NCAR
!              Oct 2001  Converted to mass core by Bill Skamarock, NCAR
!              Aug 2000  Original code by Shu-Hua Chen, UC-Davis

! Purpose:     This routine calculates dissipation of turbulent kinetic
!              energy.

! References:  Klemp and Wilhelmson (JAS 1978)
!              Deardorff (B-L Meteor 1980)
!              Chen and Dudhia (NCAR WRF physics report 2000)

!-----------------------------------------------------------------------
! Begin declarations.

    IMPLICIT NONE

    TYPE( grid_config_rec_type ), INTENT( IN )  &
    :: config_flags

    INTEGER, INTENT( IN )  &
    ::  ids, ide, jds, jde, kds, kde,  &
        ims, ime, jms, jme, kms, kme,  &
        its, ite, jts, jte, kts, kte

    INTEGER, INTENT( IN )  :: isotropic
    REAL, INTENT( IN )  &
    :: dx, dy

    REAL, DIMENSION( ims:ime, kms:kme, jms:jme ), INTENT( INOUT )  &
    :: tendency

    REAL, DIMENSION( ims:ime, kms:kme, jms:jme ), INTENT( IN )  &
    :: tke, bn2, theta, p8w, t8w, z, rdz, rdzw

    REAL, DIMENSION( ims:ime, jms:jme ), INTENT( IN )  &
    :: mu
    REAL, DIMENSION( kms:kme)          , INTENT( IN )  &
    :: c1, c2

    REAL, DIMENSION( ims:ime, jms:jme ), INTENT( IN )  &
    :: msftx, msfty
! XZ
    REAL, DIMENSION( ims:ime, jms:jme ), INTENT(INOUT) & 
    :: hpbl
 
    REAL, DIMENSION( ims:ime, kms:kme, jms:jme ), INTENT(IN)  &
    :: dlk 
 
    REAL, DIMENSION( ims:ime, kms:kme, jms:jme ), INTENT(OUT) & 
    :: l_diss
!
! Local variables.

    REAL, DIMENSION( its:ite, kts:kte, jts:jte )  &
    :: dthrdn

    REAL, DIMENSION( its:ite, kts:kte, jts:jte )  &
    :: l_scale

    REAL, DIMENSION( its:ite )  &
    :: sumtke,  sumtkez

    INTEGER  &
    :: i, j, k, ktf, i_start, i_end, j_start, j_end

    REAL  &
    :: disp_len, deltas, coefc, tmpdz, len_s, thetasfc,  &
       thetatop, len_0, tketmp, tmp, ce1, ce2, c_k
!XZ
    REAL                                                 & 
    :: delxy,coefc_m,pu1
!
! End declarations.
!-----------------------------------------------------------------------
    c_k = config_flags%c_k

    ce1 = ( c_k / 0.10 ) * 0.19
    ce2 = max( 0.0 , 0.93 - ce1 )

    ktf     = MIN( kte, kde-1 )
    i_start = its
    i_end   = MIN(ite,ide-1)
    j_start = jts
    j_end   = MIN(jte,jde-1)

    IF ( config_flags%open_xs .OR. config_flags%specified .OR. &
         config_flags%nested) i_start = MAX( ids+1, its )
    IF ( config_flags%open_xe .OR. config_flags%specified .OR. &
         config_flags%nested) i_end   = MIN( ide-2, ite )
    IF ( config_flags%open_ys .OR. config_flags%specified .OR. &
         config_flags%nested) j_start = MAX( jds+1, jts )
    IF ( config_flags%open_ye .OR. config_flags%specified .OR. &
         config_flags%nested) j_end   = MIN( jde-2, jte )
      IF ( config_flags%periodic_x ) i_start = its
      IF ( config_flags%periodic_x ) i_end = MIN( ite, ide-1 )

      CALL calc_l_scale( config_flags, tke, BN2, l_scale,      &
                         i_start, i_end, ktf, j_start, j_end,  &
                         dx, dy, rdzw, msftx, msfty,           &
                         ids, ide, jds, jde, kds, kde,         &
                         ims, ime, jms, jme, kms, kme,         &
                         its, ite, jts, jte, kts, kte          )
      DO j = j_start, j_end
      DO k = kts, ktf
      DO i = i_start, i_end
        deltas  = ( dx/msftx(i,j) * dy/msfty(i,j) / rdzw(i,k,j) )**0.33333333
        tketmp  = MAX( tke(i,k,j), 1.0e-6 )

! Apply Deardorff's (1980) "wall effect" at the bottom of the domain.
! For LES with fine grid, no need for this wall effect!

        IF ( k .eq. kts .or. k .eq. ktf ) then
          coefc = 3.9
        ELSE
          coefc = ce1 + ce2 * l_scale(i,k,j) / deltas
        END IF

! XZ
        IF(config_flags%km_opt.eq.5) THEN 
          delxy = SQRT(dx/msftx(i,j)*dy/msfty(i,j))
          pu1 = pu(delxy,hpbl(i,j))
          coefc_m = 0.3 !  
          l_diss(i,k,j) = (1.0-pu1)*l_scale(i,k,j)/coefc + pu1*dlk(i,k,j)/coefc_m
        ELSE 
          tendency(i,k,j) = tendency(i,k,j) - &
                           (c1(k)*mu(i,j)+c2(k)) * coefc * tketmp**1.5 / l_scale(i,k,j)
        ENDIF !
      END DO
      END DO
      END DO
    END SUBROUTINE tke_dissip

!=======================================================================
!=======================================================================

    SUBROUTINE tke_shear( tendency, config_flags,                &
                          defor11, defor22, defor33,             &
                          defor12, defor13, defor23,             &
                          u, v, w, tke, ust, mu, c1, c2,         &
                          fnm, fnp,                              &
                          cf1, cf2, cf3, msftx, msfty,           &
                          xkmh, xkmv,                            & 
                          rdx, rdy, zx, zy, rdz, rdzw, dn, dnw,  &
                          ids, ide, jds, jde, kds, kde,          &
                          ims, ime, jms, jme, kms, kme,          &
                          its, ite, jts, jte, kts, kte           )

! History:     Sep 2003   Rewritten by George Bryan and Jason Knievel,
!                         NCAR
!              Oct 2001   Converted to mass core by Bill Skamarock, NCAR
!              Aug 2000   Original code by Shu-Hua Chen, UC-Davis

! Purpose:     This routine calculates the production of turbulent
!              kinetic energy by stresses due to sheared wind.

! References:  Klemp and Wilhelmson (JAS 1978)
!              Deardorff (B-L Meteor 1980)
!              Chen and Dudhia (NCAR WRF physics report 2000)

! Key:

! avg          temporary working array
! cf1
! cf2
! cf3
! defor11      deformation term ( du/dx + du/dx )
! defor12      deformation term ( dv/dx + du/dy ); same as defor21
! defor13      deformation term ( dw/dx + du/dz ); same as defor31
! defor22      deformation term ( dv/dy + dv/dy )
! defor23      deformation term ( dw/dy + dv/dz ); same as defor32
! defor33      deformation term ( dw/dz + dw/dz )
! div          3-d divergence
! dn
! dnw
! fnm
! fnp
! msftx
! msfty
! rdx
! rdy
! tendency
! titau        tau (stress tensor) with a tilde, indicating division by
!              a map-scale factor and the fraction of the total modeled
!              atmosphere beneath a given altitude (titau = tau/m/zeta)
! tke          turbulent kinetic energy

!-----------------------------------------------------------------------
! Begin declarations.

    IMPLICIT NONE

    TYPE( grid_config_rec_type ), INTENT( IN )  &
    :: config_flags

    INTEGER, INTENT( IN )  &
    :: ids, ide, jds, jde, kds, kde,  &
       ims, ime, jms, jme, kms, kme,  &
       its, ite, jts, jte, kts, kte

    REAL, INTENT( IN )  &
    :: cf1, cf2, cf3, rdx, rdy

    REAL, DIMENSION( kms:kme ), INTENT( IN )  &
    :: fnm, fnp, dn, dnw

    REAL, DIMENSION( ims:ime, jms:jme ), INTENT( IN )  &
    :: msftx, msfty

    REAL, DIMENSION( ims:ime, kms:kme, jms:jme ), INTENT( INOUT )  &
    :: tendency

    REAL, DIMENSION( ims:ime, kms:kme, jms:jme ), INTENT( IN )  &
    :: defor11, defor22, defor33, defor12, defor13, defor23,    &
       tke, xkmh, xkmv, zx, zy, u, v, w, rdz, rdzw

    REAL, DIMENSION( ims:ime, jms:jme ), INTENT( IN )  &
    :: mu
    REAL, DIMENSION( kms:kme)          , INTENT( IN )  &
    :: c1, c2

    REAL, DIMENSION( ims:ime, jms:jme ), INTENT( IN )  &
    :: ust

! Local variables.

    INTEGER  &
    :: i, j, k, ktf, ktes1, ktes2,      &
       i_start, i_end, j_start, j_end,  &
       is_ext, ie_ext, js_ext, je_ext

    REAL  &
    :: mtau

    REAL, DIMENSION( its-1:ite+1, kts:kte, jts-1:jte+1 )  &
    :: avg, titau, tmp2

    REAL, DIMENSION( its:ite, kts:kte, jts:jte )  &
    :: titau12, tmp1, zxavg, zyavg

    REAL :: absU, cd0, Cd

! End declarations.
!-----------------------------------------------------------------------

    ktf    = MIN( kte, kde-1 )
    ktes1  = kte-1
    ktes2  = kte-2

    i_start = its
    i_end   = MIN( ite, ide-1 )
    j_start = jts
    j_end   = MIN( jte, jde-1 )

    IF ( config_flags%open_xs .OR. config_flags%specified .OR. &
         config_flags%nested ) i_start = MAX( ids+1, its )
    IF ( config_flags%open_xe .OR. config_flags%specified .OR. &
         config_flags%nested ) i_end   = MIN( ide-2, ite )
    IF ( config_flags%open_ys .OR. config_flags%specified .OR. &
         config_flags%nested ) j_start = MAX( jds+1, jts )
    IF ( config_flags%open_ye .OR. config_flags%specified .OR. &
         config_flags%nested ) j_end   = MIN( jde-2, jte )
      IF ( config_flags%periodic_x ) i_start = its
      IF ( config_flags%periodic_x ) i_end = MIN( ite, ide-1 )

    DO j = j_start, j_end
    DO k = kts, ktf
    DO i = i_start, i_end
      zxavg(i,k,j) = 0.25 * ( zx(i,k  ,j) + zx(i+1,k  ,j) + &
                              zx(i,k+1,j) + zx(i+1,k+1,j)  )
      zyavg(i,k,j) = 0.25 * ( zy(i,k  ,j) + zy(i,k  ,j+1) + &
                              zy(i,k+1,j) + zy(i,k+1,j+1)  )
    END DO
    END DO
    END DO

! Begin calculating production of turbulence due to shear.  The approach
! is to add together contributions from six terms, each of which is the
! square of a deformation that is then multiplied by an exchange
! coefficiant.  The same exchange coefficient is assumed for horizontal
! and vertical coefficients for some of the terms (the vertical value is
! the one used).

! For defor11.

   DO j = j_start, j_end
   DO k = kts, ktf
   DO i = i_start, i_end
      tendency(i,k,j) = tendency(i,k,j) + 0.5 *  &
                     (c1(k)*mu(i,j)+c2(k)) * xkmh(i,k,j) * ( ( defor11(i,k,j) )**2 )
   END DO
   END DO
   END DO

! For defor22.

   DO j = j_start, j_end
   DO k = kts, ktf
   DO i = i_start, i_end
      tendency(i,k,j) = tendency(i,k,j) + 0.5 *  &
                     (c1(k)*mu(i,j)+c2(k)) * xkmh(i,k,j) * ( ( defor22(i,k,j) )**2 )
   END DO
   END DO
   END DO

! For defor33.

   DO j = j_start, j_end
   DO k = kts, ktf
   DO i = i_start, i_end
      tendency(i,k,j) = tendency(i,k,j) + 0.5 *  &
                     (c1(k)*mu(i,j)+c2(k)) * xkmv(i,k,j) * ( ( defor33(i,k,j) )**2 )
   END DO
   END DO
   END DO

! For defor12.

   DO j = j_start, j_end
   DO k = kts, ktf
   DO i = i_start, i_end
      avg(i,k,j) = 0.25 *  &
                  ( ( defor12(i  ,k,j)**2 ) + ( defor12(i  ,k,j+1)**2 ) +  &
                    ( defor12(i+1,k,j)**2 ) + ( defor12(i+1,k,j+1)**2 ) )
   END DO
   END DO
   END DO

   DO j = j_start, j_end
   DO k = kts, ktf
   DO i = i_start, i_end
      tendency(i,k,j) = tendency(i,k,j) + (c1(k)*mu(i,j)+c2(k)) * xkmh(i,k,j) * avg(i,k,j)
   END DO
   END DO
   END DO

! For defor13.

    DO j = j_start, j_end
    DO k = kts+1, ktf
    DO i = i_start, i_end+1
      tmp2(i,k,j) = defor13(i,k,j)
    END DO
    END DO
    END DO

    DO j = j_start, j_end
    DO i = i_start, i_end+1
      tmp2(i,kts  ,j) = 0.0
      tmp2(i,ktf+1,j) = 0.0
    END DO
    END DO

    DO j = j_start, j_end
    DO k = kts, ktf
    DO i = i_start, i_end
      avg(i,k,j) = 0.25 *  &
                   ( ( tmp2(i  ,k+1,j)**2 ) + ( tmp2(i  ,k,j)**2 ) +  &
                     ( tmp2(i+1,k+1,j)**2 ) + ( tmp2(i+1,k,j)**2 ) )
    END DO
    END DO
    END DO

    DO j = j_start, j_end
    DO k = kts, ktf
    DO i = i_start, i_end
       tendency(i,k,j) = tendency(i,k,j) + (c1(k)*mu(i,j)+c2(k)) * xkmv(i,k,j) * avg(i,k,j)
    END DO
    END DO
    END DO

!MARTA: add the drag at the surface; WCS 040331
    K=KTS

  uflux: SELECT CASE( config_flags%isfflx )
  CASE (0) ! Assume cd a constant, specified in namelist

    cd0 = config_flags%tke_drag_coefficient  ! drag coefficient set
                                             ! in namelist.input
    DO j = j_start, j_end
    DO i = i_start, i_end

     absU=0.5*sqrt((u(i,k,j)+u(i+1,k,j))**2+(v(i,k,j)+v(i,k,j+1))**2)
     Cd = cd0
     tendency(i,k,j) = tendency(i,k,j) +                     &
          (c1(k)*mu(i,j)+c2(k))*( (u(i,k,j)+u(i+1,k,j))*0.5* &
                   Cd*absU*(defor13(i,kts+1,j)+defor13(i+1,kts+1,j))*0.5 )

    END DO
    END DO

  CASE (1,2) ! ustar computed from surface routine

    DO j = j_start, j_end
    DO i = i_start, i_end

     absU=0.5*sqrt((u(i,k,j)+u(i+1,k,j))**2+(v(i,k,j)+v(i,k,j+1))**2)+epsilon
     Cd = (ust(i,j)**2)/(absU**2)
     tendency(i,k,j) = tendency(i,k,j) +                     &
          (c1(k)*mu(i,j)+c2(k))*( (u(i,k,j)+u(i+1,k,j))*0.5* &
                    Cd*absU*(defor13(i,kts+1,j)+defor13(i+1,kts+1,j))*0.5 )

    END DO
    END DO

  CASE DEFAULT
    CALL wrf_error_fatal( 'isfflx value invalid for diff_opt=2' )
  END SELECT uflux
! end of MARTA/WCS change

! For defor23.

    DO j = j_start, j_end+1
    DO k = kts+1, ktf
    DO i = i_start, i_end
      tmp2(i,k,j) = defor23(i,k,j)
    END DO
    END DO
    END DO

    DO j = j_start, j_end+1
    DO i = i_start, i_end
      tmp2(i,kts,  j) = 0.0
      tmp2(i,ktf+1,j) = 0.0
    END DO
    END DO

    DO j = j_start, j_end
    DO k = kts, ktf
    DO i = i_start, i_end
      avg(i,k,j) = 0.25 *  &
                   ( ( tmp2(i,k+1,j  )**2 ) + ( tmp2(i,k,j  )**2) +  &
                     ( tmp2(i,k+1,j+1)**2 ) + ( tmp2(i,k,j+1)**2) )
    END DO
    END DO
    END DO

    DO j = j_start, j_end
    DO k = kts, ktf
    DO i = i_start, i_end
      tendency(i,k,j) = tendency(i,k,j) + (c1(k)*mu(i,j)+c2(k)) * xkmv(i,k,j) * avg(i,k,j)
    END DO
    END DO
    END DO

!MARTA: add the drag at the surface; WCS 040331
    K=KTS

  vflux: SELECT CASE( config_flags%isfflx )
  CASE (0) ! Assume cd a constant, specified in namelist

    cd0 = config_flags%tke_drag_coefficient   ! constant drag coefficient
                                              ! set in namelist.input
    DO j = j_start, j_end
    DO i = i_start, i_end

      absU=0.5*sqrt((u(i,k,j)+u(i+1,k,j))**2+(v(i,k,j)+v(i,k,j+1))**2)
      Cd = cd0
      tendency(i,k,j) = tendency(i,k,j) +                     &
           (c1(k)*mu(i,j)+c2(k))*( (v(i,k,j)+v(i,k,j+1))*0.5* &
                     Cd*absU*(defor23(i,kts+1,j)+defor23(i,kts+1,j+1))*0.5 )

    END DO
    END DO

  CASE (1,2) ! ustar computed from surface routine

    DO j = j_start, j_end
    DO i = i_start, i_end

      absU=0.5*sqrt((u(i,k,j)+u(i+1,k,j))**2+(v(i,k,j)+v(i,k,j+1))**2)+epsilon
      Cd = (ust(i,j)**2)/(absU**2)
      tendency(i,k,j) = tendency(i,k,j) +       &
           (c1(k)*mu(i,j)+c2(k))*( (v(i,k,j)+v(i,k,j+1))*0.5* &
                     Cd*absU*(defor23(i,kts+1,j)+defor23(i,kts+1,j+1))*0.5 )

    END DO
    END DO

  CASE DEFAULT
    CALL wrf_error_fatal( 'isfflx value invalid for diff_opt=2' )
  END SELECT vflux
! end of MARTA/WCS change

    END SUBROUTINE tke_shear

!=======================================================================
!=======================================================================

    SUBROUTINE compute_diff_metrics( config_flags, ph, phb, z, rdz, rdzw,  &
                                     zx, zy, rdx, rdy,                     &
                                     ids, ide, jds, jde, kds, kde,         &
                                     ims, ime, jms, jme, kms, kme,         &
                                     its, ite, jts, jte, kts, kte         )

!-----------------------------------------------------------------------
! Begin declarations.

    IMPLICIT NONE

    TYPE( grid_config_rec_type ), INTENT( IN )  &
    :: config_flags

    INTEGER, INTENT( IN )  &
    :: ids, ide, jds, jde, kds, kde,  &
       ims, ime, jms, jme, kms, kme,  &
       its, ite, jts, jte, kts, kte

    REAL, DIMENSION( ims:ime, kms:kme, jms:jme ), INTENT( IN )  &
    :: ph, phb

    REAL, DIMENSION( ims:ime, kms:kme, jms:jme ), INTENT( OUT )  &
    :: rdz, rdzw, zx, zy, z


    REAL, INTENT( IN )  &
    :: rdx, rdy

! Local variables.

    REAL, DIMENSION( its-1:ite, kts:kte, jts-1:jte )  &
    :: z_at_w

    INTEGER  &
    :: i, j, k, i_start, i_end, j_start, j_end, ktf

! End declarations.
!-----------------------------------------------------------------------

    ktf = MIN( kte, kde-1 )

! Bug fix, WCS, 22 april 2002.

! We need rdzw in halo for average to u and v points.

    j_start = jts-1
    j_end   = jte

! Begin with dz computations.

    DO j = j_start, j_end

      IF ( ( j_start >= jts ) .AND. ( j_end <= MIN( jte, jde-1 ) ) ) THEN
        i_start = its-1
        i_end   = ite
      ELSE
        i_start = its
        i_end   = MIN( ite, ide-1 )
      END IF

! Compute z at w points for rdz and rdzw computations.  We'll switch z
! to z at p points before returning

      DO k = 1, kte

! Bug fix, WCS, 22 april 2002

      DO i = i_start, i_end
        z_at_w(i,k,j) = ( ph(i,k,j) + phb(i,k,j) ) / g
      END DO
      END DO

      DO k = 1, ktf
      DO i = i_start, i_end
        rdzw(i,k,j) = 1.0 / ( z_at_w(i,k+1,j) - z_at_w(i,k,j) )
      END DO
      END DO

      DO k = 2, ktf
      DO i = i_start, i_end
        rdz(i,k,j) = 2.0 / ( z_at_w(i,k+1,j) - z_at_w(i,k-1,j) )
      END DO
      END DO

! Bug fix, WCS, 22 april 2002; added the following code

      DO i = i_start, i_end
        rdz(i,1,j) = 2./(z_at_w(i,2,j)-z_at_w(i,1,j))
      END DO

    END DO

! End bug fix.

! Now compute zx and zy; we'll assume that the halo for ph and phb is
! properly filled.

    i_start = its
    i_end   = MIN( ite, ide-1 )
    j_start = jts
    j_end   = MIN( jte, jde-1 )

    DO j = j_start, j_end
    DO k = 1, kte
    DO i = MAX( ids+1, its ), i_end
      zx(i,k,j) = rdx * ( phb(i,k,j) - phb(i-1,k,j) ) / g
    END DO
    END DO
    END DO

    DO j = j_start, j_end
    DO k = 1, kte
    DO i = MAX( ids+1, its ), i_end
      zx(i,k,j) = zx(i,k,j) + rdx * ( ph(i,k,j) - ph(i-1,k,j) ) / g
    END DO
    END DO
    END DO

    DO j = MAX( jds+1, jts ), j_end
    DO k = 1, kte
    DO i = i_start, i_end
      zy(i,k,j) = rdy * ( phb(i,k,j) - phb(i,k,j-1) ) / g
    END DO
    END DO
    END DO

    DO j = MAX( jds+1, jts ), j_end
    DO k = 1, kte
    DO i = i_start, i_end
      zy(i,k,j) = zy(i,k,j) + rdy * ( ph(i,k,j) - ph(i,k,j-1) ) / g
    END DO
    END DO
    END DO

! Some b.c. on zx and zy.

    IF ( .NOT. config_flags%periodic_x ) THEN

      IF ( ite == ide ) THEN
        DO j = j_start, j_end
        DO k = 1, ktf
          zx(ide,k,j) = 0.0
        END DO
        END DO
      END IF

      IF ( its == ids ) THEN
        DO j = j_start, j_end
        DO k = 1, ktf
          zx(ids,k,j) = 0.0
        END DO
        END DO
      END IF

    ELSE

      IF ( ite == ide ) THEN
        DO j=j_start,j_end
        DO k=1,ktf
         zx(ide,k,j) = rdx * ( phb(ide,k,j) - phb(ide-1,k,j) ) / g
        END DO
        END DO

        DO j = j_start, j_end
        DO k = 1, ktf
          zx(ide,k,j) = zx(ide,k,j) + rdx * ( ph(ide,k,j) - ph(ide-1,k,j) ) / g
        END DO
        END DO
      END IF

      IF ( its == ids ) THEN
        DO j = j_start, j_end
        DO k = 1, ktf
          zx(ids,k,j) = rdx * ( phb(ids,k,j) - phb(ids-1,k,j) ) / g
        END DO
        END DO

        DO j =j_start,j_end
        DO k =1,ktf
          zx(ids,k,j) = zx(ids,k,j) + rdx * ( ph(ids,k,j) - ph(ids-1,k,j) ) / g
        END DO
        END DO
      END IF

    END IF

    IF ( .NOT. config_flags%periodic_y ) THEN

      IF ( jte == jde ) THEN
        DO k =1, ktf
        DO i =i_start, i_end
          zy(i,k,jde) = 0.0
        END DO
        END DO
      END IF

      IF ( jts == jds ) THEN
        DO k =1, ktf
        DO i =i_start, i_end
          zy(i,k,jds) = 0.0
        END DO
        END DO
      END IF

    ELSE

      IF ( jte == jde ) THEN
        DO k=1, ktf
        DO i =i_start, i_end
          zy(i,k,jde) = rdy * ( phb(i,k,jde) - phb(i,k,jde-1) ) / g
        END DO
        END DO

        DO k = 1, ktf
        DO i =i_start, i_end
          zy(i,k,jde) = zy(i,k,jde) + rdy * ( ph(i,k,jde) - ph(i,k,jde-1) ) / g
        END DO
        END DO
      END IF

      IF ( jts == jds ) THEN
        DO k = 1, ktf
        DO i =i_start, i_end
          zy(i,k,jds) = rdy * ( phb(i,k,jds) - phb(i,k,jds-1) ) / g
        END DO
        END DO

        DO k = 1, ktf
        DO i =i_start, i_end
          zy(i,k,jds) = zy(i,k,jds) + rdy * ( ph(i,k,jds) - ph(i,k,jds-1) ) / g
        END DO
        END DO
      END IF

    END IF

! Calculate z at p points.

    DO j = j_start, j_end
      DO k = 1, ktf
      DO i = i_start, i_end
        z(i,k,j) = 0.5 *  &
                   ( ph(i,k,j) + phb(i,k,j) + ph(i,k+1,j) + phb(i,k+1,j) ) / g
      END DO
      END DO
    END DO

    END SUBROUTINE compute_diff_metrics

    SUBROUTINE cal_helicity ( config_flags, u, v, w, uh, up_heli_max,&
                                   ph, phb,                          &
                                   msfux, msfuy,                     &
                                   msfvx, msfvy,                     &
                                   ht,                               &
                                   rdx, rdy, dn, dnw, rdz, rdzw,     &
                                   fnm, fnp, cf1, cf2, cf3, zx, zy,  &
                                   ids, ide, jds, jde, kds, kde,     &
                                   ims, ime, jms, jme, kms, kme,     &
                                   its, ite, jts, jte, kts, kte      )

! History:     Apr 2007  Coded by Scott Dembek, USRA, basically using
!                        code segments stolen from the deformation
!                        and divergence subroutine.
!              ...        ...

! Purpose:     This routine calculates updraft helicity.
!              w ( dv/dx - du/dy )

! References:

!-----------------------------------------------------------------------
! Begin declarations.

    IMPLICIT NONE

    TYPE( grid_config_rec_type ), INTENT( IN )  &
    :: config_flags

    INTEGER, INTENT( IN )  &
    :: ids, ide, jds, jde, kds, kde, &
       ims, ime, jms, jme, kms, kme, &
       its, ite, jts, jte, kts, kte

    REAL, INTENT( IN )  &
    :: rdx, rdy, cf1, cf2, cf3

    REAL, DIMENSION( kms:kme ), INTENT( IN )  &
    :: fnm, fnp, dn, dnw

    REAL, DIMENSION( ims:ime , jms:jme ),  INTENT( IN )  &
    :: msfux, msfuy, msfvx, msfvy, ht

    REAL, DIMENSION( ims:ime, kms:kme, jms:jme ), INTENT( IN )  &
    ::  u, v, w, ph, phb, zx, zy, rdz, rdzw

    REAL, DIMENSION( ims:ime, jms:jme ), INTENT( INOUT )  &
    :: uh, up_heli_max

! Local variables.

    INTEGER  &
    :: i, j, k, ktf, ktes1, ktes2, i_start, i_end, j_start, j_end

    REAL  &
    :: tmp, tmpzx, tmpzy, tmpzeta_z, cft1, cft2

    REAL  &
    :: zl, zu, uh_smth

    REAL, DIMENSION( its-3:ite+2, jts-3:jte+2 )  :: mm

    REAL, DIMENSION( its-3:ite+2, kts:kte, jts-3:jte+2 )  &
    :: tmp1, hat, hatavg

    REAL, DIMENSION( its-3:ite+2, kts:kte, jts-3:jte+2 )  &
    :: wavg, rvort

    LOGICAL, DIMENSION( its-3:ite+2, jts-3:jte+2 )  &
    :: use_column

! End declarations.
!-----------------------------------------------------------------------

!=======================================================================
! In the following section, calculate the vertical component of the
! relative vorticity as the first two terms of the updraft helicity
! w ( dv/dx - du/dy ).

    ktes1   = kte-1
    ktes2   = kte-2

    cft2    = - 0.5 * dnw(ktes1) / dn(ktes1)
    cft1    = 1.0 - cft2

    ktf     = MIN( kte, kde-1 )

!=======================================================================

    i_start = its
    i_end   = ite
    j_start = jts
    j_end   = jte

    IF ( config_flags%open_xs .OR. config_flags%specified .OR. &
         config_flags%nested) i_start = MAX( ids+1, its-2 )
    IF ( config_flags%open_xe .OR. config_flags%specified .OR. &
         config_flags%nested) i_end   = MIN( ide-1, ite+2 )
    IF ( config_flags%open_ys .OR. config_flags%specified .OR. &
         config_flags%nested) j_start = MAX( jds+1, jts-2 )
    IF ( config_flags%open_ye .OR. config_flags%specified .OR. &
         config_flags%nested) j_end   = MIN( jde-1, jte+2 )
    IF ( config_flags%periodic_x ) i_start = its
    IF ( config_flags%periodic_x ) i_end = ite


!-----------------------------------------------------------------------
! Calculate dv/dx.

! First, calculate an average mapscale factor.

! Comments 10-MAR-05
! du/dy => need u map scale factor in x (which is defined at u points)
! averaged over j and j-1
! dv/dx => need v map scale factor in y (which is defined at v points)
! averaged over i and i-1

    DO j = j_start, j_end
    DO i = i_start, i_end
      mm(i,j) = 0.25 * ( msfux(i,j-1) + msfux(i,j) ) * ( msfvy(i-1,j) + msfvy(i,j) )
    END DO
    END DO

! Apply a coordinate transformation to meridional velocity, v.

    DO j = j_start, j_end
    DO k = kts, ktf
    DO i = i_start-1, i_end
       hat(i,k,j) = v(i,k,j) / msfvy(i,j)
    END DO
    END DO
    END DO

! Account for the slope in x of eta surfaces.

    DO j = j_start, j_end
    DO k = kts+1, ktf
    DO i = i_start, i_end
      hatavg(i,k,j) = 0.5 * (  &
                      fnm(k) * ( hat(i-1,k  ,j) + hat(i,k  ,j) ) +  &
                      fnp(k) * ( hat(i-1,k-1,j) + hat(i,k-1,j) ) )
    END DO
    END DO
    END DO

! Extrapolate to top and bottom of domain (to w levels).

    DO j = j_start, j_end
    DO i = i_start, i_end
       hatavg(i,1,j)   =  0.5 * (  &
                          cf1 * hat(i-1,1,j) +  &
                          cf2 * hat(i-1,2,j) +  &
                          cf3 * hat(i-1,3,j) +  &
                          cf1 * hat(i  ,1,j) +  &
                          cf2 * hat(i  ,2,j) +  &
                          cf3 * hat(i  ,3,j) )
       hatavg(i,kte,j) =  0.5 * (  &
                          cft1 * ( hat(i,ktes1,j) + hat(i-1,ktes1,j) ) +  &
                          cft2 * ( hat(i,ktes2,j) + hat(i-1,ktes2,j) ) )
    END DO
    END DO

    ! Fixes to set_physical_bc2/3d have made any check for polar B.C.'s
    ! unnecessary in this place.  zx, rdzw, and hatavg are all defined
    ! in places they need to be and the values at the poles are replications
    ! of the values one grid point in, so the averaging over j and j-1 works
    ! to act as just using the value at j or j-1 (with out extra code).
    !
    ! tmpzx = averaged value of dpsi/dx (=zx) on vorticity grid
    ! tmp1  = partial dpsi/dx * partial dv^/dpsi
    DO j = j_start, j_end
    DO k = kts, ktf
    DO i = i_start, i_end
      tmpzx       = 0.25 * (  &
                    zx(i,k  ,j-1) + zx(i,k  ,j) +  &
                    zx(i,k+1,j-1) + zx(i,k+1,j) )
      tmp1(i,k,j) = ( hatavg(i,k+1,j) - hatavg(i,k,j) ) *  &
                    0.25 * tmpzx * ( rdzw(i,k,j) + rdzw(i,k,j-1) + &
                                     rdzw(i-1,k,j-1) + rdzw(i-1,k,j) )
    END DO
    END DO
    END DO

! End calculation of dv/dx.
!-----------------------------------------------------------------------

!-----------------------------------------------------------------------
! Calculate the first parenthetical term of
! updraft helicity = w ( dv/dx - du/dy ) at vorticity points.

    DO j = j_start, j_end
    DO k = kts, ktf
    DO i = i_start, i_end
      rvort(i,k,j) = mm(i,j) * (  &
                     rdx * ( hat(i,k,j) - hat(i-1,k,j) ) - tmp1(i,k,j) )
    END DO
    END DO
    END DO

! End calculation of the first parenthetical term of updraft helicity.
!-----------------------------------------------------------------------

!-----------------------------------------------------------------------
! Calculate du/dy.

! Apply a coordinate transformation to zonal velocity, u.

    DO j =j_start-1, j_end
    DO k =kts, ktf
    DO i =i_start, i_end
      ! Fixes to set_physical_bc2/3d for polar boundary conditions
      ! remove issues with loop over j
      hat(i,k,j) = u(i,k,j) / msfux(i,j)
    END DO
    END DO
    END DO

! Average in y and z.

    DO j=j_start,j_end
    DO k=kts+1,ktf
    DO i=i_start,i_end
      hatavg(i,k,j) = 0.5 * (  &
                      fnm(k) * ( hat(i,k  ,j-1) + hat(i,k  ,j) ) +  &
                      fnp(k) * ( hat(i,k-1,j-1) + hat(i,k-1,j) ) )
    END DO
    END DO
    END DO

! Extrapolate to top and bottom of domain (to w levels).

    DO j = j_start, j_end
    DO i = i_start, i_end
      hatavg(i,1,j)   =  0.5 * (  &
                         cf1 * hat(i,1,j-1) +  &
                         cf2 * hat(i,2,j-1) +  &
                         cf3 * hat(i,3,j-1) +  &
                         cf1 * hat(i,1,j  ) +  &
                         cf2 * hat(i,2,j  ) +  &
                         cf3 * hat(i,3,j  ) )
      hatavg(i,kte,j) =  0.5 * (  &
                         cft1 * ( hat(i,ktes1,j-1) + hat(i,ktes1,j) ) +  &
                         cft2 * ( hat(i,ktes2,j-1) + hat(i,ktes2,j) ) )
    END DO
    END DO

    ! tmpzy = averaged value of dpsi/dy (=zy) on vorticity grid
    ! tmp1  = partial dpsi/dy * partial du^/dpsi
    DO j = j_start, j_end
    DO k = kts, ktf
    DO i = i_start, i_end
      tmpzy       = 0.25 * (  &
                    zy(i-1,k  ,j) + zy(i,k  ,j) +  &
                    zy(i-1,k+1,j) + zy(i,k+1,j) )
      tmp1(i,k,j) = ( hatavg(i,k+1,j) - hatavg(i,k,j) ) *  &
                    0.25 * tmpzy * ( rdzw(i,k,j) + rdzw(i-1,k,j) + &
                                     rdzw(i-1,k,j-1) + rdzw(i,k,j-1) )
    END DO
    END DO
    END DO

! End calculation of du/dy.
!----------------------------------------------------------------------

!-----------------------------------------------------------------------
! Add (subtract, actually) the second parenthetical term to
! updraft helicity = w ( dv/dx - du/dy ) at vorticity points.

    DO j = j_start, j_end
    DO k = kts, ktf
    DO i = i_start, i_end
      rvort(i,k,j) = rvort(i,k,j) -  &
                     mm(i,j) * (  &
                     rdy * ( hat(i,k,j) - hat(i,k,j-1) ) - tmp1(i,k,j) )
    END DO
    END DO
    END DO

! End addition of the second parenthetical term to updraft helicity.
!-----------------------------------------------------------------------

!-----------------------------------------------------------------------
! Update the boundary for the vorticity.

     IF ( .NOT. config_flags%periodic_x .AND. i_start .EQ. ids+1 ) THEN
       DO j = jts, jte
       DO k = kts, kte
         rvort(ids,k,j) = rvort(ids+1,k,j)
       END DO
       END DO
     END IF

     IF ( .NOT. config_flags%periodic_y .AND. j_start .EQ. jds+1) THEN
       DO k = kts, kte
       DO i = its, ite
         rvort(i,k,jds) = rvort(i,k,jds+1)
       END DO
       END DO
     END IF

     IF ( .NOT. config_flags%periodic_x .AND. i_end .EQ. ide-1) THEN
       DO j = jts, jte
       DO k = kts, kte
         rvort(ide,k,j) = rvort(ide-1,k,j)
       END DO
       END DO
     END IF

     IF ( .NOT. config_flags%periodic_y .AND. j_end .EQ. jde-1) THEN
       DO k = kts, kte
       DO i = its, ite
         rvort(i,k,jde) = rvort(i,k,jde-1)
       END DO
       END DO
     END IF

! End update of boundary for the vorticity.
!-----------------------------------------------------------------------

!-----------------------------------------------------------------------
! Calculate an 8-point average of w used to complete the
! calculation of updraft helicity = w ( dv/dx - du/dy ).

    DO j = j_start, j_end
    DO k = kts, ktf
    DO i = i_start, i_end
      wavg(i,k,j) = 0.125 * (  &
                    w(i,k  ,j  ) + w(i-1,k  ,j  ) +  &
                    w(i,k  ,j-1) + w(i-1,k  ,j-1) +  &
                    w(i,k+1,j  ) + w(i-1,k+1,j  ) +  &
                    w(i,k+1,j-1) + w(i-1,k+1,j-1) )
    END DO
    END DO
    END DO

! End addition of the average w calculation for updraft helicity.
!-----------------------------------------------------------------------

!-----------------------------------------------------------------------
! Complete the updraft helicity calculation, only including columns with
! positive vertical velocity between the 2000 m and 5000 m levels.

    DO j = j_start, j_end
    DO i = i_start, i_end
      use_column(i,j) = .true.
      uh(i,j) = 0.
    END DO
    END DO

    !  We want zl and zu to be the height above ground, so we subtract
    !  the terrain elevation from the geopotential/g.

    DO j = j_start, j_end
    DO k = kts, ktf
    DO i = i_start, i_end
      zl = ( 0.25 * (  &
           (( ph(i  ,k  ,j  ) + phb(i  ,k  ,j  ) ) / g - ht(i  ,j  ) ) +  &
           (( ph(i-1,k  ,j  ) + phb(i-1,k  ,j  ) ) / g - ht(i-1,j  ) ) +  &
           (( ph(i  ,k  ,j-1) + phb(i  ,k  ,j-1) ) / g - ht(i  ,j-1) ) +  &
           (( ph(i-1,k  ,j-1) + phb(i-1,k  ,j-1) ) / g - ht(i-1,j-1) ) ) )

      zu = ( 0.25 * (  &
           (( ph(i  ,k+1,j  ) + phb(i  ,k+1,j  ) ) / g - ht(i  ,j  ) ) +  &
           (( ph(i-1,k+1,j  ) + phb(i-1,k+1,j  ) ) / g - ht(i-1,j  ) ) +  &
           (( ph(i  ,k+1,j-1) + phb(i  ,k+1,j-1) ) / g - ht(i  ,j-1) ) +  &
           (( ph(i-1,k+1,j-1) + phb(i-1,k+1,j-1) ) / g - ht(i-1,j-1) ) ) )

      IF ( zl .GE. 2000. .AND. zu .LE. 5000. ) THEN
        IF ( wavg(i,k,j) .GT. 0. .AND. wavg(i,k+1,j) .GT. 0. ) THEN
          uh(i,j) = uh(i,j) + ( ( wavg(i,k,j) * rvort(i,k,j) + &
                    wavg(i,k+1,j) * rvort(i,k+1,j) ) * 0.5 ) &
                    * ( zu - zl )
        ELSE
          use_column(i,j) = .false.
          uh(i,j) = 0.
        ENDIF
      ENDIF
    END DO
    END DO
    END DO

! Apply a smoother

    DO j = MAX(jds+1,jts),MIN(jde-2,jte)
    DO i = MAX(ids+1,its),MIN(ide-2,ite)
      uh_smth = 0.25   *   uh(i  ,j  ) + &
                0.125  * ( uh(i+1,j  ) + uh(i-1,j  ) + &
                           uh(i  ,j+1) + uh(i  ,j-1) ) + &
                0.0625 * ( uh(i+1,j+1) + uh(i+1,j-1) + &
                           uh(i-1,j+1) + uh(i-1,j-1) )

      IF ( use_column(i,j) ) THEN
        IF ( uh_smth .GT. up_heli_max(i,j) ) THEN
           up_heli_max(i,j) = uh_smth
        ENDIF
      ENDIF

!     IF ( up_heli_max(i,j) .GT. 1.0e+3 ) THEN
!       print *,' i,j,up_heli_max = ', i,j,up_heli_max(i,j)
!     ENDIF
    END DO
    END DO

! End addition of the average w calculation for updraft helicity.
!-----------------------------------------------------------------------

!-----------------------------------------------------------------------
! Update the boundary for updraft helicity (might need to change later).

    IF ( .NOT. config_flags%periodic_x .AND. i_start .EQ. ids+1 ) THEN
      DO j = jts, jte
      DO k = kts, kte
!        rvort(ids,k,j) = rvort(ids+1,k,j)
        up_heli_max(ids,j) = up_heli_max(ids+1,j)
      END DO
      END DO
    END IF

    IF ( .NOT. config_flags%periodic_y .AND. j_start .EQ. jds+1) THEN
      DO k = kts, kte
      DO i = its, ite
!        rvort(i,k,jds) = rvort(i,k,jds+1)
        up_heli_max(i,jds) = up_heli_max(i,jds+1)
      END DO
      END DO
    END IF

    IF ( .NOT. config_flags%periodic_x .AND. i_end .EQ. ide-1) THEN
      DO j = jts, jte
      DO k = kts, kte
!        rvort(ide,k,j) = rvort(ide-1,k,j)
        up_heli_max(ide,j) = up_heli_max(ide-1,j)
      END DO
      END DO
    END IF

    IF ( .NOT. config_flags%periodic_y .AND. j_end .EQ. jde-1) THEN
      DO k = kts, kte
      DO i = its, ite
!        rvort(i,k,jde) = rvort(i,k,jde-1)
        up_heli_max(i,jde) = up_heli_max(i,jde-1)
      END DO
      END DO
    END IF

! End update of boundary for updraft helicity.

    END SUBROUTINE cal_helicity
!=======================================================================
!=======================================================================

    SUBROUTINE tridiag(n,a,b,c,d)
!! to solve system of linear eqs on tridiagonal matrix n times n
!! after Peaceman and Rachford, 1955
!! a,b,c,d - are vectors of order n 
!! a,b,c - are coefficients on the LHS
!! d - is initially RHS on the output becomes a solution vector
!-------------------------------------------------------------------
 
    INTEGER, INTENT(IN)               :: n
    REAL, DIMENSION(n), INTENT(IN)    :: a,b
    REAL, DIMENSION(n), INTENT(INOUT) :: c,d
 
    INTEGER :: i
    REAL    :: p
    REAL, DIMENSION(n) :: q
 
    c(n) = 0.
    q(1) = -c(1)/b(1)
    d(1) = d(1)/b(1)
 
    DO i = 2, n
       p = 1./(b(i) + a(i)*q(i-1))
       q(i) = -c(i)*p
       d(i) = (d(i) - a(i)*d(i-1))*p
    ENDDO
 
    DO i = n-1, 1, -1
       d(i) = d(i) + q(i)*d(i+1)
    ENDDO
 
    END SUBROUTINE tridiag
!=======================================================================
!=======================================================================
    SUBROUTINE vertical_diffusion_implicit(ru_tendf, rv_tendf, rw_tendf, rt_tendf,&
                                        tke_tendf, moist_tendf, n_moist,          &
                                        chem_tendf, n_chem,                       &
                                        scalar_tendf, n_scalar,                   &
                                        tracer_tendf, n_tracer,                   &
                                        ftz_sgs, fqz_sgs, fuz_sgs, fvz_sgs, fwz_sgs,  &
                                        u_2, v_2, w_2, dt,                        &
                                        thp,u_base,v_base,t_base,qv_base,mu,tke,  &
                                        theta, config_flags,                      &
                                        moist,chem,scalar,tracer,                 &
                                        xkmv,xkhv,xkmh,km_opt,                    &
                                        fnm, fnp, dn, dnw, rdz, rdzw,             &
                                        hfx, qfx, ust, rho,                       &
                                        nlflux,gamu,gamv,xkmv_meso,l_diss,        &
                                        c1h, c2h, c1f, c2f,                       &
                                        ids, ide, jds, jde, kds, kde,             &
                                        ims, ime, jms, jme, kms, kme,             &
                                        its, ite, jts, jte, kts, kte              )
!To solve the vertical diffusion equations for u,v,w,th,moist,
!chem,scalar,tracer using implicit method.
!The vertical TKE diffusion and dissipation are implicitly treated.
!-----------------------------------------------------------------------
! Begin declarations.
 
   IMPLICIT NONE
 
   TYPE(grid_config_rec_type), INTENT(IN   ) :: config_flags
 
   INTEGER ,        INTENT(IN   ) ::        ids, ide, jds, jde, kds, kde, &
                                            ims, ime, jms, jme, kms, kme, &
                                            its, ite, jts, jte, kts, kte
 
   INTEGER ,        INTENT(IN   ) :: n_moist,n_chem,n_scalar,n_tracer,km_opt
   REAL,            INTENT(IN   ) :: dt
 
   REAL , DIMENSION( kms:kme ) ,                 INTENT(IN   ) :: fnm

   REAL , DIMENSION( kms:kme ) ,                 INTENT(IN   ) :: fnp

   REAL , DIMENSION( kms:kme ) ,                 INTENT(IN   ) :: dnw

   REAL , DIMENSION( kms:kme ) ,                 INTENT(IN   ) ::  dn

   REAL , DIMENSION( ims:ime , jms:jme ) ,       INTENT(IN   ) ::  mu

   REAL , DIMENSION( kms:kme ) ,                 INTENT(IN   ) :: qv_base

   REAL , DIMENSION( kms:kme ) ,                 INTENT(IN   ) ::  u_base

   REAL , DIMENSION( kms:kme ) ,                 INTENT(IN   ) ::  v_base

   REAL , DIMENSION( kms:kme ) ,                 INTENT(IN   ) ::  t_base

   REAL , DIMENSION( kms:kme)  ,                 INTENT(IN   ) ::         &
                                                       c1h, c2h, c1f ,c2f
 
   REAL , DIMENSION( ims:ime, kms:kme, jms:jme), INTENT(INOUT) ::ru_tendf,&
                                                                 rv_tendf,&
                                                                 rw_tendf,&
                                                                tke_tendf,&
                                                                 rt_tendf
   REAL , DIMENSION( ims:ime, kms:kme, jms:jme), INTENT(OUT) ::    &
                                       ftz_sgs, fqz_sgs, fuz_sgs, fvz_sgs, fwz_sgs
 
   REAL , DIMENSION( ims:ime, kms:kme, jms:jme, n_moist),                 &
          INTENT(INOUT) ::                                    moist_tendf

   REAL , DIMENSION( ims:ime, kms:kme, jms:jme, n_chem),                  &
          INTENT(INOUT) ::                                     chem_tendf

   REAL , DIMENSION( ims:ime, kms:kme, jms:jme, n_scalar) ,               &
          INTENT(INOUT) ::                                   scalar_tendf

   REAL , DIMENSION( ims:ime, kms:kme, jms:jme, n_tracer) ,               &
          INTENT(INOUT) ::                                   tracer_tendf
 
   REAL , DIMENSION( ims:ime, kms:kme, jms:jme, n_moist),                 &
          INTENT(INOUT) ::                                          moist

   REAL , DIMENSION( ims:ime, kms:kme, jms:jme, n_chem),                  &
          INTENT(INOUT) ::                                           chem

   REAL , DIMENSION( ims:ime, kms:kme, jms:jme, n_scalar) ,               &
          INTENT(IN   ) ::                                         scalar

   REAL , DIMENSION( ims:ime, kms:kme, jms:jme, n_tracer) ,               &
          INTENT(IN   ) ::                                         tracer

   REAL , DIMENSION( ims:ime, kms:kme, jms:jme),                          &
          INTENT(IN   ) ::                                          xkmv, &
                                                                    xkhv, &
                                                                    xkmh, &
                                                                     tke, &
                                                                   theta, &
                                                                     rdz, &
                                                                     u_2, &
                                                                     v_2, &
                                                                     w_2, &
                                                                    rdzw
 
   REAL , DIMENSION( ims:ime, kms:kme, jms:jme), INTENT(IN   )   :: rho

   REAL , DIMENSION( ims:ime, jms:jme),          INTENT(INOUT)   :: hfx,  &
                                                                    qfx

   REAL , DIMENSION( ims:ime, jms:jme), INTENT(IN   )            :: ust

   REAL , DIMENSION( ims:ime, kms:kme, jms:jme), INTENT(INOUT)   :: thp
 
   REAL , DIMENSION( ims:ime, kms:kme, jms:jme ), INTENT(INOUT)  :: nlflux

   REAL , DIMENSION( ims:ime, jms:jme), INTENT(INOUT)            :: gamu,&
                                                                    gamv

   REAL, DIMENSION( ims:ime, kms:kme, jms:jme ), INTENT(INOUT)   :: xkmv_meso

   REAL, DIMENSION( ims:ime, kms:kme, jms:jme ), INTENT(INOUT)   :: l_diss
! LOCAL VAR
   REAL , DIMENSION( ims:ime, kms:kme, jms:jme)           :: var_mix
 
   REAL, DIMENSION( its-1:ite+1, kts:kte, jts-1:jte+1 ):: xkxavg_m, &
                                                          xkxavg_s
   REAL, DIMENSION( its:ite, kts:kte, jts:jte)         :: xkxavg,   &
                                                          xkxavg_w, &
                                                          rhoavg,   &
                                                          nlflux_rho
   REAL, DIMENSION( its-1:ite+1, jts-1:jte+1 )         :: gamvavg, gamuavg
   REAL, DIMENSION( its-1:ite+1, jts-1:jte+1 )         :: tao_xz, tao_yz
   REAL, DIMENSION( its-1:ite+1, kts:kte, jts-1:jte+1 ):: muavg_u,muavg_v
   REAL, DIMENSION( its-1:ite+1, kts:kte, jts-1:jte+1 ):: rdz_u, rdz_v
   REAL, DIMENSION(kts:kte) :: a, b, c, d, d_dry
   REAL, DIMENSION(kts:kte-1) :: a1, b1, c1, d1
 
   INTEGER :: im, i,j,k,ktf,nz
   INTEGER :: i_start, i_end, j_start, j_end
 
   REAL :: V0_u,V0_v,ustar,beta
   REAL :: heat_flux, moist_flux,temp,qfac
   REAL :: cpm,rdz_w,rhoavg_u,rhoavg_v,rdz_z
   LOGICAL :: output_dry
! End declarations.
!-----------------------------------------------------------------------
!!============================================
!! u
!!============================================
   ktf=MIN(kte,kde-1)
 
   i_start = its
   i_end   = ite
   j_start = jts
   j_end   = MIN(jte,jde-1)
 
   IF ( config_flags%open_xs .or. config_flags%specified .or. &
        config_flags%nested) i_start = MAX(ids+1,its)
   IF ( config_flags%open_xe .or. config_flags%specified .or. &
        config_flags%nested) i_end   = MIN(ide-1,ite)
   IF ( config_flags%open_ys .or. config_flags%specified .or. &
        config_flags%nested) j_start = MAX(jds+1,jts)
   IF ( config_flags%open_ye .or. config_flags%specified .or. &
        config_flags%nested) j_end   = MIN(jde-2,jte)
      IF ( config_flags%periodic_x ) i_start = its
      IF ( config_flags%periodic_x ) i_end = ite
 
    DO j = j_start, j_end
    DO k = kts+1, ktf
    DO i = i_start, i_end
      rhoavg_u        =  0.5 * ( fnm(k) * ( rho(i,k  ,j) + rho(i-1,k,j) ) +                 &
                                 fnp(k) * ( rho(i,k-1,j) + rho(i-1,k-1,j) ) )
      xkxavg_m(i,k,j) =  0.5 * rhoavg_u *                                                   &
                               ( fnm(k) * ( xkmv_meso(i,k  ,j) + xkmv_meso(i-1,k,j) ) +     &
                                 fnp(k) * ( xkmv_meso(i,k-1,j) + xkmv_meso(i-1,k-1,j) ) )
      xkxavg_s(i,k,j) =  0.5 * rhoavg_u *                                                   & 
                               ( fnm(k) * ( xkmv(i,k  ,j) + xkmv(i-1,k,j) ) +               &
                                 fnp(k) * ( xkmv(i,k-1,j) + xkmv(i-1,k-1,j) ) )
    END DO
    END DO
    END DO

    DO j = j_start, j_end
    DO i = i_start, i_end
        xkxavg_m(i,kts,  j) = 0.0
        xkxavg_m(i,ktf+1,j) = 0.0
        xkxavg_s(i,kts,  j) = 0.0
        xkxavg_s(i,ktf+1,j) = 0.0
    END DO
    END DO
 
    DO j = j_start, j_end
    DO i = i_start, i_end
      gamuavg(i,j) = 0.5 * ( gamu(i,j) + gamu(i-1,j) )
    END DO
    END DO
 
    DO j = j_start, j_end
    DO k = kts, ktf
    DO i = i_start, i_end
       rdz_u(i,k,j)   = 2./( 1./rdz(i,k,j) +  1./rdz(i-1,k,j))
       muavg_u(i,k,j) = 0.5 * ( (c1h(k)*mu(i,j)+c2h(k)) + (c1h(k)*mu(i-1,j)+c2h(k)) )    
    ENDDO
    ENDDO
    ENDDO
 
    DO j = j_start, j_end
    DO i = i_start, ite
       V0_u = 0.
       V0_u =        sqrt((u_2(i,kts,j)**2)+          &
                        (((v_2(i  ,kts,j  )+          &
                           v_2(i  ,kts,j+1)+          &
                           v_2(i-1,kts,j  )+          &
                           v_2(i-1,kts,j+1))/4)**2))+epsilon
       ustar = 0.5*(ust(i,j)+ust(i-1,j))
       tao_xz(i,j) = ustar*ustar*(rho(i,kts,j)+rho(i-1,kts,j))/(2.*V0_u)
    ENDDO
    ENDDO

    nz = ktf
 
       DO  j = j_start, j_end
       DO  i = i_start, i_end
            k = kts
            rdz_w = -g/(dnw(k))/muavg_u(i,k,j)
            a(k) = 0.
            b(k) = 1.+rdz_w*(rdz_u(i,k+1,j)*xkxavg_s(i,k+1,j)+tao_xz(i,j))*dt
            c(k) =   -rdz_w*rdz_u(i,k+1,j)*xkxavg_s(i,k+1,j)*dt
            d(k) = u_2(i,kts,j)
 
          DO  k = kts+1,ktf-1
            rdz_w =  -g/(dnw(k))/muavg_u(i,k,j)
            a(k) = -rdz_w*rdz_u(i,k,j)*xkxavg_s(i,k,j)*dt
            b(k) = 1 + rdz_w*(rdz_u(i,k+1,j)*xkxavg_s(i,k+1,j)+rdz_u(i,k,j)*xkxavg_s(i,k,j))*dt
            c(k) = -rdz_w*rdz_u(i,k+1,j)*xkxavg_s(i,k+1,j)*dt
            d(k) = -rdz_w*(xkxavg_m(i,k+1,j)-xkxavg_m(i,k,j))*dt*gamuavg(i,j) + u_2(i,k,j)
          ENDDO
 
            a(ktf) = 0.
            b(ktf) = 1.
            c(ktf) = 0.
            d(ktf) = u_2(i,ktf,j)
 
         CALL tridiag(nz,a,b,c,d)
 
         DO k=kts,ktf
            ru_tendf(i,k,j) = ru_tendf(i,k,j) + muavg_u(i,k,j) * (d(k) - u_2(i,k,j))/dt 
         ENDDO
 
         IF (config_flags%output_usgs_fluxes) THEN
            fuz_sgs(i,kde,j) = 0.
            DO k=ktf,kts,-1
               rdz_w = -g/(dnw(k))/muavg_u(i,k,j) !includes rho
               temp = (d(k) - u_2(i,k,j))/(dt*rdz_w)
               fuz_sgs(i,k,j) = temp + fuz_sgs(i,k+1,j)
            ENDDO
         ENDIF

       ENDDO
       ENDDO

!!============================================
!! v
!!============================================
   ktf=MIN(kte,kde-1)
 
   i_start = its
   i_end   = MIN(ite,ide-1)
   j_start = jts
   j_end   = jte
 
   IF ( config_flags%open_xs .or. config_flags%specified .or. &
        config_flags%nested) i_start = MAX(ids+1,its)
   IF ( config_flags%open_xe .or. config_flags%specified .or. &
        config_flags%nested) i_end   = MIN(ide-2,ite)
   IF ( config_flags%open_ys .or. config_flags%specified .or. &
        config_flags%nested) j_start = MAX(jds+1,jts)
   IF ( config_flags%open_ye .or. config_flags%specified .or. &
        config_flags%nested) j_end   = MIN(jde-1,jte)
      IF ( config_flags%periodic_x ) i_start = its
      IF ( config_flags%periodic_x ) i_end = MIN(ite,ide-1)
 
    DO j = j_start, j_end
    DO k = kts+1, ktf
    DO i = i_start, i_end
      rhoavg_v        = 0.5 * ( fnm(k) * ( rho(i,k  ,j) + rho(i,k,j-1) ) +       &
                                fnp(k) * ( rho(i,k-1,j) + rho(i,k-1,j-1) ) )
      xkxavg_m(i,k,j) = 0.5 * rhoavg_v *                                         &  
                       ( fnm(k) * ( xkmv_meso(i,k  ,j) + xkmv_meso(i,k,j-1) ) +  &
                         fnp(k) * ( xkmv_meso(i,k-1,j) + xkmv_meso(i,k-1,j-1) ) )
      xkxavg_s(i,k,j) = 0.5 * rhoavg_v *                                         &
                       ( fnm(k) * ( xkmv(i,k  ,j) + xkmv(i,k,j-1) ) +            &
                         fnp(k) * ( xkmv(i,k-1,j) + xkmv(i,k-1,j-1) ) )
    END DO
    END DO
    END DO
 
    DO j = j_start, j_end
    DO i = i_start, i_end
        xkxavg_m(i,kts,  j) = 0.0
        xkxavg_m(i,ktf+1,j) = 0.0
        xkxavg_s(i,kts,  j) = 0.0
        xkxavg_s(i,ktf+1,j) = 0.0
    END DO
    END DO

    DO j = j_start, j_end
    DO i = i_start, i_end
      gamvavg(i,j) = 0.5 * ( gamv(i,j) + gamv(i,j-1) )
    END DO
    END DO
 
    DO j = j_start, j_end
    DO k = kts, ktf
    DO i = i_start, i_end
       muavg_v(i,k,j) = 0.5 * ( (c1h(k)*mu(i,j)+c2h(k)) + (c1h(k)*mu(i,j-1)+c2h(k)) )
    END DO
    END DO
    END DO

    DO j = j_start, j_end
    DO k = kts, ktf
    DO i = i_start, i_end
        rdz_v(i,k,j) = 2./( 1./rdz(i,k,j) +  1./rdz(i,k,j-1))
    ENDDO
    ENDDO
    ENDDO
 
    DO j = j_start, jte
    DO i = i_start, i_end
       V0_v = 0.
       V0_v =       sqrt((v_2(i,kts,j)**2) +          &
                        (((u_2(i  ,kts,j  )+          &
                           u_2(i  ,kts,j-1)+          &
                           u_2(i+1,kts,j  )+          &
                           u_2(i+1,kts,j-1))/4)**2))+epsilon
       ustar = 0.5*(ust(i,j)+ust(i,j-1))
       tao_yz(i,j) = ustar*ustar*(rho(i,kts,j)+rho(i,kts,j-1))/(2.*V0_v)
    ENDDO
    ENDDO

       nz = ktf
 
       DO  j = j_start, j_end
       DO  i = i_start, i_end
            k = kts
            rdz_w = -g/(dnw(k))/muavg_v(i,k,j)
            a(k) = 0.
            b(k) = 1. + rdz_w*(rdz_v(i,k+1,j)*xkxavg_s(i,k+1,j)+tao_yz(i,j))*dt
            c(k) =     -rdz_w* rdz_v(i,k+1,j)*xkxavg_s(i,k+1,j)*dt
            d(k) = v_2(i,kts,j)
 
         DO  k = kts+1,ktf-1
            rdz_w = -g/(dnw(k))/muavg_v(i,k,j)
            a(k) = -rdz_w*rdz_v(i,k,j)*xkxavg_s(i,k,j)*dt
            b(k) = 1. + rdz_w*(rdz_v(i,k+1,j)*xkxavg_s(i,k+1,j)+rdz_v(i,k,j)*xkxavg_s(i,k,j))*dt
            c(k) = -rdz_w*rdz_v(i,k+1,j)*xkxavg_s(i,k+1,j)*dt
            d(k) = -rdz_w*(xkxavg_m(i,k+1,j)-xkxavg_m(i,k,j))*dt*gamvavg(i,j) + v_2(i,k,j)
          ENDDO
 
            a(ktf) = 0.
            b(ktf) = 1.
            c(ktf) = 0.
            d(ktf) = v_2(i,ktf,j)
 
         CALL tridiag(nz,a,b,c,d)
 
         DO k=kts,ktf
            rv_tendf(i,k,j) = rv_tendf(i,k,j) + muavg_v(i,k,j) * (d(k) - v_2(i,k,j))/dt
         ENDDO
         IF (config_flags%output_vsgs_fluxes) THEN
            fvz_sgs(i,kde,j) = 0.
            DO k=ktf,kts,-1
               rdz_w = -g/(dnw(k))/muavg_v(i,k,j)!includes rho
               temp = (d(k) - v_2(i,k,j))/(dt*rdz_w)
               fvz_sgs(i,k,j) = temp + fvz_sgs(i,k+1,j)
            ENDDO
         ENDIF
 
       ENDDO
       ENDDO

!!============================================
!! w
!!============================================
   ktf=MIN(kte,kde-1)
 
   i_start = its
   i_end   = MIN(ite,ide-1)
   j_start = jts
   j_end   = MIN(jte,jde-1)
 
   IF ( config_flags%open_xs .or. config_flags%specified .or. &
        config_flags%nested) i_start = MAX(ids+1,its)
   IF ( config_flags%open_xe .or. config_flags%specified .or. &
        config_flags%nested) i_end   = MIN(ide-2,ite)
   IF ( config_flags%open_ys .or. config_flags%specified .or. &
        config_flags%nested) j_start = MAX(jds+1,jts)
   IF ( config_flags%open_ye .or. config_flags%specified .or. &
        config_flags%nested) j_end   = MIN(jde-2,jte)
      IF ( config_flags%periodic_x ) i_start = its
      IF ( config_flags%periodic_x ) i_end = MIN(ite,ide-1)
 
    nz = ktf-1

       DO j = j_start, j_end
       DO k = kts, ktf
       DO i = i_start, i_end
           xkxavg_w(i,k,j) = xkmh(i,k,j)*rho(i,k,j)
       ENDDO
       ENDDO
       ENDDO
 
       DO  j = j_start, j_end
       DO  i = i_start, i_end
 
          DO  k = kts+1,ktf
            rdz_z = -g/dn(k)/(c1f(k)*mu(i,j) + c2f(k)) 
            a1(k-1) =    - rdz_z* rdzw(i,k-1,j)*xkxavg_w(i,k-1,j)*dt
            b1(k-1) = 1. + rdz_z*(rdzw(i,k  ,j)*xkxavg_w(i,k,j)+rdzw(i,k-1,j)*xkxavg_w(i,k-1,j))*dt
            c1(k-1) =    - rdz_z* rdzw(i,k  ,j)*xkxavg_w(i,k,j)*dt
            d1(k-1) = w_2(i,k,j)
          ENDDO
 
          CALL tridiag(nz,a1,b1,c1,d1)
 
          DO k = kts+1,ktf
             rw_tendf(i,k,j) = rw_tendf(i,k,j) + (c1f(k)*mu(i,j) + c2f(k)) * (d1(k-1)-w_2(i,k,j))/dt
          ENDDO

          IF (config_flags%output_wsgs_fluxes) THEN
            fwz_sgs(i,kde,j) = 0.
            fwz_sgs(i,kde-1,j) = 0.
            DO k=ktf-1,kts,-1
               rdz_z = -g/dn(k+1)/(c1f(k+1)*mu(i,j) + c2f(k+1))!includes rho
               temp = (d1(k) - w_2(i,k+1,j) )/(dt*rdz_z)
               fwz_sgs(i,k,j) = temp + fwz_sgs(i,k+1,j)
            ENDDO
         ENDIF
 
       ENDDO
       ENDDO

!!============================================
!! th
!!============================================
   ktf=MIN(kte,kde-1)
 
   i_start = its
   i_end   = MIN(ite,ide-1)
   j_start = jts
   j_end   = MIN(jte,jde-1)
 
   IF ( config_flags%open_xs .or. config_flags%specified .or. &
        config_flags%nested) i_start = MAX(ids+1,its)
   IF ( config_flags%open_xe .or. config_flags%specified .or. &
        config_flags%nested) i_end   = MIN(ide-2,ite)
   IF ( config_flags%open_ys .or. config_flags%specified .or. &
        config_flags%nested) j_start = MAX(jds+1,jts)
   IF ( config_flags%open_ye .or. config_flags%specified .or. &
        config_flags%nested) j_end   = MIN(jde-2,jte)
      IF ( config_flags%periodic_x ) i_start = its
      IF ( config_flags%periodic_x ) i_end = MIN(ite,ide-1)
 
   IF ( config_flags%mix_full_fields ) THEN
     DO j = jts,min(jte,jde-1)
     DO k = kts,kte-1
     DO i = its,min(ite,ide-1)
       var_mix(i,k,j) = thp(i,k,j)
     ENDDO
     ENDDO
     ENDDO
   ELSE
     DO j = jts,min(jte,jde-1)
     DO k = kts,kte-1
     DO i = its,min(ite,ide-1)
       var_mix(i,k,j) = thp(i,k,j) - t_base(k)
     ENDDO
     ENDDO
     ENDDO
   END IF

     DO j = j_start, j_end
     DO k = kts+1,ktf
     DO i = i_start, i_end
         xkxavg(i,k,j) = (fnm(k)*xkhv(i,k,j)+fnp(k)*xkhv(i,k-1,j)) * &
                         (fnm(k)*rho (i,k,j)+fnp(k)*rho (i,k-1,j))
     ENDDO
     ENDDO
     ENDDO
 
     DO j = j_start, j_end
     DO k = kts+1,ktf
     DO i = i_start, i_end
        nlflux_rho(i,k,j) = nlflux(i,k,j) * &
                           (fnm(k)*rho (i,k,j)+fnp(k)*rho (i,k-1,j))
     ENDDO
     ENDDO
     ENDDO

     DO j = j_start, j_end
     DO i = i_start, i_end
         xkxavg(i,kts  ,j) = 0.0
         xkxavg(i,ktf+1,j) = 0.0
     ENDDO
     ENDDO
 
    nz = ktf
 
  hflux: SELECT CASE( config_flags%isfflx )
  CASE (0,2) ! with fixed surface heat flux given in the namelist
    heat_flux = config_flags%tke_heat_flux  ! constant heat flux value
                                            ! set in namelist.input
    DO j = j_start, j_end
    DO i = i_start, i_end
       cpm = cp * (1. + 0.8 * moist(i,kts,j,P_QV))
       hfx(i,j)=heat_flux*cpm*rho(i,1,j)
    ENDDO
    ENDDO
 
  CASE (1) ! use surface heat flux computed from surface routine
<<<<<<< HEAD
    !do nothing
    cpm = cpm

=======
    ! do nothing
>>>>>>> eed56d74
  CASE DEFAULT
    CALL wrf_error_fatal( 'isfflx value invalid for diff_opt=2' )
  END SELECT hflux

    IF ((config_flags%output_tsgs_fluxes) .and. (config_flags%use_theta_m == 1  ) .and. config_flags%output_dry_theta_fluxes) THEN
      output_dry = .true.
    ELSE
      output_dry = .false.
    ENDIF
    DO  j = j_start, j_end
    DO  i = i_start, i_end
            cpm = cp * (1. + 0.8 * moist(i,kts,j,P_QV))
            k = kts
            rdz_w = -g/dnw(k)/(c1h(k)*mu(i,j) + c2h(k))
            a(k) = 0.
            b(k) = 1. + rdz_w*(rdz(i,k+1,j)*xkxavg(i,k+1,j))*dt
            c(k) =    - rdz_w* rdz(i,k+1,j)*xkxavg(i,k+1,j) *dt
         
          IF(config_flags%use_theta_m == 0)THEN
             d(k) = var_mix(i,kts,j)                    &
                  - dt*rdz_w*nlflux_rho(i,k+1,j)        &
                  + dt*rdz_w*hfx(i,j)/cpm
          ELSE
             qfac = 1.+rvovrd*moist(i,kts,j,P_QV)
             d(k) = var_mix(i,kts,j)                    &
                  - dt*rdz_w*nlflux_rho(i,k+1,j)*qfac   &
                  + dt*rdz_w*(qfac*hfx(i,j)/cpm+1.61*theta(i,kts,j)*qfx(i,j))
             IF (output_dry) THEN
                  d_dry(k) = theta(i,kts,j)                   &
                           - dt*rdz_w*nlflux_rho(i,k+1,j)      &
                           + dt*rdz_w*hfx(i,j)/cpm
             ENDIF
          ENDIF

          IF(config_flags%use_theta_m == 1)THEN
              qfac = 1.+rvovrd*moist(i,kts,j,P_QV)
          ELSE
              qfac = 1.
          ENDIF
          DO  k = kts+1, ktf-1
            rdz_w = -g/dnw(k)/(c1h(k)*mu(i,j) + c2h(k))
            a(k)  = -rdz_w*rdz(i,k,j)*xkxavg(i,k,j)*dt
            b(k)  = 1.+rdz_w*(rdz(i,k+1,j)*xkxavg(i,k+1,j)+rdz(i,k,j)*xkxavg(i,k,j))*dt
            c(k)  = -rdz_w*rdz(i,k+1,j)*xkxavg(i,k+1,j)*dt
            d(k)  = -rdz_w*(nlflux_rho(i,k+1,j)-nlflux_rho(i,k,j))*qfac*dt + var_mix(i,k,j)
            IF (output_dry) THEN
              d_dry(k) = -rdz_w*(nlflux_rho(i,k+1,j)-nlflux_rho(i,k,j))*dt + theta(i,k,j)
            ENDIF
          ENDDO
 
            a(ktf) = 0.
            b(ktf) = 1.
            c(ktf) = 0.
            d(ktf) = var_mix(i,ktf,j)
            IF (output_dry) THEN
              d_dry(ktf) = theta(i,ktf,j)
            ENDIF
 
          CALL tridiag(nz,a,b,c,d)
 
          DO k = kts, ktf
             rt_tendf(i,k,j) = rt_tendf(i,k,j) + (c1h(k)*mu(i,j) + c2h(k)) * (d(k) - var_mix(i,k,j))/dt
          ENDDO

          IF (config_flags%output_tsgs_fluxes) THEN
            IF (output_dry) THEN
               CALL tridiag(nz,a,b,c,d_dry)
               d(:) = d_dry(:)
            ENDIF
            ftz_sgs(i,kde,j) = 0.
            DO k=ktf,kts,-1
                  !reconstruct flux from tendency
                  rdz_w = -g/dnw(k)/(c1h(k)*mu(i,j) + c2h(k))!includes rho
                  IF (output_dry) THEN
                    temp = d(k) - theta(i,k,j)
                  ELSE
                    temp = d(k) - var_mix(i,k,j)
                  ENDIF
                  temp = temp/(dt*rdz_w)
                  ftz_sgs(i,k,j) = temp + ftz_sgs(i,k+1,j)
            ENDDO
         ENDIF
       ENDDO
       ENDDO

!!============================================
!! tke(including implicit treatments of vertical diffusion and disspation)
!!============================================
    DO j = j_start, j_end
    DO k = kts+1, ktf
    DO i = i_start, i_end
        xkxavg(i,k,j) = ( fnm(k) * xkhv(i,k,j) + fnp(k) * xkhv(i,k-1,j) ) &
                       *( fnm(k) * rho (i,k,j) + fnp(k) * rho (i,k-1,j) )
    END DO
    END DO
    END DO
 
    DO j = j_start, j_end
    DO i = i_start, i_end
        xkxavg(i,kts,  j) = 0.0
        xkxavg(i,ktf+1,j) = 0.0
    END DO
    END DO
 
    nz = ktf
 
    DO  j = j_start, j_end
    DO  i = i_start, i_end
        DO  k = kts, ktf-1
           rdz_w = - g/dnw(k)/(c1h(k)*mu(i,j)+c2h(k))
           IF (l_diss(i,k,j) .ne. 0) THEN
               beta  =   1.5*sqrt(tke(i,k,j))/l_diss(i,k,j)
           ELSE
               beta  =   0.
           ENDIF
           a(k)  = - 2.0*xkxavg(i,k,j)*dt*rdz_w*rdz(i,k,j)
           b(k)  =   1.0 + 2.0*dt*rdz_w*(rdz(i,k,j)*xkxavg(i,k,j)    &
                   + rdz(i,k+1,j)*xkxavg(i,k+1,j))                   &
                   + dt*beta
           c(k)  = - 2.0*xkxavg(i,k+1,j)*dt*rdz(i,k+1,j)*rdz_w
 
           d(k)  =   tke(i,k,j)
           IF (l_diss(i,k,j) .ne. 0) THEN
               d(k) = d(k) + 0.5*dt*tke(i,k,j)**1.5/l_diss(i,k,j)
           ENDIF
        ENDDO
 
           a(ktf) = 0. !-1 
           b(ktf) = 1.
           c(ktf) = 0.
           d(ktf) = 0.

       CALL tridiag(nz,a,b,c,d)
 
        DO k = kts,ktf
           tke_tendf(i,k,j) = tke_tendf(i,k,j) + (c1h(k)*mu(i,j)+c2h(k)) * (d(k)-tke(i,k,j))/dt
        ENDDO
 
    ENDDO
    ENDDO

!!============================================
!! moisture
!!============================================
    DO j = j_start, j_end
    DO k = kts+1,ktf
    DO i = i_start, i_end
       xkxavg(i,k,j) = ( fnm(k) * xkhv(i,k,j) + fnp(k) * xkhv(i,k-1,j) ) &
                      *( fnm(k) * rho (i,k,j) + fnp(k) * rho (i,k-1,j) )
    ENDDO
    ENDDO
    ENDDO
 
    DO j = j_start, j_end
    DO i = i_start, i_end
        xkxavg(i,kts,  j) = 0.0
        xkxavg(i,ktf+1,j) = 0.0
    END DO
    END DO
 
   IF (n_moist .ge. PARAM_FIRST_SCALAR) THEN
     moist_loop: do im = PARAM_FIRST_SCALAR, n_moist
       IF ( (.not. config_flags%mix_full_fields) .and. (im == P_QV) ) THEN
         DO j = jts,min(jte,jde-1)
         DO k = kts,kte-1
         DO i = its,min(ite,ide-1)
          var_mix(i,k,j) = moist(i,k,j,im) - qv_base(k)
         ENDDO
         ENDDO
         ENDDO
       ELSE
         DO j = jts,min(jte,jde-1)
         DO k = kts,kte-1
         DO i = its,min(ite,ide-1)
          var_mix(i,k,j) = moist(i,k,j,im)
         ENDDO
         ENDDO
         ENDDO
       END IF
 
    nz = ktf
!!
    IF ( im == P_QV ) THEN
         DO  j = j_start, j_end
         DO  i = i_start, i_end
             k = kts
             rdz_w = -g/dnw(k)/(c1h(k)*mu(i,j)+c2h(k))
             a(k) = 0.
             b(k) = 1.+rdz_w*(rdz(i,k+1,j)*xkxavg(i,k+1,j))*dt
             c(k) =   -rdz_w* rdz(i,k+1,j)*xkxavg(i,k+1,j) *dt
!            d(k) = var_mix(i,k,j) + dt*rdz_w*qfx(i,j)/(1.+moist(i,k,j,P_QV))   !??
             d(k) = var_mix(i,k,j) + dt*rdz_w*qfx(i,j)           
 
           DO  k = kts+1,ktf-1
             rdz_w = -g/dnw(k)/(c1h(k)*mu(i,j)+c2h(k))
             a(k) = -rdz_w*rdz(i,k,j)*xkxavg(i,k,j)*dt
             b(k) = 1.+rdz_w*(rdz(i,k+1,j)*xkxavg(i,k+1,j)+rdz(i,k,j)*xkxavg(i,k,j))*dt
             c(k) = -rdz_w*rdz(i,k+1,j)*xkxavg(i,k+1,j)*dt
             d(k) = var_mix(i,k,j)
           ENDDO
 
             a(ktf) = 0.
             b(ktf) = 1.
             c(ktf) = 0.
             d(ktf) = var_mix(i,ktf,j)
 
             CALL tridiag(nz,a,b,c,d)
 
           DO k = kts, ktf
             moist_tendf(i,k,j,im) = moist_tendf(i,k,j,im) + (c1h(k)*mu(i,j)+c2h(k)) * (d(k)-var_mix(i,k,j))/dt
           ENDDO
           
           IF (config_flags%output_qsgs_fluxes) THEN
           fqz_sgs(i,kde,j) = 0.
           DO k=ktf,kts,-1
               !reconstruct flux from tendency
               rdz_w = -g/dnw(k)/(c1h(k)*mu(i,j)+c2h(k))!includes rho
               temp = (d(k) - var_mix(i,k,j))/(dt*rdz_w)
               fqz_sgs(i,k,j) = temp + fqz_sgs(i,k+1,j)
           ENDDO
           ENDIF

         ENDDO
         ENDDO
    ENDIF
!!
    IF ( im /= P_QV ) THEN
         DO  j = j_start, j_end
         DO  i = i_start, i_end
             k = kts
             rdz_w = -g/dnw(k)/(c1h(k)*mu(i,j)+c2h(k))
             a(k) = 0.
             b(k) = 1.+rdz_w*(rdz(i,k+1,j)*xkxavg(i,k+1,j))*dt
             c(k) =   -rdz_w* rdz(i,k+1,j)*xkxavg(i,k+1,j)*dt
             d(k) = var_mix(i,k,j)
 
           DO  k = kts+1,ktf-1
             rdz_w = -g/dnw(k)/(c1h(k)*mu(i,j)+c2h(k))
             a(k) = -rdz_w*rdz(i,k,j)*xkxavg(i,k,j)*dt
             b(k) = 1.+rdz_w*(rdz(i,k+1,j)*xkxavg(i,k+1,j)+rdz(i,k,j)*xkxavg(i,k,j))*dt
             c(k) = -rdz_w*rdz(i,k+1,j)*xkxavg(i,k+1,j)*dt
             d(k) = var_mix(i,k,j)
           ENDDO
 
             a(ktf) = 0.
             b(ktf) = 1.
             c(ktf) = 0.
             d(ktf) = var_mix(i,ktf,j)
 
             CALL tridiag(nz,a,b,c,d)
 
           DO k = kts, ktf
              moist_tendf(i,k,j,im) = moist_tendf(i,k,j,im) + (c1h(k)*mu(i,j)+c2h(k)) * (d(k)-var_mix(i,k,j))/dt
           ENDDO
         ENDDO
         ENDDO
    ENDIF
 
     ENDDO moist_loop
   ENDIF

!!============================================
!! scalar
!!============================================
    DO j = j_start, j_end
    DO k = kts+1, ktf
    DO i = i_start, i_end
        xkxavg(i,k,j) = ( fnm(k) * xkhv(i,k,j) + fnp(k) * xkhv(i,k-1,j) ) &
                       *( fnm(k) * rho (i,k,j) + fnp(k) * rho (i,k-1,j) )
    ENDDO
    ENDDO
    ENDDO
 
    DO j = j_start, j_end
    DO i = i_start, i_end
        xkxavg(i,kts  ,j) = 0.0
        xkxavg(i,ktf+1,j) = 0.0
    END DO
    END DO
 
   IF (n_scalar .ge. PARAM_FIRST_SCALAR) THEN
     scalar_loop: do im = PARAM_FIRST_SCALAR, n_scalar
! need to avoid mixing scalars associated with precipitating species (e.g. Nr)
    IF(im.NE.P_QNS .AND. im.NE.P_QNR .AND. im.NE.P_QNG .AND. im.NE.P_QNH .AND. &
       im.NE.P_QT .AND. im.NE.P_QVOLG) THEN
         DO j = jts, min(jte,jde-1)
         DO k = kts, kte-1
         DO i = its, min(ite,ide-1)
          var_mix(i,k,j) = scalar(i,k,j,im)
         ENDDO
         ENDDO
         ENDDO
        
         DO  j = j_start, j_end
         DO  i = i_start, i_end
             k = kts
             rdz_w = -g/dnw(k)/(c1h(k)*mu(i,j)+c2h(k))
             a(k) = 0.
             b(k) = 1.+rdz_w*(rdz(i,k+1,j)*xkxavg(i,k+1,j))*dt
             c(k) =   -rdz_w* rdz(i,k+1,j)*xkxavg(i,k+1,j)*dt
             d(k) = var_mix(i,k,j)
 
           DO  k = kts+1, ktf-1
             rdz_w = -g/dnw(k)/(c1h(k)*mu(i,j)+c2h(k))
             a(k)  = -rdz_w*rdz(i,k,j)*xkxavg(i,k,j)*dt
             b(k)  = 1.+rdz_w*(rdz(i,k+1,j)*xkxavg(i,k+1,j)+rdz(i,k,j)*xkxavg(i,k,j))*dt
             c(k)  = -rdz_w*rdz(i,k+1,j)*xkxavg(i,k+1,j)*dt
             d(k)  = var_mix(i,k,j)
           ENDDO
 
             a(ktf) = 0.
             b(ktf) = 1.
             c(ktf) = 0.
             d(ktf) = var_mix(i,ktf,j)
 
             CALL tridiag(nz,a,b,c,d)
 
           DO  k = kts, ktf
             scalar_tendf(i,k,j,im) = scalar_tendf(i,k,j,im) + (c1h(k)*mu(i,j)+c2h(k)) * (d(k)-var_mix(i,k,j))/dt
           ENDDO
        ENDDO
        ENDDO
     ENDIF
     ENDDO scalar_loop
   ENDIF

!!============================================
!! tracer
!!============================================
   IF (n_tracer .ge. PARAM_FIRST_SCALAR) THEN
     tracer_loop: do im = PARAM_FIRST_SCALAR, n_tracer
         DO j = jts, min(jte,jde-1)
         DO k = kts, kte-1
         DO i = its, min(ite,ide-1)
          var_mix(i,k,j) = tracer(i,k,j,im)
         ENDDO
         ENDDO
         ENDDO
 
         DO  j = j_start, j_end
         DO  i = i_start, i_end
             k = kts
             rdz_w = -g/dnw(k)/(c1h(k)*mu(i,j)+c2h(k))
             a(k) = 0.
             b(k) = 1.+rdz_w*(rdz(i,k+1,j)*xkxavg(i,k+1,j))*dt
             c(k) =   -rdz_w* rdz(i,k+1,j)*xkxavg(i,k+1,j)*dt
             d(k) = var_mix(i,kts,j)
 
           DO  k = kts+1,ktf-1
             rdz_w = -g/dnw(k)/(c1h(k)*mu(i,j)+c2h(k))
             a(k) = -rdz_w*rdz(i,k,j)*xkxavg(i,k,j)*dt
             b(k) = 1.+rdz_w*(rdz(i,k+1,j)*xkxavg(i,k+1,j)+rdz(i,k,j)*xkxavg(i,k,j))*dt
             c(k) = -rdz_w*rdz(i,k+1,j)*xkxavg(i,k+1,j)*dt
             d(k) = var_mix(i,k,j)
           ENDDO
 
             a(ktf) = 0.
             b(ktf) = 1.
             c(ktf) = 0.
             d(ktf) = var_mix(i,ktf,j)
 
             CALL tridiag(nz,a,b,c,d)
 
           DO k = kts, ktf
             tracer_tendf(i,k,j,im) = tracer_tendf(i,k,j,im) + (c1h(k)*mu(i,j)+c2h(k)) * (d(k) - var_mix(i,k,j))/dt
           ENDDO
         ENDDO
         ENDDO
     ENDDO tracer_loop
   ENDIF

!!============================================
!! chemistry
!!============================================
   IF (n_chem .ge. PARAM_FIRST_SCALAR) THEN
     chem_loop: do im = PARAM_FIRST_SCALAR, n_chem
         DO j = jts,min(jte,jde-1)
         DO k = kts,kte-1
         DO i = its,min(ite,ide-1)
          var_mix(i,k,j) = chem(i,k,j,im)
         ENDDO
         ENDDO
         ENDDO
 
        DO  j = j_start, j_end
        DO  i = i_start, i_end
            k = kts
            rdz_w = -g/dnw(k)/(c1h(k)*mu(i,j)+c2h(k))
            a(k) = 0.
            b(k) = 1.+rdz_w*(rdz(i,k+1,j)*xkxavg(i,k+1,j))*dt
            c(k) =   -rdz_w* rdz(i,k+1,j)*xkxavg(i,k+1,j)*dt
            d(k) = var_mix(i,kts,j)
 
          DO  k = kts+1,ktf-1
            rdz_w = -g/dnw(k)/(c1h(k)*mu(i,j)+c2h(k))
            a(k) = -rdz_w*rdz(i,k,j)*xkxavg(i,k,j)*dt
            b(k) = 1.+rdz_w*(rdz(i,k+1,j)*xkxavg(i,k+1,j)+rdz(i,k,j)*xkxavg(i,k,j))*dt
            c(k) = -rdz_w*rdz(i,k+1,j)*xkxavg(i,k+1,j)*dt
            d(k) = var_mix(i,k,j)
          ENDDO
 
            a(ktf) = 0.
            b(ktf) = 1.
            c(ktf) = 0.
            d(ktf) = var_mix(i,ktf,j)
 
            CALL tridiag(nz,a,b,c,d)
 
          DO k = kts, ktf
             chem_tendf(i,k,j,im) = chem_tendf(i,k,j,im) + (c1h(k)*mu(i,j)+c2h(k)) * (d(k) - var_mix(i,k,j))/dt
          ENDDO
        ENDDO
        ENDDO
     ENDDO chem_loop
   ENDIF
 
    END SUBROUTINE vertical_diffusion_implicit

!=======================================================================
!=======================================================================
    END MODULE module_diffusion_em

!=======================================================================
!=======================================================================<|MERGE_RESOLUTION|>--- conflicted
+++ resolved
@@ -5784,12 +5784,7 @@
         DO k = kts, ktf
         DO i = i_start, i_end
           titau(i,k,j) = - xkxavg(i,k,j) * defor(i,k,j)
-<<<<<<< HEAD
-          mtau(i,k,j) = - xkxavg(i,k,j) * defor(i,k,j)  / ( .25 * ( rho(i-1,k,j  ) + rho(i,k,j  )  +  &
-                                                                    rho(i-1,k,j-1) + rho(i,k,j-1) ))
-=======
           mtau(i,k,j) = - xkxavg(i,k,j) * defor(i,k,j)  / rhoavg(i,k,j)
->>>>>>> eed56d74
 
         END DO
         END DO
@@ -5932,12 +5927,7 @@
         DO i = i_start, i_end
 
           titau(i,k,j) = - xkxavg(i,k,j) * defor(i,k,j)
-<<<<<<< HEAD
-          mtau(i,k,j) = - xkxavg(i,k,j) * defor(i,k,j)  / (0.5 * ( fnm(k) * ( rho(i-1,k  ,j) + rho(i,k  ,j) ) + &
-                                                                   fnp(k) * ( rho(i-1,k-1,j) + rho(i,k-1,j) ) ))
-=======
           mtau(i,k,j) = - xkxavg(i,k,j) * defor(i,k,j)  / rhoavg(i,k,j)
->>>>>>> eed56d74
 
         ENDDO
         ENDDO
@@ -6089,12 +6079,7 @@
         DO i = i_start, i_end
 
           titau(i,k,j) = - xkxavg(i,k,j) * defor(i,k,j)
-<<<<<<< HEAD
-          mtau(i,k,j) = - xkxavg(i,k,j) * defor(i,k,j)  / (0.5 * ( fnm(k) * ( rho(i,k  ,j) + rho(i,k  ,j-1) ) +  &
-                                                                   fnp(k) * ( rho(i,k-1,j) + rho(i,k-1,j-1) ) ))
-=======
           mtau(i,k,j) = - xkxavg(i,k,j) * defor(i,k,j)  / rhoavg(i,k,j)
->>>>>>> eed56d74
 
         END DO
         END DO
@@ -8360,13 +8345,7 @@
     ENDDO
  
   CASE (1) ! use surface heat flux computed from surface routine
-<<<<<<< HEAD
-    !do nothing
-    cpm = cpm
-
-=======
     ! do nothing
->>>>>>> eed56d74
   CASE DEFAULT
     CALL wrf_error_fatal( 'isfflx value invalid for diff_opt=2' )
   END SELECT hflux
