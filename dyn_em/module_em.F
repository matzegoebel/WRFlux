
!WRF:MODEL_LAYER:DYNAMICS
!

MODULE module_em

   USE module_model_constants
   
   USE module_advect_em, only: advect_u, advect_v, advect_w, advect_scalar, advect_scalar_pd, advect_scalar_mono, &
        advect_weno_u, advect_weno_v, advect_weno_w, advect_scalar_weno,  advect_scalar_wenopd
   
   USE module_big_step_utilities_em, only: grid_config_rec_type, calculate_full, couple_momentum, calc_mu_uv, calc_mu_uv_1, &
        calc_ww_cp, calc_cq, calc_alt, calc_php, set_tend, rhs_ph, horizontal_pressure_gradient, pg_buoy_w, w_damp, &
        perturbation_coriolis, coriolis, curvature, horizontal_diffusion, horizontal_diffusion_3dmp, &
        vertical_diffusion_u, vertical_diffusion_v, vertical_diffusion, vertical_diffusion_3dmp, sixth_order_diffusion, & 
        rk_rayleigh_damp, theta_relaxation, vertical_diffusion_mp, zero_tend, zero_tend2d

  USE module_ieva_em, only: advect_u_implicit, advect_v_implicit, advect_w_implicit, advect_s_implicit, advect_ph_implicit, &
                            chk_ieva, ww_split, calc_mut_new
  USE module_state_description, only: param_first_scalar, p_qr, p_qv, p_qc, p_qg, p_qi, p_qs, tiedtkescheme,ntiedtkescheme, heldsuarez, &
        positivedef, gdscheme, g3scheme, gfscheme, kfetascheme, mskfscheme, monotonic, wenopd_scalar, weno_scalar, weno_mom

   USE module_damping_em, only: held_suarez_damp

   USE module_dm

   USE module_llxy

   USE module_domain, ONLY : domain, get_ijk_from_grid

   USE module_configure, ONLY: grid_config_rec_type, model_config_rec, model_to_grid_config_rec

CONTAINS

!------------------------------------------------------------------------

SUBROUTINE rk_step_prep  ( config_flags, rk_step,           &
                           u, v, w, t, ph, mu,              &
                           c1h, c2h, c1f, c2f, moist,       &
                           ru, rv, rw, ww, php, alt,        &
                           muu, muv,                        &
                           mub, mut, phb, pb, p, al, alb,   &
                           cqu, cqv, cqw,                   &
                           msfux, msfuy,                    &
                           msfvx, msfvx_inv, msfvy,         &
                           msftx, msfty,                    &
                           fnm, fnp, dnw, rdx, rdy,         &
                           n_moist,                         &
                           ids, ide, jds, jde, kds, kde,    &
                           ims, ime, jms, jme, kms, kme,    &
                           its, ite, jts, jte, kts, kte    )

   IMPLICIT NONE


   !  Input data.

   TYPE(grid_config_rec_type   ) ,   INTENT(IN   ) :: config_flags

   INTEGER ,       INTENT(IN   ) :: ids, ide, jds, jde, kds, kde, &
                                    ims, ime, jms, jme, kms, kme, &
                                    its, ite, jts, jte, kts, kte

   INTEGER ,       INTENT(IN   ) :: n_moist, rk_step

   REAL ,          INTENT(IN   ) :: rdx, rdy

   REAL , DIMENSION(  ims:ime , kms:kme, jms:jme ) ,                      &
                                               INTENT(IN   ) ::  u,       &
                                                                 v,       &
                                                                 w,       &
                                                                 t,       &
                                                                 ph,      &
                                                                 phb,     &
                                                                 pb,      &
                                                                 al,      &
                                                                 alb

   REAL , DIMENSION( ims:ime , kms:kme , jms:jme  ) ,                     &
                                               INTENT(  OUT) ::  ru,      &
                                                                 rv,      &
                                                                 rw,      &
                                                                 ww,      &
                                                                 php,     &
                                                                 cqu,     &
                                                                 cqv,     &
                                                                 cqw,     &
                                                                 alt

   REAL , DIMENSION(  ims:ime , kms:kme, jms:jme ) ,                      &
                                               INTENT(IN   ) ::  p
                                                                 



   REAL , DIMENSION( ims:ime, kms:kme, jms:jme, n_moist ), INTENT(   IN) :: &
                                                           moist

   REAL , DIMENSION( ims:ime , jms:jme ) ,    INTENT(IN   ) :: msftx,     &
                                                               msfty,     &
                                                               msfux,     &
                                                               msfuy,     &
                                                               msfvx,     &
                                                               msfvx_inv, &
                                                               msfvy,     &
                                                               mu,        &
                                                               mub

   REAL , DIMENSION( ims:ime , jms:jme ) ,    INTENT(  OUT) :: muu,    &
                                                               muv,    &
                                                               mut

   REAL , DIMENSION( kms:kme ) ,    INTENT(IN   ) :: fnm, fnp, dnw
   REAL , DIMENSION( kms:kme ) ,    INTENT(IN   ) :: c1h, c2h, c1f, c2f

   integer :: k


!<DESCRIPTION>
!
!  rk_step_prep prepares a number of diagnostic quantities
!  in preperation for a Runge-Kutta timestep.  subroutines called
!  by rk_step_prep calculate
!
!  (1) total column dry air mass (mut, call to calculate_full)
!
!  (2) total column dry air mass at u and v points
!      (muu, muv, call to calculate_mu_uv)
!
!  (3) mass-coupled velocities for advection
!      (ru, rv, and rw, call to couple_momentum)
!
!  (4) omega (call to calc_ww_cp)
!
!  (5) moisture coefficients (cqu, cqv, cqw, call to calc_cq)
!
!  (6) inverse density (alt, call to calc_alt)
!
!  (7) geopotential at pressure points (php, call to calc_php)
!
!</DESCRIPTION>

   CALL calculate_full( mut, mub, mu,             &
                        ids, ide, jds, jde, 1, 2, &
                        ims, ime, jms, jme, 1, 1, &
                        its, ite, jts, jte, 1, 1 )

   CALL calc_mu_uv ( config_flags,                  &
                     mu, mub, muu, muv,             &
                     ids, ide, jds, jde, kds, kde,  &
                     ims, ime, jms, jme, kms, kme,  &
                     its, ite, jts, jte, kts, kte  )

   CALL couple_momentum( muu, ru, u, msfuy,             &
                         muv, rv, v, msfvx, msfvx_inv,  &
                         mut, rw, w, msfty,             &
                         c1h, c2h, c1f, c2f,            &
                         ids, ide, jds, jde, kds, kde,  &
                         ims, ime, jms, jme, kms, kme,  &
                         its, ite, jts, jte, kts, kte  )

!  new call, couples V with mu, also has correct map factors.  WCS, 3 june 2001
   CALL calc_ww_cp ( u, v, mu, mub, c1h, c2h, ww,     &
                     rdx, rdy, msftx, msfty,          &
                     msfux, msfuy, msfvx, msfvx_inv,  &
                     msfvy, dnw,                      &
                     ids, ide, jds, jde, kds, kde,    &
                     ims, ime, jms, jme, kms, kme,    &
                     its, ite, jts, jte, kts, kte    )

   CALL calc_cq ( moist, cqu, cqv, cqw, n_moist, &
                  ids, ide, jds, jde, kds, kde,  &
                  ims, ime, jms, jme, kms, kme,  &
                  its, ite, jts, jte, kts, kte  )

   CALL calc_alt ( alt, al, alb,                 &
                   ids, ide, jds, jde, kds, kde, &
                   ims, ime, jms, jme, kms, kme, &
                   its, ite, jts, jte, kts, kte )

   CALL calc_php ( php, ph, phb,                 &
                   ids, ide, jds, jde, kds, kde, &
                   ims, ime, jms, jme, kms, kme, &
                   its, ite, jts, jte, kts, kte )

END SUBROUTINE rk_step_prep

!-------------------------------------------------------------------------------

SUBROUTINE rk_tendency ( config_flags, rk_step,                           &
                         ru_tend, rv_tend, rw_tend, ph_tend, t_tend,      &
                         ru_tendf, rv_tendf, rw_tendf, ph_tendf, t_tendf, &
                         th_save, dph_x, dph_y,                           &
                         u_tend_pg,u_tend_cor_curv,                       &
                         v_tend_pg,v_tend_cor_curv,                       &
                         w_tend_pg,w_tend_cor_curv,                       &
                         t_tend_damp,u_tend_damp,v_tend_damp,w_tend_damp, &
                         ftx, fty, ftz,                                   &
                         fux, fuy, fuz, fvx, fvy, fvz, fwx, fwy, fwz, qv, &
                         mu_tend, u_save, v_save, w_save, ph_save,        &
                         t_save, mu_save, RTHFTEN,                        &
                         ru, rv, rw, ww, wwE, wwI,                        &
                         u, v, w, t, ph,                                  &
                         u_old, v_old, w_old, t_old, ph_old,              &
                         h_diabatic, phb,t_init,                          &
                         mu_old, mu, mut, muu, muv, mub,                  &
                         c1h, c2h, c1f, c2f,                              &
                         al, ht, alt, p, pb, php, cqu, cqv, cqw,          &
                         u_base, v_base, t_base, qv_base, z_base,         &
                         msfux, msfuy, msfvx, msfvx_inv,                  &
                         msfvy, msftx, msfty,                             &
                         clat, f, e, sina, cosa,                          &
                         fnm, fnp, rdn, rdnw,                             &
                         dt, rdx, rdy, khdif, kvdif, xkmhd, xkhh,         &
                         diff_6th_opt, diff_6th_factor,                   &
                         adv_opt,                                         &
                         dampcoef,zdamp,damp_opt,rad_nudge,               &
                         cf1, cf2, cf3, cfn, cfn1, n_moist,               &
                         non_hydrostatic, top_lid,                        &
                         u_frame, v_frame,                                &
                         ids, ide, jds, jde, kds, kde,                    &
                         ims, ime, jms, jme, kms, kme,                    &
                         its, ite, jts, jte, kts, kte,                    &
                         max_vert_cfl, max_horiz_cfl)

   IMPLICIT NONE

   !  Input data.

   TYPE(grid_config_rec_type)    ,           INTENT(IN   ) :: config_flags

   INTEGER ,               INTENT(IN   ) :: ids, ide, jds, jde, kds, kde, &
                                            ims, ime, jms, jme, kms, kme, &
                                            its, ite, jts, jte, kts, kte

   LOGICAL ,               INTENT(IN   ) :: non_hydrostatic, top_lid

   INTEGER ,               INTENT(IN   ) :: n_moist, rk_step

   REAL , DIMENSION( ims:ime , kms:kme, jms:jme  ) ,              &
                                        INTENT(IN   ) :: ru,      &
                                                         rv,      &
                                                         rw,      &
                                                         ww,      &
                                                         u,       &
                                                         v,       &
                                                         w,       &
                                                         t,       &
                                                         qv,      &
                                                         ph,      &
                                                         u_old,   &
                                                         v_old,   &
                                                         w_old,   &
                                                         t_old,   &
                                                         ph_old,  &
                                                         phb,     &
                                                         al,      &
                                                         alt,     &
                                                         p,       &
                                                         pb,      &
                                                         php,     &
                                                         cqu,     &
                                                         cqv,     &
                                                         t_init,  &
                                                         xkmhd,   &
                                                         xkhh,    &
                                                         h_diabatic

   REAL , DIMENSION( ims:ime , kms:kme, jms:jme  ) ,              &
                                        INTENT(OUT  ) :: ru_tend, &
                                                         rv_tend, &
                                                         rw_tend, &
                                                         t_tend,  &
                                                         ph_tend, &
                                                         RTHFTEN, &
                                                          u_save, &
                                                          v_save, &
                                                          w_save, &
                                                         ph_save, &
                                                          t_save, &
                                                        th_save,  &
                                       u_tend_pg,u_tend_cor_curv, &
                                       v_tend_pg,v_tend_cor_curv, &
                                       w_tend_pg,w_tend_cor_curv, &
                                                  ftx, fty, ftz,  &
                                                  fux, fuy, fuz,  &
                                                  fvx, fvy, fvz,  &
                                                  fwx, fwy, fwz


   REAL , DIMENSION( ims:ime , kms:kme, jms:jme  ) ,               &
                                        INTENT(INOUT) :: ru_tendf, &
                                                         rv_tendf, &
                                                         rw_tendf, &
                                                         t_tendf,  &
                                                         ph_tendf, &
                                                         cqw,      &
                                                      t_tend_damp, &
                                                      u_tend_damp, &
                                                      v_tend_damp, &
                                                      w_tend_damp

   REAL, DIMENSION( ims:ime, kms:kme , jms:jme ), INTENT(OUT) :: dph_x, dph_y

   REAL , DIMENSION( ims:ime , jms:jme ) ,         INTENT(  OUT) :: mu_tend, &
                                                                    mu_save

   REAL , DIMENSION( ims:ime , jms:jme ) ,         INTENT(IN   ) :: msfux,   &
                                                                    msfuy,   &
                                                                    msfvx,   &
                                                                    msfvx_inv,   &
                                                                    msfvy,   &
                                                                    msftx,   &
                                                                    msfty,   &
                                                                    clat,    &
                                                                    f,       &
                                                                    e,       &
                                                                    sina,    &
                                                                    cosa,    &
                                                                    mu_old,  &
                                                                    mu,      &
                                                                    mut,     &
                                                                    mub,     &
                                                                    muu,     &
                                                                    muv,     &
                                                                    ht             

   REAL , DIMENSION( kms:kme ) ,                 INTENT(IN   ) :: fnm,     &
                                                                  fnp,     &
                                                                  rdn,     &
                                                                  rdnw,    &
                                                                  u_base,  &
                                                                  v_base,  &
                                                                  t_base,  &
                                                                  qv_base, &
                                                                  z_base,  &
                                                                  c1h,     &
                                                                  c2h,     &
                                                                  c1f,     &
                                                                  c2f

   REAL ,                                      INTENT(IN   ) :: rdx,     &
                                                                rdy,     &
                                                                dt,      &
                                                                u_frame, &
                                                                v_frame, &
                                                                khdif,   &
                                                                kvdif
   INTEGER, INTENT( IN ) :: diff_6th_opt
   REAL,    INTENT( IN ) :: diff_6th_factor
   INTEGER, INTENT( IN ) :: adv_opt

   INTEGER, INTENT( IN ) :: damp_opt, rad_nudge

   REAL, INTENT( IN ) :: zdamp, dampcoef

   REAL, INTENT( OUT ) :: max_horiz_cfl
   REAL, INTENT( OUT ) :: max_vert_cfl

   REAL , DIMENSION( ims:ime , kms:kme, jms:jme  ) :: t_tend_dummy,        &
                                                      ru_tend_old,         &
                                                      rv_tend_old,         &
                                                      rw_tend_old

   REAL    :: kdift, khdq, kvdq, cfn, cfn1, cf1, cf2, cf3
   INTEGER :: i,j,k
   INTEGER :: time_step
<<<<<<< HEAD
   LOGICAL :: output_fluxes, advect_thdry, &
              save_ttend, save_utend, save_vtend, save_wtend, &
              save_utend_end, save_vtend_end, save_wtend_end

=======
   INTEGER :: rk_order
   REAL    :: dt_step

! IEVA declarations
   REAL , DIMENSION( ims:ime, kms:kme, jms:jme ) :: wwE, wwI  
   REAL , DIMENSION( ims:ime , jms:jme )         :: mut_old, mut_new                                                              
   REAL , DIMENSION( ims:ime , jms:jme )         :: muu_old, muu_new                                                              
   REAL , DIMENSION( ims:ime , jms:jme )         :: muv_old, muv_new                                                              
   LOGICAL                                       :: ieva
   
>>>>>>> eed56d74
!<DESCRIPTION>
!
!  rk_tendency computes the large-timestep tendency terms in the
!  momentum, thermodynamic (theta), and geopotential equations.  
!  These terms include:
!
!  (1) advection (for u, v, w, theta - calls to advect_u, advect_v,
!                 advect_w, and advact_scalar).
!
!  (2) geopotential equation terms (advection and "gw" - call to rhs_ph).
!
!  (3) buoyancy term in vertical momentum equation (call to pg_buoy_w).
!
!  (4) Coriolis and curvature terms in u,v,w momentum equations
!      (calls to subroutines coriolis, curvature)
!
!  (5) 3D diffusion on coordinate surfaces.
!
!</DESCRIPTION>

   CALL zero_tend ( ru_tend,                      &
                    ids, ide, jds, jde, kds, kde, &
                    ims, ime, jms, jme, kms, kme, &
                    its, ite, jts, jte, kts, kte )

   CALL zero_tend ( rv_tend,                      &
                    ids, ide, jds, jde, kds, kde, &
                    ims, ime, jms, jme, kms, kme, &
                    its, ite, jts, jte, kts, kte )

   CALL zero_tend ( rw_tend,                      &
                    ids, ide, jds, jde, kds, kde, &
                    ims, ime, jms, jme, kms, kme, &
                    its, ite, jts, jte, kts, kte )

   CALL zero_tend ( t_tend,                       &
                    ids, ide, jds, jde, kds, kde, &
                    ims, ime, jms, jme, kms, kme, &
                    its, ite, jts, jte, kts, kte )

   CALL zero_tend ( ph_tend,                      &
                    ids, ide, jds, jde, kds, kde, &
                    ims, ime, jms, jme, kms, kme, &
                    its, ite, jts, jte, kts, kte )

   CALL zero_tend ( u_save,                       &
                    ids, ide, jds, jde, kds, kde, &
                    ims, ime, jms, jme, kms, kme, &
                    its, ite, jts, jte, kts, kte )

   CALL zero_tend ( v_save,                       &
                    ids, ide, jds, jde, kds, kde, &
                    ims, ime, jms, jme, kms, kme, &
                    its, ite, jts, jte, kts, kte )

   CALL zero_tend ( w_save,                       &
                    ids, ide, jds, jde, kds, kde, &
                    ims, ime, jms, jme, kms, kme, &
                    its, ite, jts, jte, kts, kte )

   CALL zero_tend ( ph_save,                       &
                    ids, ide, jds, jde, kds, kde, &
                    ims, ime, jms, jme, kms, kme, &
                    its, ite, jts, jte, kts, kte )

   CALL zero_tend ( t_save,                       &
                    ids, ide, jds, jde, kds, kde, &
                    ims, ime, jms, jme, kms, kme, &
                    its, ite, jts, jte, kts, kte )

   CALL zero_tend2d( mu_tend,                  &
                    ids, ide, jds, jde, 1, 1, &
                    ims, ime, jms, jme, 1, 1, &
                    its, ite, jts, jte, 1, 1 )

   CALL zero_tend2d( mu_save,                  &
                    ids, ide, jds, jde, 1, 1, &
                    ims, ime, jms, jme, 1, 1, &
                    its, ite, jts, jte, 1, 1 )

   CALL nl_get_time_step ( 1, time_step )

<<<<<<< HEAD
   IF ((rk_step == config_flags%rk_ord) .and. config_flags%output_ures_fluxes) THEN
     output_fluxes = .true.
   ELSE
     output_fluxes = .false.
   ENDIF
=======
   rk_order = config_flags%rk_ord
   dt_step  = dt / (rk_order - rk_step + 1)   ! needed for calculations using sub-rk step
>>>>>>> eed56d74

                        
! Code for splitting vertical velocity into ex/im parts

<<<<<<< HEAD
     CALL advect_weno_u ( u, u , ru_tend,        &
                   fux, fuy, fuz, output_fluxes, &
                   ru, rv, ww,                   &
                   c1h, c2h,                     &
                   mut, time_step, config_flags, &
                   msfux, msfuy, msfvx, msfvy,   &
                   msftx, msfty,                 &
                   fnm, fnp, rdx, rdy, rdnw,     &
                   ids, ide, jds, jde, kds, kde, &
                   ims, ime, jms, jme, kms, kme, &
                   its, ite, jts, jte, kts, kte )

     ELSE
     
     CALL advect_u ( u, u , ru_tend,             &
                   fux, fuy, fuz, output_fluxes, &
                   ru, rv, ww,                   &
                   c1h, c2h,                     &
                   mut, time_step, config_flags, &
                   msfux, msfuy, msfvx, msfvy,   &
                   msftx, msfty,                 &
                   fnm, fnp, rdx, rdy, rdnw,     &
                   ids, ide, jds, jde, kds, kde, &
                   ims, ime, jms, jme, kms, kme, &
                   its, ite, jts, jte, kts, kte )
      ENDIF

     IF ((rk_step == config_flags%rk_ord) .and. config_flags%output_vres_fluxes) THEN
        output_fluxes = .true.
     ELSE
        output_fluxes = .false.
     ENDIF

     IF( (rk_step == 3) .and. ( adv_opt == WENO_MOM ) ) THEN

     CALL advect_weno_v ( v, v , rv_tend,        &
                   fvx, fvy, fvz, output_fluxes, &
                   ru, rv, ww,                   &
                   c1h, c2h,                     &
                   mut, time_step, config_flags, &
                   msfux, msfuy, msfvx, msfvy,   &
                   msftx, msfty,                 &
                   fnm, fnp, rdx, rdy, rdnw,     &
                   ids, ide, jds, jde, kds, kde, &
                   ims, ime, jms, jme, kms, kme, &
                   its, ite, jts, jte, kts, kte )

    ELSE
     
     CALL advect_v ( v, v , rv_tend,             &
                   fvx, fvy, fvz, output_fluxes, &
                   ru, rv, ww,                   &
                   c1h, c2h,                     &
                   mut, time_step, config_flags, &
                   msfux, msfuy, msfvx, msfvy,   &
                   msftx, msfty,                 &
                   fnm, fnp, rdx, rdy, rdnw,     &
                   ids, ide, jds, jde, kds, kde, &
                   ims, ime, jms, jme, kms, kme, &
                   its, ite, jts, jte, kts, kte )
    ENDIF
=======
   CALL WW_SPLIT(wwE, wwI,                         &
                 u,  v,  ww,                       &
                 mut, rdnw, msfty,                 &
                 c1f, c2f,                         &
                 rdx, rdy, msfux, msfuy,           &
                 msfvx, msfvy, dt,                 &
                 config_flags, rk_step,            &
                 ids, ide, jds, jde, kds, kde,     &
                 ims, ime, jms, jme, kms, kme,     &
                 its, ite, jts, jte, kts, kte )              

! IEVA ON/OFF
   
   ieva = CHK_IEVA( config_flags, rk_step ) 

   IF( ieva ) THEN
   
! Need an estimate of the mut at the original ('n') time level...

   CALL calculate_full( mut_old,  mub, mu_old,     &
                        ids, ide, jds, jde, 1, 2,  &
                        ims, ime, jms, jme, 1, 1,  &
                        its, ite, jts, jte, 1, 1 )

! Estimate new temporary column mass
                        
   CALL calc_mut_new ( u, v, c1h, c2h,                      &
                       mut_old, muu, muv, mut_new,          &
                       dt, rdx, rdy, msftx, msfty,          &
                       msfux, msfuy, msfvx, msfvx_inv,      &
                       msfvy, rdnw,                         &
                       ids, ide, jds, jde, kds, kde,        &
                       ims, ime, jms, jme, kms, kme,        &
                       its, ite, jts, jte, kts, kte    )
                         
! Create staggered mass values for u and v points

   CALL calc_mu_uv_1 ( config_flags,                 &
                       mut_old, muu_old, muv_old,    &
                       ids, ide, jds, jde, kds, kde, &
                       ims, ime, jms, jme, kms, kme, &
                       its, ite, jts, jte, kts, kte )
                      
   CALL calc_mu_uv_1 ( config_flags,                 &
                       mut_new, muu_new, muv_new,    &
                       ids, ide, jds, jde, kds, kde, &
                       ims, ime, jms, jme, kms, kme, &
                       its, ite, jts, jte, kts, kte )
>>>>>>> eed56d74

   ENDIF

<<<<<<< HEAD
   IF (non_hydrostatic) THEN
     IF ((rk_step == config_flags%rk_ord) .and. config_flags%output_wres_fluxes) THEN
        output_fluxes = .true.
     ELSE
        output_fluxes = .false.
     ENDIF

     IF( (rk_step == 3) .and. ( adv_opt == WENO_MOM ) ) THEN
     CALL advect_weno_w ( w, w, rw_tend,           &
                     fwx, fwy, fwz, output_fluxes, &
                     ru, rv, ww,                   &
=======
! Okay do normal advection now....using the wwE array

   IF( (rk_step == rk_order) .and. ( adv_opt == WENO_MOM ) ) THEN

     CALL advect_weno_u ( u, u , ru_tend, ru, rv, wwE,  &
                          c1h, c2h,                     &
                          mut, time_step, config_flags, &
                          msfux, msfuy, msfvx, msfvy,   &
                          msftx, msfty,                 &
                          fnm, fnp, rdx, rdy, rdnw,     &
                          ids, ide, jds, jde, kds, kde, &
                          ims, ime, jms, jme, kms, kme, &
                          its, ite, jts, jte, kts, kte )

   ELSE

     CALL advect_u ( u, u , ru_tend, ru, rv, wwE,  &
>>>>>>> eed56d74
                     c1h, c2h,                     &
                     mut, time_step, config_flags, &
                     msfux, msfuy, msfvx, msfvy,   &
                     msftx, msfty,                 &
                     fnm, fnp, rdx, rdy, rdnw,     &
                     ids, ide, jds, jde, kds, kde, &
                     ims, ime, jms, jme, kms, kme, &
                     its, ite, jts, jte, kts, kte )
   ENDIF

<<<<<<< HEAD
     ELSE
     
     CALL advect_w ( w, w, rw_tend,                &
                     fwx, fwy, fwz, output_fluxes, &
                     ru, rv, ww,                   &
=======
   IF( ieva ) THEN

     CALL advect_u_implicit ( u, u_old, ru_tend, ru, rv, wwI,  &
                              c1h, c2h,                        &
                              muu_old, muu, muu_new,           &
                              config_flags,                    &
                              msfux, msfuy, msfvx, msfvy,      &
                              msftx, msfty,                    &
                              fnm, fnp,                        &
                              dt_step,                         &
                              rdx, rdy, rdnw,                  &
                              ids, ide, jds, jde, kds, kde,    &
                              ims, ime, jms, jme, kms, kme,    &
                              its, ite, jts, jte, kts, kte )
   ENDIF

   IF( (rk_step == rk_order) .and. ( adv_opt == WENO_MOM ) ) THEN

      CALL advect_weno_v ( v, v , rv_tend, ru, rv, wwE,  &
                           c1h, c2h,                     &
                           mut, time_step, config_flags, &
                           msfux, msfuy, msfvx, msfvy,   &
                           msftx, msfty,                 &
                           fnm, fnp, rdx, rdy, rdnw,     &
                           ids, ide, jds, jde, kds, kde, &
                           ims, ime, jms, jme, kms, kme, &
                           its, ite, jts, jte, kts, kte )

   ELSE

     CALL advect_v ( v, v , rv_tend, ru, rv, wwE,  &
>>>>>>> eed56d74
                     c1h, c2h,                     &
                     mut, time_step, config_flags, &
                     msfux, msfuy, msfvx, msfvy,   &
                     msftx, msfty,                 &
                     fnm, fnp, rdx, rdy, rdnw,     &
                     ids, ide, jds, jde, kds, kde, &
                     ims, ime, jms, jme, kms, kme, &
                     its, ite, jts, jte, kts, kte )
   ENDIF

   IF( ieva ) THEN
     
     CALL advect_v_implicit ( v, v_old, rv_tend, ru, rv, wwI,  &
                              c1h, c2h,                        &
                              muv_old, muv, muv_new,           &
                              config_flags,                    &
                              msfux, msfuy, msfvx, msfvy,      &
                              msftx, msfty,                    &
                              fnm, fnp,                        &
                              dt_step,                         &
                              rdx, rdy, rdnw,                  &
                              ids, ide, jds, jde, kds, kde,    &
                              ims, ime, jms, jme, kms, kme,    &
                              its, ite, jts, jte, kts, kte )
   ENDIF

   IF (non_hydrostatic) THEN

     IF( (rk_step == rk_order) .and. ( adv_opt == WENO_MOM ) ) THEN

       CALL advect_weno_w ( w, w, rw_tend, ru, rv, wwE,   &
                            c1h, c2h,                     &
                            mut, time_step, config_flags, &
                            msfux, msfuy, msfvx, msfvy,   &
                            msftx, msfty,                 &
                            fnm, fnp, rdx, rdy, rdn,      &
                            ids, ide, jds, jde, kds, kde, &
                            ims, ime, jms, jme, kms, kme, &
                            its, ite, jts, jte, kts, kte )

     ELSE
     
       CALL advect_w ( w, w, rw_tend, ru, rv, wwE,   &
                       c1h, c2h,                     &
                       mut, time_step, config_flags, &
                       msfux, msfuy, msfvx, msfvy,   &
                       msftx, msfty,                 &
                       fnm, fnp, rdx, rdy, rdn,      &
                       ids, ide, jds, jde, kds, kde, &
                       ims, ime, jms, jme, kms, kme, &
                       its, ite, jts, jte, kts, kte )
     ENDIF

   ENDIF  ! non-hydrostatic

!  theta flux divergence
   advect_thdry = .false.
   IF ((rk_step == config_flags%rk_ord) .and. config_flags%output_tres_fluxes) THEN
      output_fluxes = .true.

      !repeat advection routines with full (dry/moist) theta without saving the tendency
      IF (config_flags%output_dry_theta_fluxes .and. (config_flags%use_theta_m .eq. 1)) THEN
         !convert to dry theta
         advect_thdry = .true.
         t_tend_dummy(:,:,:) = 0
         DO j = jms,jme
         DO k = kms,kme
         DO i = ims,ime
            th_save(i,k,j) = (t(i,k,j)+t0)/(1.+rvovrd*qv(i,k,j)) - t0
         ENDDO
         ENDDO
         ENDDO
      ELSE
         th_save(:,:,:) = t(:,:,:)
      ENDIF
   ELSE
      output_fluxes = .false.
   ENDIF

! 11/2016 ERM: Use WENO for theta flux on 3rd RK step if using WENO_SCALAR or WENOPD_SCALAR
! to be consistent with other scalar fluxes
<<<<<<< HEAD
      IF(  ( config_flags%scalar_adv_opt == WENO_SCALAR  &
                 .or. config_flags%scalar_adv_opt == WENOPD_SCALAR    &
                 .or. config_flags%moist_adv_opt == WENO_SCALAR       &
                 .or. config_flags%moist_adv_opt == WENOPD_SCALAR     &
                       )  .and. (rk_step == 3) ) THEN

        IF (advect_thdry) THEN
           CALL advect_scalar_weno ( th_save, th_save, t_tend_dummy, &
                                    ftx, fty, ftz, .true.,         &
                                    ru, rv, ww,                    &
                                    c1h, c2h, mut, time_step,      &
                                    config_flags,                  &
                                    msfux, msfuy, msfvx, msfvy,    &
                                    msftx, msfty, fnm, fnp,        &
                                    rdx, rdy, rdnw,                &
                                    ids, ide, jds, jde, kds, kde,  &
                                    ims, ime, jms, jme, kms, kme,  &
                                    its, ite, jts, jte, kts, kte  )
           output_fluxes = .false.
        ENDIF
! also use weno for monotonic scalar option so that the h_ and z_tendency arrays are not needed

        CALL advect_scalar_weno ( t, t, t_tend, ftx, fty, ftz,  &
                                 output_fluxes, ru, rv, ww,     &
                                 c1h, c2h, mut, time_step,      &
                                 config_flags,                  &
                                 msfux, msfuy, msfvx, msfvy,    &
                                 msftx, msfty, fnm, fnp,        &
                                 rdx, rdy, rdnw,                &
                                 ids, ide, jds, jde, kds, kde,  &
                                 ims, ime, jms, jme, kms, kme,  &
                                 its, ite, jts, jte, kts, kte  )
     ELSE


     IF (advect_thdry) THEN
        CALL advect_scalar ( th_save, th_save, t_tend_dummy, &
                             ftx, fty, ftz, .true.,        &
                             ru, rv, ww,                   &
                             c1h, c2h,                     &
                             mut, time_step, config_flags, &
                             msfux, msfuy, msfvx, msfvy,   &
                             msftx, msfty, fnm, fnp,       &
                             rdx, rdy, rdnw,               &
                             ids, ide, jds, jde, kds, kde, &
                             ims, ime, jms, jme, kms, kme, &
                             its, ite, jts, jte, kts, kte )
        output_fluxes = .false.
     ENDIF

     CALL advect_scalar ( t, t, t_tend, ftx, fty, ftz,  &
                          output_fluxes, ru, rv, ww,    &
=======
   IF(  ( config_flags%scalar_adv_opt == WENO_SCALAR      &
     .or. config_flags%scalar_adv_opt == WENOPD_SCALAR    &
     .or. config_flags%moist_adv_opt == WENO_SCALAR       &
     .or. config_flags%moist_adv_opt == WENOPD_SCALAR )   &
     .and. (rk_step == rk_order) ) THEN
     
! also use weno for monotonic scalar option so that the h_ and z_tendency arrays are not needed

     CALL advect_scalar_weno ( t, t, t_tend, ru, rv, wwE,     &
                               c1h, c2h, mut, time_step,      &
                               config_flags,                  &
                               msfux, msfuy, msfvx, msfvy,    &
                               msftx, msfty, fnm, fnp,        &
                               rdx, rdy, rdnw,                &
                               ids, ide, jds, jde, kds, kde,  &
                               ims, ime, jms, jme, kms, kme,  &
                               its, ite, jts, jte, kts, kte  )
   ELSE

     CALL advect_scalar ( t, t, t_tend, ru, rv, wwE,    &
>>>>>>> eed56d74
                          c1h, c2h,                     &
                          mut, time_step, config_flags, &
                          msfux, msfuy, msfvx, msfvy,   &
                          msftx, msfty, fnm, fnp,       &
                          rdx, rdy, rdnw,               &
                          ids, ide, jds, jde, kds, kde, &
                          ims, ime, jms, jme, kms, kme, &
                          its, ite, jts, jte, kts, kte )

   ENDIF

   IF( ieva ) THEN
      
     CALL advect_s_implicit ( t, t_old, t_tend, ru, rv, wwI,  &
                              c1h, c2h,                       &
                              mut_old, mut, mut_new,          &
                              config_flags,                   &
                              msfux, msfuy, msfvx, msfvy,     &
                              msftx, msfty,                   &
                              fnm, fnp,                       &
                              dt_step,                        &
                              rdx, rdy, rdnw,                 &
                              ids, ide, jds, jde, kds, kde,   &
                              ims, ime, jms, jme, kms, kme,   &
                              its, ite, jts, jte, kts, kte )

   ENDIF
     
   IF ( config_flags%cu_physics == GDSCHEME  .OR.     &
        config_flags%cu_physics == GFSCHEME  .OR.     &
        config_flags%cu_physics == G3SCHEME  .OR.     &
        config_flags%cu_physics == NTIEDTKESCHEME )  THEN     ! NTiedtke

     ! theta advection only:

<<<<<<< HEAD
         CALL set_tend( RTHFTEN, t_tend, msfty,          &
                        ids, ide, jds, jde, kds, kde,    &
                        ims, ime, jms, jme, kms, kme,    &
                        its, ite, jts, jte, kts, kte     )

     END IF

     CALL rhs_ph( ph_tend, u, v, ww, ph, ph, phb, w, &
                  dph_x, dph_y,                      &
                  mut, muu, muv,                     &
                  c1f, c2f,                          &
                  fnm, fnp,                          &
                  rdnw, cfn, cfn1, rdx, rdy,         &
                  msfux, msfuy, msfvx,               &
                  msfvx_inv, msfvy,                  &
                  msftx, msfty,                      &
                  non_hydrostatic,                   &
                  config_flags,                      &
                  rk_step,                           &
                  ids, ide, jds, jde, kds, kde,      &
                  ims, ime, jms, jme, kms, kme,      &
                  its, ite, jts, jte, kts, kte      )

     save_ttend = .false.
     save_utend = .false.
     save_vtend = .false.
     save_wtend = .false.
     save_utend_end = .false.
     save_vtend_end = .false.
     save_wtend_end = .false.
     IF (config_flags%output_t_fluxes .eq. 1) THEN
       save_ttend = .true.
       IF (rk_step == 1) THEN
         t_tend_damp(:,:,:) = 0
       ENDIF
     ENDIF
     IF (config_flags%output_u_fluxes .eq. 1) THEN
       save_utend = .true.
       IF (rk_step == 1) THEN
         u_tend_damp(:,:,:) = 0
       ELSEIF (rk_step == config_flags%rk_ord) THEN
         save_utend_end = .true.
         ru_tend_old(its:ite, kts:kte, jts:jte) = ru_tend(its:ite, kts:kte, jts:jte)
       ENDIF
     ENDIF
     IF (config_flags%output_v_fluxes .eq. 1) THEN
       save_vtend = .true.
       IF (rk_step == 1) THEN
         v_tend_damp(:,:,:) = 0
       ELSEIF (rk_step == config_flags%rk_ord) THEN
         save_vtend_end = .true.
         rv_tend_old(its:ite, kts:kte, jts:jte) = rv_tend(its:ite, kts:kte, jts:jte)
       ENDIF
     ENDIF
     IF (config_flags%output_w_fluxes .eq. 1) THEN
       save_wtend = .true.
       IF (rk_step == 1) THEN
         w_tend_damp(:,:,:) = 0
       ELSEIF (rk_step == config_flags%rk_ord) THEN
         save_wtend_end = .true.
         rw_tend_old(its:ite, kts:kte, jts:jte) = rw_tend(its:ite, kts:kte, jts:jte)
       ENDIF
     ENDIF
     CALL horizontal_pressure_gradient( ru_tend,rv_tend,                 &
                                         ph,alt,p,pb,al,php,cqu,cqv,     &
                                         muu,muv,mu,c1h,c2h,fnm,fnp,rdnw,&
                                         cf1,cf2,cf3,cfn,cfn1,           &
                                         rdx,rdy,msfux,msfuy,            &
                                         msfvx,msfvy,msftx,msfty,        &
                                         config_flags, non_hydrostatic,  &
                                         top_lid,                        &
                                         ids, ide, jds, jde, kds, kde,   &
                                         ims, ime, jms, jme, kms, kme,   &
                                         its, ite, jts, jte, kts, kte   )
=======
     CALL set_tend( RTHFTEN, t_tend, msfty,          &
                    ids, ide, jds, jde, kds, kde,    &
                    ims, ime, jms, jme, kms, kme,    &
                    its, ite, jts, jte, kts, kte     )

   END IF

   CALL rhs_ph( ph_tend, u, v, wwE, ph, ph, phb, w, &
                mut, muu, muv,                     &
                c1f, c2f,                          &
                fnm, fnp,                          &
                rdnw, cfn, cfn1, rdx, rdy,         &
                msfux, msfuy, msfvx,               &
                msfvx_inv, msfvy,                  &
                msftx, msfty,                      &
                non_hydrostatic,                   &
                config_flags,                      &
                ids, ide, jds, jde, kds, kde,      &
                ims, ime, jms, jme, kms, kme,      &
                its, ite, jts, jte, kts, kte      )

    IF( ieva ) THEN
      
        CALL advect_ph_implicit ( ph, ph_old, ph_tend, phb,       &
                                  ru, rv, wwE, wwI, w,            & 
                                  c1f, c2f,                       &
                                  mut, config_flags,              &
                                  msfux, msfuy, msfvx, msfvy,     &
                                  msftx, msfty,                   &
                                  fnm, fnp,                       &
                                  dt_step,                        &
                                  rdx, rdy, rdnw,                 &
                                  ids, ide, jds, jde, kds, kde,   &
                                  ims, ime, jms, jme, kms, kme,   &
                                  its, ite, jts, jte, kts, kte )
>>>>>>> eed56d74

     ! reconstruct momentum tendencies from pressure gradient
     ! and decouple from dry mass and map scale factors
     ! TODOm: do inside pg function?
     IF (save_utend_end) THEN
          DO j = jts,min(jte,jde-1)
          DO k = kts,min(kte,kde-1)
          DO i = its,ite
            u_tend_pg(i,k,j) = (ru_tend(i,k,j) - ru_tend_old(i,k,j))/(c1h(k)*muu(i,j)+c2h(k))*msfuy(i,j)
          ENDDO
          ENDDO
          ENDDO
     ENDIF
     IF (save_vtend_end) THEN
          DO j = jts,jte
          DO k = kts,min(kte,kde-1)
          DO i = its,min(ite,ide-1)
            v_tend_pg(i,k,j) = (rv_tend(i,k,j) - rv_tend_old(i,k,j))/(c1h(k)*muv(i,j)+c2h(k))*msfvx(i,j)
          ENDDO
          ENDDO
          ENDDO
     ENDIF

     IF (non_hydrostatic) THEN
<<<<<<< HEAD
          CALL pg_buoy_w( rw_tend, p, cqw, mu, mub,       &
                          c1f,c2f,                        &
                          rdnw, rdn, g, msftx, msfty,     &
                          ids, ide, jds, jde, kds, kde,   &
                          ims, ime, jms, jme, kms, kme,   &
                          its, ite, jts, jte, kts, kte   )
          IF (save_wtend_end) THEN
                DO j = jts,min(jte,jde-1)
                DO k = kts,kde
                DO i = its,min(ite,ide-1)
                  w_tend_pg(i,k,j) = (rw_tend(i,k,j) - rw_tend_old(i,k,j))/(c1f(k)*mut(i,j)+c2f(k))*msfty(i,j)
                ENDDO
                ENDDO
                ENDDO
          ENDIF
=======
      
       CALL advect_w_implicit ( w, w_old, rw_tend,              &
                                ru_tend, rv_tend, ht, wwI,      &
                                ph, ph_old, ph_tend,            &
                                c1f, c2f, cf1, cf2, cf3,        &
                                mut_old, mut, mut_new,          &
                                config_flags,                   &
                                msfux, msfuy, msfvx, msfvy,     &
                                msftx, msfty,                   &
                                fnm, fnp,                       &
                                dt_step,                        &
                                rdx, rdy, rdn,                  &
                                ids, ide, jds, jde, kds, kde,   &
                                ims, ime, jms, jme, kms, kme,   &
                                its, ite, jts, jte, kts, kte )
>>>>>>> eed56d74
     ENDIF
     
   ENDIF  ! IEVA

   CALL horizontal_pressure_gradient( ru_tend,rv_tend,                 &
                                       ph,alt,p,pb,al,php,cqu,cqv,     &
                                       muu,muv,mu,c1h,c2h,fnm,fnp,rdnw,&
                                       cf1,cf2,cf3,cfn,cfn1,           &
                                       rdx,rdy,msfux,msfuy,            &
                                       msfvx,msfvy,msftx,msfty,        &
                                       config_flags, non_hydrostatic,  &
                                       top_lid,                        &
                                       ids, ide, jds, jde, kds, kde,   &
                                       ims, ime, jms, jme, kms, kme,   &
                                       its, ite, jts, jte, kts, kte   )

<<<<<<< HEAD
     CALL w_damp   ( rw_tend, max_vert_cfl,             &
                      max_horiz_cfl,                    &
                      u, v, ww, w, mut, c1f, c2f, rdnw, &
                      rdx, rdy, msfux, msfuy, msfty, msfvx,  &
                      msfvy, dt, w_tend_damp, save_wtend_end, &
                      config_flags,                     &
                      ids, ide, jds, jde, kds, kde,     &
                      ims, ime, jms, jme, kms, kme,     &
                      its, ite, jts, jte, kts, kte     )

     IF (save_utend_end) THEN
       ru_tend_old(its:ite, kts:kte, jts:jte) = ru_tend(its:ite, kts:kte, jts:jte)
     ENDIF
     IF (save_vtend_end) THEN
       rv_tend_old(its:ite, kts:kte, jts:jte) = rv_tend(its:ite, kts:kte, jts:jte)
     ENDIF
     IF (save_wtend_end) THEN
       rw_tend_old(its:ite, kts:kte, jts:jte) = rw_tend(its:ite, kts:kte, jts:jte)
     ENDIF

     IF(config_flags%pert_coriolis) THEN

          CALL perturbation_coriolis ( ru, rv, rw,                   &
                                       ru_tend,  rv_tend,  rw_tend,  &
                                       config_flags,                 &
                                       u_base, v_base, z_base,       &
                                       muu, muv, c1h, c2h, phb, ph,  &
                                       msftx, msfty, msfux, msfuy,   &
                                       msfvx, msfvy,                 &
                                       f, e, sina, cosa, fnm, fnp,   &
                                       ids, ide, jds, jde, kds, kde, &
                                       ims, ime, jms, jme, kms, kme, &
                                       its, ite, jts, jte, kts, kte )
     ELSE
          CALL coriolis ( ru, rv, rw,                   &
                          ru_tend,  rv_tend,  rw_tend,  &
                          config_flags,                 &
                          msftx, msfty, msfux, msfuy,   &
                          msfvx, msfvy,                 &
                          f, e, sina, cosa, fnm, fnp,   &
                          ids, ide, jds, jde, kds, kde, &
                          ims, ime, jms, jme, kms, kme, &
                          its, ite, jts, jte, kts, kte )
=======
   IF (non_hydrostatic) THEN
        CALL pg_buoy_w( rw_tend, p, cqw, mu, mub,       &
                        c1f,c2f,                        &
                        rdnw, rdn, g, msftx, msfty,     &
                        ids, ide, jds, jde, kds, kde,   &
                        ims, ime, jms, jme, kms, kme,   &
                        its, ite, jts, jte, kts, kte   )
   ENDIF
>>>>>>> eed56d74

   CALL w_damp   ( rw_tend, max_vert_cfl,             &
                    max_horiz_cfl,                    &
                    u, v, ww, w, mut, c1f, c2f, rdnw, &
                    rdx, rdy, msfux, msfuy, msfvx,    &
                    msfvy, dt, config_flags,          &
                    ids, ide, jds, jde, kds, kde,     &
                    ims, ime, jms, jme, kms, kme,     &
                    its, ite, jts, jte, kts, kte     )

   IF(config_flags%pert_coriolis) THEN

        CALL perturbation_coriolis ( ru, rv, rw,                   &
                                     ru_tend,  rv_tend,  rw_tend,  &
                                     config_flags,                 &
                                     u_base, v_base, z_base,       &
                                     muu, muv, c1h, c2h, phb, ph,  &
                                     msftx, msfty, msfux, msfuy,   &
                                     msfvx, msfvy,                 &
                                     f, e, sina, cosa, fnm, fnp,   &
                                     ids, ide, jds, jde, kds, kde, &
                                     ims, ime, jms, jme, kms, kme, &
                                     its, ite, jts, jte, kts, kte )
   ELSE
        CALL coriolis ( ru, rv, rw,                   &
                        ru_tend,  rv_tend,  rw_tend,  &
                        config_flags,                 &
                        msftx, msfty, msfux, msfuy,   &
                        msfvx, msfvy,                 &
                        f, e, sina, cosa, fnm, fnp,   &
                        ids, ide, jds, jde, kds, kde, &
                        ims, ime, jms, jme, kms, kme, &
                        its, ite, jts, jte, kts, kte )

   END IF

   CALL curvature ( ru, rv, rw, u, v, w,            &
                     ru_tend,  rv_tend,  rw_tend,    &
                     config_flags,                   &
                     msfux, msfuy, msfvx, msfvy,     &
                     msftx, msfty,                   &
                     clat, fnm, fnp, rdx, rdy,       &
                     ids, ide, jds, jde, kds, kde,   &
                     ims, ime, jms, jme, kms, kme,   &
                     its, ite, jts, jte, kts, kte   )

     ! reconstruct momentum tendencies from coriolis and curvature
     ! and decouple from dry mass and map scale factors
     IF (save_utend_end) THEN
          DO j = jts,min(jte,jde-1)
          DO k = kts,min(kte,kde-1)
          DO i = its,ite
            u_tend_cor_curv(i,k,j) = (ru_tend(i,k,j) - ru_tend_old(i,k,j))/(c1h(k)*muu(i,j)+c2h(k))*msfuy(i,j)
          ENDDO
          ENDDO
          ENDDO
     ENDIF
     IF (save_vtend_end) THEN
          DO j = jts,jte
          DO k = kts,min(kte,kde-1)
          DO i = its,min(ite,ide-1)
            v_tend_cor_curv(i,k,j) = (rv_tend(i,k,j) - rv_tend_old(i,k,j))/(c1h(k)*muv(i,j)+c2h(k))*msfvx(i,j)
          ENDDO
          ENDDO
          ENDDO
     ENDIF
     IF (save_wtend_end) THEN
          DO j = jts,min(jte,jde-1)
          DO k = kts,kte
          DO i = its,min(ite,ide-1)
            w_tend_cor_curv(i,k,j) = (rw_tend(i,k,j) - rw_tend_old(i,k,j))/(c1f(k)*mut(i,j)+c2f(k))*msfty(i,j)
          ENDDO
          ENDDO
          ENDDO
     ENDIF
! Damping option added for Held-Suarez test (also uses lw option HELDSUAREZ)

    IF (config_flags%ra_lw_physics == HELDSUAREZ) THEN
       CALL held_suarez_damp ( ru_tend, rv_tend,               &   
                               ru,rv,p,pb,                     &
                               ids, ide, jds, jde, kds, kde,   &
                               ims, ime, jms, jme, kms, kme,   &
                               its, ite, jts, jte, kts, kte   )
    END IF

!**************************************************************
!
!  Next, the terms that we integrate only with forward-in-time
!  (evaluate with time t variables).
!
!**************************************************************

  forward_step: IF( rk_step == 1 ) THEN

    diff_opt1 : IF (config_flags%diff_opt .eq. 1) THEN
   
        CALL horizontal_diffusion ('u', u, ru_tendf, mut,               &
                                        c1h, c2h, config_flags,         &
                                        msfux, msfuy, msfvx, msfvx_inv, &
                                        msfvy,msftx, msfty,             &
                                        khdif, xkmhd, rdx, rdy,         &
                                        ids, ide, jds, jde, kds, kde,   &
                                        ims, ime, jms, jme, kms, kme,   &
                                        its, ite, jts, jte, kts, kte   )

        CALL horizontal_diffusion ('v', v, rv_tendf, mut,               &
                                        c1h, c2h, config_flags,         &
                                        msfux, msfuy, msfvx, msfvx_inv, &
                                        msfvy,msftx, msfty,             &
                                        khdif, xkmhd, rdx, rdy,         &
                                        ids, ide, jds, jde, kds, kde,   &
                                        ims, ime, jms, jme, kms, kme,   &
                                        its, ite, jts, jte, kts, kte   )

        CALL horizontal_diffusion ('w', w, rw_tendf, mut,               &
                                        c1f, c2f, config_flags,         &
                                        msfux, msfuy, msfvx, msfvx_inv, &
                                        msfvy,msftx, msfty,             &
                                        khdif, xkmhd, rdx, rdy,         &
                                        ids, ide, jds, jde, kds, kde,   &
                                        ims, ime, jms, jme, kms, kme,   &
                                        its, ite, jts, jte, kts, kte   )

        khdq = 3.*khdif
        CALL horizontal_diffusion_3dmp ( 'm', t, t_tendf, mut,            &
                                         c1h, c2h,                        &
                                         config_flags, t_init,            &
                                         msfux, msfuy, msfvx, msfvx_inv,  &
                                         msfvy, msftx, msfty,             &
                                         khdq , xkhh, rdx, rdy,           &
                                         ids, ide, jds, jde, kds, kde,    &
                                         ims, ime, jms, jme, kms, kme,    &
                                         its, ite, jts, jte, kts, kte    )

        pbl_test : IF (config_flags%bl_pbl_physics .eq. 0) THEN

          CALL vertical_diffusion_u ( u, ru_tendf, config_flags,      &
                                      u_base, c1h, c2h,               &
                                      alt, muu, rdn, rdnw, kvdif,     &
                                      ids, ide, jds, jde, kds, kde,   &
                                      ims, ime, jms, jme, kms, kme,   &
                                      its, ite, jts, jte, kts, kte   )

          CALL vertical_diffusion_v ( v, rv_tendf, config_flags,      &
                                      v_base, c1h, c2h,               &
                                      alt, muv, rdn, rdnw, kvdif,     &
                                      ids, ide, jds, jde, kds, kde,   &
                                      ims, ime, jms, jme, kms, kme,   &
                                      its, ite, jts, jte, kts, kte   )

          IF (non_hydrostatic)                                           &
          CALL vertical_diffusion ( 'w', w, rw_tendf, config_flags,      &
                                    c1f, c2f,                            &
                                    alt, mut, rdn, rdnw, kvdif,          &
                                    ids, ide, jds, jde, kds, kde,        &
                                    ims, ime, jms, jme, kms, kme,        &
                                    its, ite, jts, jte, kts, kte        )

          kvdq = 3.*kvdif
          CALL vertical_diffusion_3dmp ( t, t_tendf, config_flags, t_init,     &
                                         c1h, c2h,                             &
                                         alt, mut, rdn, rdnw, kvdq ,           &
                                         ids, ide, jds, jde, kds, kde,         &
                                         ims, ime, jms, jme, kms, kme,         &
                                         its, ite, jts, jte, kts, kte         )

        ENDIF pbl_test

   !  Theta tendency computations.

    END IF diff_opt1

    IF ( diff_6th_opt .NE. 0 ) THEN

      CALL sixth_order_diffusion( 'u', u, ru_tendf, mut, dt,          &
                                       u_tend_damp, save_utend,       &
                                       config_flags, c1h, c2h,        &
                                       diff_6th_opt, diff_6th_factor, &
                                       phb, ph,                       &
                                       rdx, rdy,                      &
                                       msftx, msfty,                  &
                                       msfux, msfuy,                  &
                                       msfvx, msfvy,                  &
                                       ids, ide, jds, jde, kds, kde,  &
                                       ims, ime, jms, jme, kms, kme,  &
                                       its, ite, jts, jte, kts, kte )

      CALL sixth_order_diffusion( 'v', v, rv_tendf, mut, dt,          &
                                       v_tend_damp, save_vtend,       &
                                       config_flags, c1h, c2h,        &
                                       diff_6th_opt, diff_6th_factor, &
                                       phb, ph,                       &
                                       rdx, rdy,                      &
                                       msftx, msfty,                  &
                                       msfux, msfuy,                  &
                                       msfvx, msfvy,                  &
                                       ids, ide, jds, jde, kds, kde,  &
                                       ims, ime, jms, jme, kms, kme,  &
                                       its, ite, jts, jte, kts, kte )

      IF (non_hydrostatic)                                            &
      CALL sixth_order_diffusion( 'w', w, rw_tendf, mut, dt,          &
                                       w_tend_damp, save_wtend,       &
                                       config_flags, c1f, c2f,        &
                                       diff_6th_opt, diff_6th_factor, &
                                       phb, ph,                       &
                                       rdx, rdy,                      &
                                       msftx, msfty,                  &
                                       msfux, msfuy,                  &
                                       msfvx, msfvy,                  &
                                       ids, ide, jds, jde, kds, kde,  &
                                       ims, ime, jms, jme, kms, kme,  &
                                       its, ite, jts, jte, kts, kte )

      CALL sixth_order_diffusion( 'm', t,  t_tendf, mut, dt,          &
                                       t_tend_damp, save_ttend,       &
                                       config_flags, c1h, c2h,        &
                                       diff_6th_opt, diff_6th_factor, &
                                       phb, ph,                       &
                                       rdx, rdy,                      &
                                       msftx, msfty,                  &
                                       msfux, msfuy,                  &
                                       msfvx, msfvy,                  &
                                       ids, ide, jds, jde, kds, kde,  &
                                       ims, ime, jms, jme, kms, kme,  &
                                       its, ite, jts, jte, kts, kte )

    ENDIF

    IF( damp_opt .eq. 2 )                                      &
       CALL rk_rayleigh_damp( ru_tendf, rv_tendf,              &
                              rw_tendf, t_tendf,               &
                              t_tend_damp, u_tend_damp,        &
                              v_tend_damp, w_tend_damp,        &
                              save_ttend, save_utend,          &
                              save_vtend, save_wtend,          &
                              u, v, w, t, t_init,              &
                              c1h, c2h, c1f, c2f,              &
                              mut, muu, muv, ph, phb,          &
                              u_base, v_base, t_base, z_base,  &
                              dampcoef, zdamp,                 &
                              ids, ide, jds, jde, kds, kde,    &
                              ims, ime, jms, jme, kms, kme,    &
                              its, ite, jts, jte, kts, kte   )

    ! convert to dry theta tendency
    IF (config_flags%output_dry_theta_fluxes .and. ( config_flags%use_theta_m .eq. 1 ) .and. save_ttend) THEN
      DO j = jts,min(jte,jde-1)
      DO k = kts,min(kte,kde-1)
      DO i = its,min(ite,ide-1)
        t_tend_damp(i,k,j) = t_tend_damp(i,k,j)/(1. + rvovrd*qv(i,k,j))
      ENDDO
      ENDDO
      ENDDO
    ENDIF

    IF( rad_nudge .eq. 1 )                                     &
       CALL theta_relaxation( t_tendf, t, t_init,              &
                              mut, c1h, c2h, ph, phb,          &
                              t_base, z_base,                  &
                              ids, ide, jds, jde, kds, kde,    &
                              ims, ime, jms, jme, kms, kme,    &
                              its, ite, jts, jte, kts, kte   )

  END IF forward_step

END SUBROUTINE rk_tendency

!-------------------------------------------------------------------------------

SUBROUTINE rk_addtend_dry ( ru_tend, rv_tend, rw_tend, ph_tend, t_tend,      &
                            ru_tendf, rv_tendf, rw_tendf, ph_tendf, t_tendf, &
                            u_save, v_save, w_save, ph_save, t_save,         &
                            mu_tend, mu_tendf, rk_step, c1, c2,              &
                            h_diabatic, mut, msftx, msfty, msfux, msfuy,     &
                            msfvx, msfvx_inv, msfvy,                         &
                            ids,ide, jds,jde, kds,kde,                       &
                            ims,ime, jms,jme, kms,kme,                       &
                            ips,ipe, jps,jpe, kps,kpe,                       &
                            its,ite, jts,jte, kts,kte                       )

   IMPLICIT NONE

   !  Input data.

   INTEGER ,               INTENT(IN   ) :: ids, ide, jds, jde, kds, kde, &
                                            ims, ime, jms, jme, kms, kme, &
                                            ips, ipe, jps, jpe, kps, kpe, &
                                            its, ite, jts, jte, kts, kte
   INTEGER ,               INTENT(IN   ) :: rk_step

   REAL , DIMENSION( ims:ime , kms:kme, jms:jme  ) , INTENT(INOUT) :: ru_tend, &
                                                                      rv_tend, &
                                                                      rw_tend, &
                                                                      ph_tend, &
                                                                      t_tend,  &
                                                                      ru_tendf, &
                                                                      rv_tendf, &
                                                                      rw_tendf, &
                                                                      ph_tendf, &
                                                                      t_tendf

   REAL , DIMENSION( ims:ime , jms:jme  ) , INTENT(INOUT) :: mu_tend, &
                                                             mu_tendf

   REAL , DIMENSION( ims:ime , kms:kme, jms:jme  ) , INTENT(IN   ) ::  u_save,  &
                                                                       v_save,  &
                                                                       w_save,  &
                                                                      ph_save,  &
                                                                       t_save,  &
                                                                      h_diabatic

   REAL , DIMENSION( ims:ime , jms:jme ) ,         INTENT(IN   ) :: mut,       &
                                                                    msftx,     &
                                                                    msfty,     &
                                                                    msfux,     &
                                                                    msfuy,     &
                                                                    msfvx,     &
                                                                    msfvx_inv, &
                                                                    msfvy

   REAL , DIMENSION( kms:kme ) ,         INTENT(IN   ) :: c1, c2

! Local
   INTEGER :: i, j, k

!<DESCRIPTION>
!
! rk_addtend_dry constructs the full large-timestep tendency terms for
! momentum (u,v,w), theta and geopotential equations.   This is accomplished
! by combining the physics tendencies (in *tendf; these are computed
! the first RK substep, held fixed thereafter) with the RK tendencies
! (in *tend, these include advection, pressure gradient, etc;
! these change each rk substep).  Output is in *tend.
!
!</DESCRIPTION>

!  Finally, add the forward-step tendency to the rk_tendency

! u/v/w/save contain bc tendency that needs to be multiplied by msf
! (u by msfuy, v by msfvx)
!  before adding it to physics tendency (*tendf)
! For momentum we need the final tendency to include an inverse msf
! physics/bc tendency needs to be divided, advection tendency already has it

! For scalars we need the final tendency to include an inverse msf (msfty)
! advection tendency is OK, physics/bc tendency needs to be divided by msf

   DO j = jts,MIN(jte,jde-1)
   DO k = kts,kte-1
   DO i = its,ite
     ! multiply by my to uncouple u
     IF(rk_step == 1)ru_tendf(i,k,j) = ru_tendf(i,k,j) +  u_save(i,k,j)*msfuy(i,j)
     ! divide by my to couple u
     ru_tend(i,k,j) = ru_tend(i,k,j) + ru_tendf(i,k,j)/msfuy(i,j)
   ENDDO
   ENDDO
   ENDDO

   DO j = jts,jte
   DO k = kts,kte-1
   DO i = its,MIN(ite,ide-1)
     ! multiply by mx to uncouple v
     IF(rk_step == 1)rv_tendf(i,k,j) = rv_tendf(i,k,j) +  v_save(i,k,j)*msfvx(i,j)
     ! divide by mx to couple v
     rv_tend(i,k,j) = rv_tend(i,k,j) + rv_tendf(i,k,j)*msfvx_inv(i,j)
   ENDDO
   ENDDO
   ENDDO

   DO j = jts,MIN(jte,jde-1)
   DO k = kts,kte
   DO i = its,MIN(ite,ide-1)
     ! multiply by my to uncouple w
     IF(rk_step == 1)rw_tendf(i,k,j) = rw_tendf(i,k,j) +  w_save(i,k,j)*msfty(i,j)
     ! divide by my to couple w
     rw_tend(i,k,j) = rw_tend(i,k,j) + rw_tendf(i,k,j)/msfty(i,j)
     IF(rk_step == 1)ph_tendf(i,k,j) = ph_tendf(i,k,j) +  ph_save(i,k,j)
     ! divide by my to couple scalar
     ph_tend(i,k,j) = ph_tend(i,k,j) + ph_tendf(i,k,j)/msfty(i,j)
   ENDDO
   ENDDO
   ENDDO

   DO j = jts,MIN(jte,jde-1)
   DO k = kts,kte-1
   DO i = its,MIN(ite,ide-1)
     IF(rk_step == 1)t_tendf(i,k,j) = t_tendf(i,k,j) +  t_save(i,k,j)
     ! divide by my to couple theta
      t_tend(i,k,j) =  t_tend(i,k,j) +  t_tendf(i,k,j)/msfty(i,j)  &
                                     +  (c1(k)*mut(i,j)+c2(k))*h_diabatic(i,k,j)/msfty(i,j)
     ! divide by my to couple heating
   ENDDO
   ENDDO
   ENDDO

   DO j = jts,MIN(jte,jde-1)
   DO i = its,MIN(ite,ide-1)
! mu tendencies not coupled with 1/msf
      MU_TEND(i,j) =  MU_TEND(i,j) +  MU_TENDF(i,j)
   ENDDO
   ENDDO

END SUBROUTINE rk_addtend_dry

!-------------------------------------------------------------------------------

SUBROUTINE rk_scalar_tend ( scs, sce, config_flags,          &
                            tenddec,                         &
                            rk_step, dt_step,                &
                            ru, rv, ww, wwE, wwI,            &  
                            u_old, v_old,                    &  
                            mut, mub, mu_old,                &
                            c1h, c2h, c1f, c2f, alt,         &
                            scalar_old, scalar,              &
                            scalar_tends, advect_tend,       &
                            h_tendency, z_tendency,          &
                            RQVFTEN,                         &
                            base, moist_step, fnm, fnp,      &
                            msfux, msfuy, msfvx, msfvx_inv,  &
                            msfvy, msftx, msfty,             &
                            rdx, rdy, rdn, rdnw,             &
                            khdif, kvdif, xkmhd,             &
                            diff_6th_opt, diff_6th_factor,   &
                            adv_opt,                         &
                            phb, ph,                         &
                            mix2_off, mix6_off,              &
                            ids, ide, jds, jde, kds, kde,    &
                            ims, ime, jms, jme, kms, kme,    &
                            its, ite, jts, jte, kts, kte,    &
                            fqx, fqy, fqz, output_fluxes_in, &
                            q_tend_damp, t_tend_damp, th_phy )

   IMPLICIT NONE

   !  Input data.

   TYPE(grid_config_rec_type   ) ,   INTENT(IN   ) :: config_flags

   LOGICAL ,                INTENT(IN   ) :: tenddec ! tendency term

   INTEGER ,                INTENT(IN   ) :: rk_step, scs, sce
   INTEGER ,                INTENT(IN   ) :: ids, ide, jds, jde, kds, kde, &
                                             ims, ime, jms, jme, kms, kme, &
                                             its, ite, jts, jte, kts, kte

   LOGICAL , INTENT(IN   ) :: moist_step

   REAL, DIMENSION(ims:ime, kms:kme, jms:jme , scs:sce ),                &
                                         INTENT(IN   )  :: scalar, scalar_old

   REAL, DIMENSION(ims:ime, kms:kme, jms:jme , scs:sce ),                      &
                                         INTENT(INOUT)  :: scalar_tends
                                                    
   REAL, DIMENSION(ims:ime, kms:kme, jms:jme  ), INTENT(INOUT) :: advect_tend
   REAL, DIMENSION(ims:ime, kms:kme, jms:jme  ), INTENT(  OUT) :: h_tendency, z_tendency

   REAL, DIMENSION(ims:ime, kms:kme, jms:jme  ), INTENT(OUT  ) :: RQVFTEN

   REAL, DIMENSION(ims:ime, kms:kme, jms:jme  ), INTENT(IN   ) ::     ru,     &
                                                                      rv,     &
                                                                      ww,     &
                                                                      u_old,  &
                                                                      v_old,  &
                                                                      xkmhd,  &
                                                                      alt,    &
                                                                      phb,    &
                                                                      ph

   REAL , DIMENSION( kms:kme ) ,                 INTENT(IN   ) :: fnm,  &
                                                                  fnp,  &
                                                                  rdn,  &
                                                                  rdnw, &
                                                                  base

   REAL , DIMENSION( kms:kme ) ,                 INTENT(IN   ) :: c1h, c2h
   REAL , DIMENSION( kms:kme ) ,                 INTENT(IN   ) :: c1f, c2f

   REAL , DIMENSION( ims:ime , jms:jme ) ,       INTENT(IN   ) :: msfux,    &
                                                                  msfuy,    &
                                                                  msfvx,    &
                                                                  msfvx_inv,    &
                                                                  msfvy,    &
                                                                  msftx,    &
                                                                  msfty,    &
                                                                  mub,     &
                                                                  mut,     &
                                                                  mu_old

   REAL ,                                        INTENT(IN   ) :: rdx,     &
                                                                  rdy,     &
                                                                  khdif,   &
                                                                  kvdif

   INTEGER, INTENT( IN ) :: diff_6th_opt
   REAL,    INTENT( IN ) :: diff_6th_factor

   REAL,    INTENT(IN   ) :: dt_step    ! This is the local dt for each RK sub-step

   INTEGER, INTENT(IN   ) :: adv_opt          
   LOGICAL, INTENT(IN   ) :: mix2_off, mix6_off

   LOGICAL, OPTIONAL, INTENT(IN   ) :: output_fluxes_in
   REAL, OPTIONAL,DIMENSION(ims:ime, kms:kme, jms:jme  ), INTENT(OUT  ) :: q_tend_damp,  &
                                                                           th_phy,       &
                                                                           fqx, fqy, fqz
   REAL, OPTIONAL, DIMENSION(ims:ime, kms:kme, jms:jme  ), INTENT(INOUT) :: t_tend_damp

   ! Local data
  
   INTEGER :: im, i,j,k
   INTEGER :: time_step
   INTEGER :: rk_order
   REAL    :: dt         ! This is the large time step computed below

   REAL    :: khdq, kvdq, tendency
<<<<<<< HEAD
   LOGICAL :: output_fluxes, save_qtend
=======

! IEVA variables
   REAL, DIMENSION( ims:ime, kms:kme, jms:jme ) :: wwE, wwI  
   REAL, DIMENSION( ims:ime, jms:jme )          :: mut_old  
   LOGICAL                                      :: ieva

>>>>>>> eed56d74
!<DESCRIPTION>
!
! rk_scalar_tend calls routines that computes scalar tendency from advection
! and 3D mixing (TKE or fixed eddy viscosities).
!
!</DESCRIPTION>

   khdq = khdif/prandtl
   kvdq = kvdif/prandtl

<<<<<<< HEAD
   IF (present(output_fluxes_in)) THEN
     output_fluxes = output_fluxes_in
   ELSE
     output_fluxes = .false.
   ENDIF
=======
   rk_order = config_flags%rk_ord
   dt       = dt_step * (rk_order - rk_step + 1)    ! need large time step

! IEVA
                         
   ieva = CHK_IEVA( config_flags, rk_step )

! Code for splitting vertical velocity into ex/im parts

   CALL WW_SPLIT(wwE, wwI,                         &
                 u_old,   v_old,    ww,            &
                 mut, rdnw, msfty,                 &
                 c1f, c2f,                         &
                 rdx, rdy, msfux, msfuy,           &
                 msfvx, msfvy, dt,                 &
                 config_flags, rk_step,            &
                 ids, ide, jds, jde, kds, kde,     &
                 ims, ime, jms, jme, kms, kme,     &
                 its, ite, jts, jte, kts, kte )
                 
                 
   IF( ieva ) THEN
   
! Need an estimate of the mut at the original ('n') time level...

    CALL calculate_full( mut_old,  mub, mu_old,     &
                         ids, ide, jds, jde, 1, 2,  &
                         ims, ime, jms, jme, 1, 1,  &
                         its, ite, jts, jte, 1, 1 )
   ENDIF
   
   CALL nl_get_time_step ( 1, time_step )
>>>>>>> eed56d74

   scalar_loop : DO im = scs, sce

     CALL zero_tend ( advect_tend(ims,kms,jms),     &
                      ids, ide, jds, jde, kds, kde, &
                      ims, ime, jms, jme, kms, kme, &
                      its, ite, jts, jte, kts, kte )

     CALL zero_tend ( h_tendency(ims,kms,jms),      &
                      ids, ide, jds, jde, kds, kde, &
                      ims, ime, jms, jme, kms, kme, &
                      its, ite, jts, jte, kts, kte )

     CALL zero_tend ( z_tendency(ims,kms,jms),      &
                      ids, ide, jds, jde, kds, kde, &
                      ims, ime, jms, jme, kms, kme, &
                      its, ite, jts, jte, kts, kte )

     CALL nl_get_time_step ( 1, time_step )

      IF( (rk_step == rk_order) .and. (adv_opt == POSITIVEDEF) ) THEN

        CALL advect_scalar_pd       ( scalar(ims,kms,jms,im),             &
                                      scalar_old(ims,kms,jms,im),         &
                                      advect_tend(ims,kms,jms),           &
                                      fqx, fqy, fqz, output_fluxes,       &
                                      h_tendency(ims,kms,jms),            &
                                      z_tendency(ims,kms,jms),            &
                                      ru, rv, wwE, c1h, c2h,              &
                                      mut, mub, mu_old,                   &
                                      time_step, config_flags, tenddec,   &
                                      msfux, msfuy, msfvx, msfvy,         &
                                      msftx, msfty, fnm, fnp,             &
                                      rdx, rdy, rdnw, dt_step,            &  
                                      ids, ide, jds, jde, kds, kde,       &
                                      ims, ime, jms, jme, kms, kme,       &
                                      its, ite, jts, jte, kts, kte     )

      ELSE IF( (rk_step == rk_order) .and. (adv_opt == MONOTONIC) ) THEN

        CALL advect_scalar_mono       ( scalar(ims,kms,jms,im),             &
                                        scalar_old(ims,kms,jms,im),         &
                                        advect_tend(ims,kms,jms),           &
                                        fqx, fqy, fqz, output_fluxes,       &
                                        h_tendency(ims,kms,jms),            &
                                        z_tendency(ims,kms,jms),            &
                                        ru, rv, wwE, wwI, c1h, c2h,         &
                                        mut, mub, mu_old,                   &
                                        config_flags, tenddec,              &
                                        msfux, msfuy, msfvx, msfvy,         &
                                        msftx, msfty, fnm, fnp,             &
                                        rdx, rdy, rdnw, dt_step,            &
                                        ids, ide, jds, jde, kds, kde,       &
                                        ims, ime, jms, jme, kms, kme,       &
                                        its, ite, jts, jte, kts, kte     )

      ELSE IF( (rk_step == rk_order) .and. (adv_opt == WENO_SCALAR) ) THEN

        CALL advect_scalar_weno ( scalar(ims,kms,jms,im),        &
<<<<<<< HEAD
                                 scalar(ims,kms,jms,im),        &
                                 advect_tend(ims,kms,jms),      &
                                 fqx, fqy, fqz, output_fluxes,  &
                                 ru, rv, ww, c1h, c2h,          &
                                 mut, time_step,                &
                                 config_flags,                  &
                                 msfux, msfuy, msfvx, msfvy,    &
                                 msftx, msfty, fnm, fnp,        &
                                 rdx, rdy, rdnw,                &
                                 ids, ide, jds, jde, kds, kde,  &
                                 ims, ime, jms, jme, kms, kme,  &
                                 its, ite, jts, jte, kts, kte  )

      ELSEIF( (rk_step == 3) .and. (adv_opt == WENOPD_SCALAR) ) THEN
=======
                                  scalar(ims,kms,jms,im),        &
                                  advect_tend(ims,kms,jms),      &
                                  ru, rv, wwE, c1h, c2h,         &
                                  mut, time_step,                &
                                  config_flags,                  &
                                  msfux, msfuy, msfvx, msfvy,    &
                                  msftx, msfty, fnm, fnp,        &
                                  rdx, rdy, rdnw,                &
                                  ids, ide, jds, jde, kds, kde,  &
                                  ims, ime, jms, jme, kms, kme,  &
                                  its, ite, jts, jte, kts, kte  )

      ELSEIF( (rk_step == rk_order) .and. (adv_opt == WENOPD_SCALAR) ) THEN
>>>>>>> eed56d74

        CALL advect_scalar_wenopd   ( scalar(ims,kms,jms,im),             &
                                      scalar_old(ims,kms,jms,im),         &
                                      advect_tend(ims,kms,jms),           &
<<<<<<< HEAD
                                      fqx, fqy, fqz, output_fluxes,       &
                                      ru, rv, ww, c1h, c2h,               &
=======
                                      ru, rv, wwE, c1h, c2h,              &
>>>>>>> eed56d74
                                      mut, mub, mu_old,                   &
                                      time_step, config_flags,            &
                                      msfux, msfuy, msfvx, msfvy,         &
                                      msftx, msfty, fnm, fnp,             &
                                      rdx, rdy, rdnw, dt_step,            &  ! dt_step == dt
                                      ids, ide, jds, jde, kds, kde,       &
                                      ims, ime, jms, jme, kms, kme,       &
                                      its, ite, jts, jte, kts, kte     )

      ELSE

        CALL advect_scalar     ( scalar(ims,kms,jms,im),        &
                                 scalar(ims,kms,jms,im),        &
                                 advect_tend(ims,kms,jms),      &
<<<<<<< HEAD
                                 fqx, fqy, fqz, output_fluxes,  & 
                                 ru, rv, ww, c1h, c2h,          &
=======
                                 ru, rv, wwE, c1h, c2h,         &
>>>>>>> eed56d74
                                 mut, time_step,                &
                                 config_flags,                  &
                                 msfux, msfuy, msfvx, msfvy,    &
                                 msftx, msfty, fnm, fnp,        &
                                 rdx, rdy, rdnw,                &
                                 ids, ide, jds, jde, kds, kde,  &
                                 ims, ime, jms, jme, kms, kme,  &
                                 its, ite, jts, jte, kts, kte  )

      END IF

      IF( ieva ) THEN
     
       CALL advect_s_implicit ( scalar(ims,kms,jms,im),         &
                                scalar_old(ims,kms,jms,im),     &
                                advect_tend(ims,kms,jms),       &
                                ru, rv, wwI,                    &
                                c1h, c2h,                       &
                                mut_old, mut, mut,              &
                                config_flags,                   &
                                msfux, msfuy, msfvx, msfvy,     &
                                msftx, msfty,                   &
                                fnm, fnp,                       &
                                dt_step,                        &
                                rdx, rdy, rdnw,                 &
                                ids, ide, jds, jde, kds, kde,   &
                                ims, ime, jms, jme, kms, kme,   &
                                its, ite, jts, jte, kts, kte )
                               
     ENDIF
    
     IF((config_flags%cu_physics == GDSCHEME .OR. config_flags%cu_physics == G3SCHEME .OR. &
         config_flags%cu_physics == GFSCHEME .OR.    &
         config_flags%cu_physics == KFETASCHEME .OR. config_flags%cu_physics == MSKFSCHEME .OR. &
         config_flags%cu_physics == TIEDTKESCHEME .OR. config_flags%cu_physics == NTIEDTKESCHEME  ) &      ! Tiedtke
                     .and. moist_step .and. ( im == P_QV) ) THEN

        CALL set_tend( RQVFTEN, advect_tend, msfty,    &
                       ids, ide, jds, jde, kds, kde,   &
                       ims, ime, jms, jme, kms, kme,   &
                       its, ite, jts, jte, kts, kte      )
     ENDIF

     rk_step_1: IF( rk_step == 1 ) THEN

       diff_opt1 : IF (config_flags%diff_opt .eq. 1) THEN

         IF (.not. mix2_off)                                                   &
           CALL horizontal_diffusion ( 'm', scalar(ims,kms,jms,im),            &
                                            scalar_tends(ims,kms,jms,im), mut, &
                                            c1h, c2h, config_flags,            &
                                            msfux, msfuy, msfvx, msfvx_inv,    &
                                            msfvy, msftx, msfty,               &
                                            khdq , xkmhd, rdx, rdy,            &
                                            ids, ide, jds, jde, kds, kde,      &
                                            ims, ime, jms, jme, kms, kme,      &
                                            its, ite, jts, jte, kts, kte      )

         pbl_test : IF (config_flags%bl_pbl_physics .eq. 0) THEN

           IF( (moist_step) .and. ( im == P_QV)) THEN

              CALL vertical_diffusion_mp ( scalar(ims,kms,jms,im),       &
                                           scalar_tends(ims,kms,jms,im), &
                                           config_flags, base, c1h, c2h, &
                                           alt, mut, rdn, rdnw, kvdq ,   &
                                           ids, ide, jds, jde, kds, kde, &
                                           ims, ime, jms, jme, kms, kme, &
                                           its, ite, jts, jte, kts, kte )

           ELSE

              CALL vertical_diffusion (  'm', scalar(ims,kms,jms,im),       &
                                              scalar_tends(ims,kms,jms,im), &
                                              config_flags, c1h, c2h,       &
                                              alt, mut, rdn, rdnw, kvdq,    &
                                              ids, ide, jds, jde, kds, kde, &
                                              ims, ime, jms, jme, kms, kme, &
                                              its, ite, jts, jte, kts, kte )

           END IF

         ENDIF pbl_test

       ENDIF diff_opt1

       IF ( (diff_6th_opt .NE. 0) .and. (.not. mix6_off) ) THEN

         CALL sixth_order_diffusion( 'm', scalar(ims,kms,jms,im),        &
                                          scalar_tends(ims,kms,jms,im),  &
                                          mut, dt_step,                  &
                                          config_flags, c1h, c2h,        &
                                          diff_6th_opt, diff_6th_factor, &
                                          phb, ph,                       &
                                          rdx, rdy,                      &
                                          msftx, msfty,                  &
                                          msfux, msfuy,                  &
                                          msfvx, msfvy,                  &
                                          ids, ide, jds, jde, kds, kde,  &
                                          ims, ime, jms, jme, kms, kme,  &
                                          its, ite, jts, jte, kts, kte )
       ENDIF
       
     ENDIF rk_step_1

<<<<<<< HEAD
    save_qtend = .false.
    IF  (moist_step .and. ( im == P_QV) .and. (config_flags%output_q_fluxes .eq. 1)) THEN
      save_qtend = .true.
      q_tend_damp(:,:,:) = 0
    ENDIF
    IF ( (diff_6th_opt .NE. 0 ) .and. (.not. mix6_off) ) THEN
      CALL sixth_order_diffusion( 'm', scalar(ims,kms,jms,im),        &
                                       scalar_tends(ims,kms,jms,im),  &
                                       mut, dt, q_tend_damp, save_qtend, &
                                       config_flags, c1h,c2h,         &
                                       diff_6th_opt, diff_6th_factor, &
                                       phb, ph,                       &
                                       rdx, rdy,                      &
                                       msftx, msfty,                  &
                                       msfux, msfuy,                  &
                                       msfvx, msfvy,                  &
                                       ids, ide, jds, jde, kds, kde,  &
                                       ims, ime, jms, jme, kms, kme,  &
                                       its, ite, jts, jte, kts, kte )
      ! convert t_tend_damp to dry theta
      IF ((config_flags%output_t_fluxes .eq. 1) .and. config_flags%output_dry_theta_fluxes .and. &
         (config_flags%use_theta_m .eq. 1) .and. save_qtend) THEN
        DO j = jts,min(jte,jde-1)
        DO k = kts,min(kte,kde-1)
        DO i = its,min(ite,ide-1)
          t_tend_damp(i,k,j) = t_tend_damp(i,k,j) - rvovrd*q_tend_damp(i,k,j)*th_phy(i,k,j)/(1 + rvovrd*scalar(i,k,j,P_QV))
        ENDDO
        ENDDO
        ENDDO
      ENDIF
    ENDIF

  ENDIF rk_step_1

 END DO scalar_loop
=======
   END DO scalar_loop
>>>>>>> eed56d74

END SUBROUTINE rk_scalar_tend

!-------------------------------------------------------------------------------

SUBROUTINE q_diabatic_add ( scs, sce,                        &
                            dt, mut, c1, c2,                 &
                            qv_diabatic, qc_diabatic,        &
                            scalar_tends,                    &
                            ids, ide, jds, jde, kds, kde,    &
                            ims, ime, jms, jme, kms, kme,    &
                            its, ite, jts, jte, kts, kte    )

   IMPLICIT NONE

   !  Input data.

   INTEGER ,                INTENT(IN   ) :: scs, sce
   INTEGER ,                INTENT(IN   ) :: ids, ide, jds, jde, kds, kde, &
                                             ims, ime, jms, jme, kms, kme, &
                                             its, ite, jts, jte, kts, kte

   REAL,     DIMENSION( ims:ime, jms:jme )                        , &
             INTENT(IN   )   ::                                 mut

   REAL , DIMENSION( kms:kme ) , INTENT(IN   ) :: c1, c2

   REAL, DIMENSION(ims:ime, kms:kme, jms:jme ),                &
                                         INTENT(IN   )  :: qv_diabatic, qc_diabatic

   REAL, DIMENSION(ims:ime, kms:kme, jms:jme , scs:sce ),                &
                                         INTENT(INOUT)  :: scalar_tends

   REAL ,                                        INTENT(IN   ) :: dt

   ! Local data
  
   INTEGER :: im, i,j,k

!<DESCRIPTION>
!
!</DESCRIPTION>

!!!       print *,'  q_diab add: '
!!!       print *,its,MIN(ite,ide-1)
!!!       print *,jts,MIN(jte,jde-1)
!!!       print *,kts,kte-1

   scalar_loop : DO im = scs, sce

     IF( im.eq.p_qv )THEN
!!!       print *,'  qv '
       DO j = jts,MIN(jte,jde-1)
       DO k = kts,kte-1
       DO i = its,MIN(ite,ide-1)
         scalar_tends(i,k,j,im) = scalar_tends(i,k,j,im) + qv_diabatic(i,k,j)*(c1(k)*mut(I,J)+c2(k))
       ENDDO
       ENDDO
       ENDDO
     ENDIF
     IF( im.eq.p_qc )THEN
!!!       print *,'  qc '
       DO j = jts,MIN(jte,jde-1)
       DO k = kts,kte-1
       DO i = its,MIN(ite,ide-1)
         scalar_tends(i,k,j,im) = scalar_tends(i,k,j,im) + qc_diabatic(i,k,j)*(c1(k)*mut(I,J)+c2(k))
       ENDDO
       ENDDO
       ENDDO
     ENDIF

   END DO scalar_loop

END SUBROUTINE q_diabatic_add

!-------------------------------------------------------------------------------

SUBROUTINE q_diabatic_subtr( scs, sce,                       &
                            dt,                     &
                            qv_diabatic, qc_diabatic,        &
                            scalar,              &
                            ids, ide, jds, jde, kds, kde,    &
                            ims, ime, jms, jme, kms, kme,    &
                            its, ite, jts, jte, kts, kte    )

   IMPLICIT NONE

   !  Input data.

   INTEGER ,                INTENT(IN   ) :: scs, sce
   INTEGER ,                INTENT(IN   ) :: ids, ide, jds, jde, kds, kde, &
                                             ims, ime, jms, jme, kms, kme, &
                                             its, ite, jts, jte, kts, kte

   REAL, DIMENSION(ims:ime, kms:kme, jms:jme ),                &
                                         INTENT(IN   )  :: qv_diabatic, qc_diabatic

   REAL, DIMENSION(ims:ime, kms:kme, jms:jme , scs:sce ),                &
                                         INTENT(INOUT)  :: scalar

   REAL ,                                        INTENT(IN   ) :: dt

   ! Local data
  
   INTEGER :: im, i,j,k

!<DESCRIPTION>
!
!</DESCRIPTION>


!!!       print *,'  q_diab subtr, dt = : ',dt
!!!       print *,its,MIN(ite,ide-1)
!!!       print *,jts,MIN(jte,jde-1)
!!!       print *,kts,kte-1

   scalar_loop : DO im = scs, sce

     IF( im.eq.p_qv )THEN
!!!       print *,'  qv '
       DO j = jts,MIN(jte,jde-1)
       DO k = kts,kte-1
       DO i = its,MIN(ite,ide-1)
         scalar(i,k,j,im) = scalar(i,k,j,im) - dt*qv_diabatic(i,k,j)
       ENDDO
       ENDDO
       ENDDO
     ENDIF
     IF( im.eq.p_qc )THEN
!!!       print *,'  qc '
       DO j = jts,MIN(jte,jde-1)
       DO k = kts,kte-1
       DO i = its,MIN(ite,ide-1)
         scalar(i,k,j,im) = scalar(i,k,j,im) - dt*qc_diabatic(i,k,j)
       ENDDO
       ENDDO
       ENDDO
     ENDIF

   END DO scalar_loop

END SUBROUTINE q_diabatic_subtr


!-------------------------------------------------------------------------------

SUBROUTINE rk_update_scalar( scs, sce,                      &
                             scalar_1, scalar_2, sc_tend,   &
                             advh_t, advz_t,                &
                             advect_tend,                   &
                             h_tendency, z_tendency,        &
                             msftx, msfty, c1, c2,          &
                             mu_old, mu_new, mu_base,       &
                             rk_step, dt, spec_zone,        &
                             config_flags,                  &
                             tenddec,                      &
                             ids, ide, jds, jde, kds, kde,  &
                             ims, ime, jms, jme, kms, kme,  &
                             its, ite, jts, jte, kts, kte  )

   IMPLICIT NONE

   !  Input data.

   TYPE(grid_config_rec_type   ) ,   INTENT(IN   ) :: config_flags

   LOGICAL ,                INTENT(IN   ) :: tenddec

   INTEGER ,                INTENT(IN   ) :: scs, sce, rk_step, spec_zone
   INTEGER ,                INTENT(IN   ) :: ids, ide, jds, jde, kds, kde, &
                                             ims, ime, jms, jme, kms, kme, &
                                             its, ite, jts, jte, kts, kte

   REAL,                    INTENT(IN   ) :: dt

   REAL, DIMENSION(ims:ime, kms:kme, jms:jme , scs:sce),                &
         INTENT(INOUT)                                  :: scalar_1,    &
                                                           scalar_2

   REAL, DIMENSION(ims:ime, kms:kme, jms:jme , scs:sce),                &
         INTENT(IN)                                     :: sc_tend

   REAL, DIMENSION(ims:ime, kms:kme, jms:jme ),                &
         INTENT(IN)                                  :: advect_tend

   REAL, DIMENSION(ims:ime, kms:kme, jms:jme ), INTENT(INOUT) , OPTIONAL :: advh_t,  advz_t ! accumulating for output
   REAL, DIMENSION(ims:ime, kms:kme, jms:jme ), INTENT(IN   ) :: h_tendency, z_tendency ! from rk_scalar_tend

   REAL, DIMENSION(ims:ime, jms:jme  ), INTENT(IN   ) ::  mu_old,  &
                                                          mu_new,  &
                                                          mu_base, &
                                                          msftx,   &
                                                          msfty

   REAL, DIMENSION(kms:kme ), INTENT(IN   ) ::  c1, c2

   INTEGER :: i,j,k,im
   REAL    :: sc_middle, msfsq
   REAL, DIMENSION(its:ite) :: muold, munew

   REAL, DIMENSION(its:ite, kts:kte, jts:jte  ) :: tendency

   INTEGER :: i_start,i_end,j_start,j_end,k_start,k_end
   INTEGER :: i_start_spc,i_end_spc,j_start_spc,j_end_spc,k_start_spc,k_end_spc

!<DESCRIPTION>
!
!  rk_scalar_update advances the scalar equation given the time t value
!  of the scalar and the scalar tendency.  
!
!</DESCRIPTION>


!
!  set loop limits.

      i_start = its
      i_end   = min(ite,ide-1)
      j_start = jts
      j_end   = min(jte,jde-1)
      k_start = kts
      k_end   = kte-1

      i_start_spc = i_start
      i_end_spc   = i_end
      j_start_spc = j_start
      j_end_spc   = j_end
      k_start_spc = k_start
      k_end_spc   = k_end

    IF( config_flags%nested .or. config_flags%specified ) THEN
      IF( .NOT. config_flags%periodic_x)i_start = max( its,ids+spec_zone )
      IF( .NOT. config_flags%periodic_x)i_end   = min( ite,ide-spec_zone-1 )
      j_start = max( jts,jds+spec_zone )
      j_end   = min( jte,jde-spec_zone-1 )
      k_start = kts
      k_end   = min( kte, kde-1 )
    ENDIF

    IF ( rk_step == 1 ) THEN

      !  replace t-dt values (in scalar_1) with t values scalar_2,
      !  then compute new values by adding tendency to values at t

      DO  im = scs,sce

       DO  j = jts, min(jte,jde-1)
       DO  k = kts, min(kte,kde-1)
       DO  i = its, min(ite,ide-1)
           tendency(i,k,j) = 0.
       ENDDO
       ENDDO
       ENDDO
   
       DO  j = j_start,j_end
       DO  k = k_start,k_end
       DO  i = i_start,i_end
          ! scalar was coupled with my
           tendency(i,k,j) = advect_tend(i,k,j) * msfty(i,j)
       ENDDO
       ENDDO
       ENDDO
   
       DO  j = j_start_spc,j_end_spc
       DO  k = k_start_spc,k_end_spc
       DO  i = i_start_spc,i_end_spc
           tendency(i,k,j) = tendency(i,k,j) + sc_tend(i,k,j,im)
       ENDDO
       ENDDO
       ENDDO
   
      DO  j = jts, min(jte,jde-1)

      DO  i = its, min(ite,ide-1)
        MUOLD(i) = MU_OLD(i,j) + MU_BASE(i,j)
        MUNEW(i) = MU_NEW(i,j) + MU_BASE(i,j)
      ENDDO

      DO  k = kts, min(kte,kde-1)
      DO  i = its, min(ite,ide-1)

        scalar_1(i,k,j,im) = scalar_2(i,k,j,im)
        scalar_2(i,k,j,im) = ((c1(k)*muold(i)+c2(k))*scalar_1(i,k,j,im)   &
                             + dt*tendency(i,k,j))/(c1(k)*munew(i)+c2(k))

      ENDDO
      ENDDO
      ENDDO

      ENDDO

    ELSE

      !  just compute new values, scalar_1 already at time t.

      DO  im = scs, sce

       DO  j = jts, min(jte,jde-1)
       DO  k = kts, min(kte,kde-1)
       DO  i = its, min(ite,ide-1)
           tendency(i,k,j) = 0.
       ENDDO
       ENDDO
       ENDDO
   
       DO  j = j_start,j_end
       DO  k = k_start,k_end
       DO  i = i_start,i_end
           ! scalar was coupled with my
           tendency(i,k,j) = advect_tend(i,k,j) * msfty(i,j)
       ENDDO
       ENDDO
       ENDDO
   
       DO  j = j_start_spc,j_end_spc
       DO  k = k_start_spc,k_end_spc
       DO  i = i_start_spc,i_end_spc
           tendency(i,k,j) = tendency(i,k,j) + sc_tend(i,k,j,im)
       ENDDO
       ENDDO
       ENDDO

      DO  j = jts, min(jte,jde-1)

      DO  i = its, min(ite,ide-1)
        MUOLD(i) = MU_OLD(i,j) + MU_BASE(i,j)
        MUNEW(i) = MU_NEW(i,j) + MU_BASE(i,j)
      ENDDO

      DO  k = kts, min(kte,kde-1)
      DO  i = its, min(ite,ide-1)

        scalar_2(i,k,j,im) = ((c1(k)*muold(i)+c2(k))*scalar_1(i,k,j,im)   &
                             + dt*tendency(i,k,j))/(c1(k)*munew(i)+c2(k))

      ENDDO
      ENDDO

      ! This is separated from the k/i-loop above for better performance
      IF ( PRESENT(advh_t) .AND. PRESENT(advz_t) ) THEN
        IF(tenddec.and.rk_step.eq.config_flags%rk_ord) THEN
          DO  k = kts, min(kte,kde-1)
          DO  i = its, min(ite,ide-1)

            advh_t(i,k,j) = advh_t(i,k,j) + (dt*h_tendency(i,k,j)* msfty(i,j))/(c1(k)*munew(i)+c2(k))
            advz_t(i,k,j) = advz_t(i,k,j) + (dt*z_tendency(i,k,j)* msfty(i,j))/(c1(k)*munew(i)+c2(k))

          ENDDO
          ENDDO
        END IF
      END IF
      
      ENDDO

      ENDDO

    END IF

END SUBROUTINE rk_update_scalar

!-------------------------------------------------------------------------------

SUBROUTINE rk_update_scalar_pd( scs, sce,                      &
                                scalar, sc_tend,               &
                                c1, c2,                        &
                                mu_old, mu_new, mu_base,       &
                                rk_step, dt, spec_zone,        &
                                config_flags,                  &
                                ids, ide, jds, jde, kds, kde,  &
                                ims, ime, jms, jme, kms, kme,  &
                                its, ite, jts, jte, kts, kte  )

   IMPLICIT NONE

   !  Input data.

   TYPE(grid_config_rec_type   ) ,   INTENT(IN   ) :: config_flags

   INTEGER ,                INTENT(IN   ) :: scs, sce, rk_step, spec_zone
   INTEGER ,                INTENT(IN   ) :: ids, ide, jds, jde, kds, kde, &
                                             ims, ime, jms, jme, kms, kme, &
                                             its, ite, jts, jte, kts, kte

   REAL,                    INTENT(IN   ) :: dt

   REAL, DIMENSION(ims:ime, kms:kme, jms:jme , scs:sce),                &
         INTENT(INOUT)                                  :: scalar,      &
                                                           sc_tend

   REAL, DIMENSION(ims:ime, jms:jme  ), INTENT(IN   ) ::  mu_old,  &
                                                          mu_new,  &
                                                          mu_base

   REAL, DIMENSION(kms:kme ), INTENT(IN   ) ::  c1, c2

   INTEGER :: i,j,k,im
   REAL    :: sc_middle, msfsq
   REAL, DIMENSION(its:ite) :: muold, munew

   REAL, DIMENSION(its:ite, kts:kte, jts:jte  ) :: tendency

   INTEGER :: i_start,i_end,j_start,j_end,k_start,k_end
   INTEGER :: i_start_spc,i_end_spc,j_start_spc,j_end_spc,k_start_spc,k_end_spc

!<DESCRIPTION>
!
!  rk_scalar_update advances the scalar equation given the time t value
!  of the scalar and the scalar tendency.  
!
!</DESCRIPTION>


!
!  set loop limits.

      i_start = its
      i_end   = min(ite,ide-1)
      j_start = jts
      j_end   = min(jte,jde-1)
      k_start = kts
      k_end   = kte-1

      i_start_spc = i_start
      i_end_spc   = i_end
      j_start_spc = j_start
      j_end_spc   = j_end
      k_start_spc = k_start
      k_end_spc   = k_end

    IF( config_flags%nested .or. config_flags%specified ) THEN
      IF( .NOT. config_flags%periodic_x)i_start = max( its,ids+spec_zone )
      IF( .NOT. config_flags%periodic_x)i_end   = min( ite,ide-spec_zone-1 )
      j_start = max( jts,jds+spec_zone )
      j_end   = min( jte,jde-spec_zone-1 )
      k_start = kts
      k_end   = min( kte, kde-1 )
    ENDIF

      DO  im = scs, sce

       DO  j = jts, min(jte,jde-1)
       DO  k = kts, min(kte,kde-1)
       DO  i = its, min(ite,ide-1)
           tendency(i,k,j) = 0.
       ENDDO
       ENDDO
       ENDDO
   
       DO  j = j_start_spc,j_end_spc
       DO  k = k_start_spc,k_end_spc
       DO  i = i_start_spc,i_end_spc
           tendency(i,k,j) = tendency(i,k,j) + sc_tend(i,k,j,im)
           sc_tend(i,k,j,im) = 0.
       ENDDO
       ENDDO
       ENDDO

      DO  j = jts, min(jte,jde-1)

      DO  i = its, min(ite,ide-1)
        MUOLD(i) = MU_OLD(i,j) + MU_BASE(i,j)
        MUNEW(i) = MU_NEW(i,j) + MU_BASE(i,j)
      ENDDO

      DO  k = kts, min(kte,kde-1)
      DO  i = its, min(ite,ide-1)

        scalar(i,k,j,im) = ((c1(k)*muold(i)+c2(k))*scalar(i,k,j,im)   &
                             + dt*tendency(i,k,j))/(c1(k)*munew(i)+c2(k))
      ENDDO
      ENDDO
      ENDDO

      ENDDO

END SUBROUTINE rk_update_scalar_pd

!------------------------------------------------------------

SUBROUTINE init_zero_tendency(ru_tendf, rv_tendf, rw_tendf, ph_tendf,  &
                              t_tendf,  tke_tendf, mu_tendf,           &
                              moist_tendf,chem_tendf,scalar_tendf,     &
                              tracer_tendf,n_tracer,                   &
                              n_moist,n_chem,n_scalar,rk_step,         &
                              ids, ide, jds, jde, kds, kde,            &
                              ims, ime, jms, jme, kms, kme,            &
                              its, ite, jts, jte, kts, kte             )
!-----------------------------------------------------------------------
   IMPLICIT NONE
!-----------------------------------------------------------------------

   INTEGER ,       INTENT(IN   ) :: ids, ide, jds, jde, kds, kde, &
                                    ims, ime, jms, jme, kms, kme, &
                                    its, ite, jts, jte, kts, kte

   INTEGER ,       INTENT(IN   ) :: n_moist,n_chem,n_scalar,n_tracer,rk_step

   REAL , DIMENSION( ims:ime , kms:kme, jms:jme  ) , INTENT(INOUT) ::  &
                                                             ru_tendf, &
                                                             rv_tendf, &
                                                             rw_tendf, &
                                                             ph_tendf, &
                                                              t_tendf, &
                                                            tke_tendf

   REAL , DIMENSION( ims:ime , jms:jme  ) , INTENT(INOUT) ::  mu_tendf

   REAL , DIMENSION(ims:ime, kms:kme, jms:jme, n_moist),INTENT(INOUT)::&
                                                          moist_tendf

   REAL , DIMENSION(ims:ime, kms:kme, jms:jme, n_chem ),INTENT(INOUT)::&
                                                          chem_tendf
   REAL , DIMENSION(ims:ime, kms:kme, jms:jme, n_tracer ),INTENT(INOUT)::&
                                                          tracer_tendf

   REAL , DIMENSION(ims:ime, kms:kme, jms:jme, n_scalar ),INTENT(INOUT)::&
                                                          scalar_tendf

! LOCAL VARS

   INTEGER :: im, ic, is

!<DESCRIPTION>
!
! init_zero_tendency
! sets tendency arrays to zero for all prognostic variables.
!
!</DESCRIPTION>


   CALL zero_tend ( ru_tendf,                        &
                    ids, ide, jds, jde, kds, kde,    &
                    ims, ime, jms, jme, kms, kme,    &
                    its, ite, jts, jte, kts, kte     )

   CALL zero_tend ( rv_tendf,                        &
                    ids, ide, jds, jde, kds, kde,    &
                    ims, ime, jms, jme, kms, kme,    &
                    its, ite, jts, jte, kts, kte     )

   CALL zero_tend ( rw_tendf,                        &
                    ids, ide, jds, jde, kds, kde,    &
                    ims, ime, jms, jme, kms, kme,    &
                    its, ite, jts, jte, kts, kte     )

   CALL zero_tend ( ph_tendf,                        &
                    ids, ide, jds, jde, kds, kde,    &
                    ims, ime, jms, jme, kms, kme,    &
                    its, ite, jts, jte, kts, kte     )

   CALL zero_tend ( t_tendf,                         &
                    ids, ide, jds, jde, kds, kde,    &
                    ims, ime, jms, jme, kms, kme,    &
                    its, ite, jts, jte, kts, kte     )

   CALL zero_tend ( tke_tendf,                       &
                    ids, ide, jds, jde, kds, kde,    &
                    ims, ime, jms, jme, kms, kme,    &
                    its, ite, jts, jte, kts, kte     )

   CALL zero_tend2d( mu_tendf,                        &
                    ids, ide, jds, jde, kds, kds,    &
                    ims, ime, jms, jme, kms, kms,    &
                    its, ite, jts, jte, kts, kts     )

!   DO im=PARAM_FIRST_SCALAR,n_moist
   DO im=1,n_moist                      ! make sure first one is zero too
      CALL zero_tend ( moist_tendf(ims,kms,jms,im),  &
                       ids, ide, jds, jde, kds, kde, &
                       ims, ime, jms, jme, kms, kme, &
                       its, ite, jts, jte, kts, kte  )
   ENDDO

!   DO ic=PARAM_FIRST_SCALAR,n_chem
   DO ic=1,n_chem                       ! make sure first one is zero too
      CALL zero_tend ( chem_tendf(ims,kms,jms,ic),   &
                       ids, ide, jds, jde, kds, kde, &
                       ims, ime, jms, jme, kms, kme, &
                       its, ite, jts, jte, kts, kte  )
   ENDDO

!   DO ic=PARAM_FIRST_SCALAR,n_tracer
   DO ic=1,n_tracer                     ! make sure first one is zero too
      CALL zero_tend ( tracer_tendf(ims,kms,jms,ic), &
                       ids, ide, jds, jde, kds, kde, &
                       ims, ime, jms, jme, kms, kme, &
                       its, ite, jts, jte, kts, kte  )
   ENDDO

!   DO ic=PARAM_FIRST_SCALAR,n_scalar
   DO ic=1,n_scalar                       ! make sure first one is zero too
      CALL zero_tend ( scalar_tendf(ims,kms,jms,ic),   &
                       ids, ide, jds, jde, kds, kde, &
                       ims, ime, jms, jme, kms, kme, &
                       its, ite, jts, jte, kts, kte  )
   ENDDO

END SUBROUTINE init_zero_tendency

!===================================================================


SUBROUTINE dump_data( a, field, io_unit,            &
                      ims, ime, jms, jme, kms, kme, &
                      ids, ide, jds, jde, kds, kde )
implicit none
integer ::  ims, ime, jms, jme, kms, kme, &
            ids, ide, jds, jde, kds, kde
real, dimension(ims:ime, kms:kme, jds:jde) :: a
character :: field
integer :: io_unit

integer :: is,ie,js,je,ks,ke

!<DESCRIPTION
!
! quick and dirty debug io utility
!
!</DESCRIPTION

is = ids
ie = ide-1
js = jds
je = jde-1
ks = kds
ke = kde-1

if(field == 'u') ie = ide
if(field == 'v') je = jde
if(field == 'w') ke = kde

write(io_unit) is,ie,ks,ke,js,je
write(io_unit) a(is:ie, ks:ke, js:je)

end subroutine dump_data

!-----------------------------------------------------------------------

SUBROUTINE calculate_phy_tend (config_flags,c1,c2,                     &
                     mut,muu,muv,pi3d,                                 &
                     RTHRATEN,                                         &
                     RUBLTEN,RVBLTEN,RTHBLTEN,                         &
                     RQVBLTEN,RQCBLTEN,RQIBLTEN,                       &
                     RUCUTEN,RVCUTEN,RTHCUTEN,                         &
                     RQVCUTEN,RQCCUTEN,RQRCUTEN,                       &
                     RQICUTEN,RQSCUTEN,                                &
                     RUSHTEN,RVSHTEN,RTHSHTEN,                         &
                     RQVSHTEN,RQCSHTEN,RQRSHTEN,                       &
                     RQISHTEN,RQSSHTEN,RQGSHTEN,                       &
                     RUNDGDTEN,RVNDGDTEN,RTHNDGDTEN,RQVNDGDTEN,        &
                     RMUNDGDTEN,                                       &
                     scalar, scalar_tend, num_scalar,                  &
                     tracer, tracer_tend, num_tracer,                  &
                     ids,ide, jds,jde, kds,kde,                        &
                     ims,ime, jms,jme, kms,kme,                        &
                     its,ite, jts,jte, kts,kte                         )
!-----------------------------------------------------------------------
      IMPLICIT NONE

      TYPE(grid_config_rec_type), INTENT(IN)     ::      config_flags

      INTEGER,  INTENT(IN   )   ::          num_scalar, num_tracer
      INTEGER,  INTENT(IN   )   ::          ids,ide, jds,jde, kds,kde, &
                                            ims,ime, jms,jme, kms,kme, &
                                            its,ite, jts,jte, kts,kte

      REAL,     DIMENSION( ims:ime, kms:kme, jms:jme )               , &
                INTENT(IN   )   ::                               pi3d

      REAL,     DIMENSION( kms:kme )                                 , &
                INTENT(IN   )   ::                               c1, c2
                                                                 
      REAL,     DIMENSION( ims:ime, jms:jme )                        , &
                INTENT(IN   )   ::                                mut, &
                                                                  muu, &
                                                                  muv
      
                                                           
! radiation

      REAL,     DIMENSION( ims:ime, kms:kme, jms:jme ),                &
                INTENT(INOUT)   ::                           RTHRATEN

! cumulus

      REAL,     DIMENSION( ims:ime , kms:kme , jms:jme ),              &
                INTENT(INOUT)   ::                                     &
                                                              RUCUTEN, &
                                                              RVCUTEN, &
                                                             RTHCUTEN, &
                                                             RQVCUTEN, &
                                                             RQCCUTEN, &
                                                             RQRCUTEN, &
                                                             RQICUTEN, &
                                                             RQSCUTEN, &
                                                              RUSHTEN, &
                                                              RVSHTEN, &
                                                             RTHSHTEN, &
                                                             RQVSHTEN, &
                                                             RQCSHTEN, &
                                                             RQRSHTEN, &
                                                             RQISHTEN, &
                                                             RQSSHTEN, &
                                                             RQGSHTEN

! pbl

      REAL,     DIMENSION( ims:ime, kms:kme, jms:jme )               , &
                INTENT(INOUT)   ::                            RUBLTEN, &
                                                              RVBLTEN, &
                                                             RTHBLTEN, &
                                                             RQVBLTEN, &
                                                             RQCBLTEN, &
                                                             RQIBLTEN

! fdda

      REAL,     DIMENSION( ims:ime, kms:kme, jms:jme )               , &
                INTENT(INOUT)   ::                            RUNDGDTEN, &
                                                              RVNDGDTEN, &
                                                             RTHNDGDTEN, &
                                                             RQVNDGDTEN
      REAL,     DIMENSION( ims:ime, jms:jme )               , &
                INTENT(INOUT)   ::                           RMUNDGDTEN

! 4d arrays

    REAL    ,DIMENSION(ims:ime,kms:kme,jms:jme,num_tracer),INTENT(INOUT)   :: tracer
    REAL    ,DIMENSION(ims:ime,kms:kme,jms:jme,num_tracer),INTENT(INOUT)   :: tracer_tend
    REAL    ,DIMENSION(ims:ime,kms:kme,jms:jme,num_scalar),INTENT(INOUT)   :: scalar
    REAL    ,DIMENSION(ims:ime,kms:kme,jms:jme,num_scalar),INTENT(INOUT)   :: scalar_tend

      INTEGER :: i,k,j, im
      INTEGER :: itf,ktf,jtf,itsu,jtsv

!-----------------------------------------------------------------------

!<DESCRIPTION>
!
!  calculate_phy_tend couples the physics tendencies to the column mass (mu),
!  because prognostic equations are in flux form, but physics tendencies are
!  computed for uncoupled variables.
!
!</DESCRIPTION>

      itf=MIN(ite,ide-1)
      jtf=MIN(jte,jde-1)
      ktf=MIN(kte,kde-1)
      itsu=MAX(its,ids+1)
      jtsv=MAX(jts,jds+1)

! radiation

   IF (config_flags%ra_lw_physics .gt. 0 .or. config_flags%ra_sw_physics .gt. 0) THEN

      DO J=jts,jtf
      DO K=kts,ktf
      DO I=its,itf
         RTHRATEN(I,K,J)=(c1(k)*mut(I,J)+c2(k))*RTHRATEN(I,K,J)
      ENDDO
      ENDDO
      ENDDO

   ENDIF

! cumulus

   IF (config_flags%cu_physics .gt. 0) THEN

      DO J=jts,jtf
      DO I=its,itf
      DO K=kts,ktf
         RUCUTEN(I,K,J) =(c1(k)*mut(I,J)+c2(k))*RUCUTEN(I,K,J)
         RVCUTEN(I,K,J) =(c1(k)*mut(I,J)+c2(k))*RVCUTEN(I,K,J)
         RTHCUTEN(I,K,J)=(c1(k)*mut(I,J)+c2(k))*RTHCUTEN(I,K,J)
         RQVCUTEN(I,K,J)=(c1(k)*mut(I,J)+c2(k))*RQVCUTEN(I,K,J)
      ENDDO
      ENDDO
      ENDDO

      IF (P_QC .ge. PARAM_FIRST_SCALAR)THEN
         DO J=jts,jtf
         DO I=its,itf
         DO K=kts,ktf
            RQCCUTEN(I,K,J)=(c1(k)*mut(I,J)+c2(k))*RQCCUTEN(I,K,J)
         ENDDO
         ENDDO
         ENDDO
      ENDIF

      IF (P_QR .ge. PARAM_FIRST_SCALAR)THEN
         DO J=jts,jtf
         DO I=its,itf
         DO K=kts,ktf
            RQRCUTEN(I,K,J)=(c1(k)*mut(I,J)+c2(k))*RQRCUTEN(I,K,J)
         ENDDO
         ENDDO
         ENDDO
      ENDIF

      IF (P_QI .ge. PARAM_FIRST_SCALAR)THEN
         DO J=jts,jtf
         DO I=its,itf
         DO K=kts,ktf
            RQICUTEN(I,K,J)=(c1(k)*mut(I,J)+c2(k))*RQICUTEN(I,K,J)
         ENDDO
         ENDDO
         ENDDO
      ENDIF

      IF(P_QS .ge. PARAM_FIRST_SCALAR)THEN
         DO J=jts,jtf
         DO I=its,itf
         DO K=kts,ktf
            RQSCUTEN(I,K,J)=(c1(k)*mut(I,J)+c2(k))*RQSCUTEN(I,K,J)
         ENDDO
         ENDDO
         ENDDO
      ENDIF

   ENDIF

! shallow cumulus

   IF (config_flags%shcu_physics .gt. 0) THEN

      DO J=jts,jtf
      DO I=its,itf
      DO K=kts,ktf
         RUSHTEN(I,K,J) =(c1(k)*mut(I,J)+c2(k))*RUSHTEN(I,K,J)
         RVSHTEN(I,K,J) =(c1(k)*mut(I,J)+c2(k))*RVSHTEN(I,K,J)
         RTHSHTEN(I,K,J)=(c1(k)*mut(I,J)+c2(k))*RTHSHTEN(I,K,J)
         RQVSHTEN(I,K,J)=(c1(k)*mut(I,J)+c2(k))*RQVSHTEN(I,K,J)
      ENDDO
      ENDDO
      ENDDO

      IF (P_QC .ge. PARAM_FIRST_SCALAR)THEN
         DO J=jts,jtf
         DO I=its,itf
         DO K=kts,ktf
            RQCSHTEN(I,K,J)=(c1(k)*mut(I,J)+c2(k))*RQCSHTEN(I,K,J)
         ENDDO
         ENDDO
         ENDDO
      ENDIF

      IF (P_QR .ge. PARAM_FIRST_SCALAR)THEN
         DO J=jts,jtf
         DO I=its,itf
         DO K=kts,ktf
            RQRSHTEN(I,K,J)=(c1(k)*mut(I,J)+c2(k))*RQRSHTEN(I,K,J)
         ENDDO
         ENDDO
         ENDDO
      ENDIF

      IF (P_QI .ge. PARAM_FIRST_SCALAR)THEN
         DO J=jts,jtf
         DO I=its,itf
         DO K=kts,ktf
            RQISHTEN(I,K,J)=(c1(k)*mut(I,J)+c2(k))*RQISHTEN(I,K,J)
         ENDDO
         ENDDO
         ENDDO
      ENDIF

      IF(P_QS .ge. PARAM_FIRST_SCALAR)THEN
         DO J=jts,jtf
         DO I=its,itf
         DO K=kts,ktf
            RQSSHTEN(I,K,J)=(c1(k)*mut(I,J)+c2(k))*RQSSHTEN(I,K,J)
         ENDDO
         ENDDO
         ENDDO
      ENDIF

      IF(P_QG .ge. PARAM_FIRST_SCALAR)THEN
         DO J=jts,jtf
         DO I=its,itf
         DO K=kts,ktf
            RQGSHTEN(I,K,J)=(c1(k)*mut(I,J)+c2(k))*RQGSHTEN(I,K,J)
         ENDDO
         ENDDO
         ENDDO
      ENDIF

   ENDIF

! pbl

   IF (config_flags%bl_pbl_physics .gt. 0) THEN

      DO J=jts,jtf
      DO K=kts,ktf
      DO I=its,itf
         RUBLTEN(I,K,J) =(c1(k)*mut(I,J)+c2(k))*RUBLTEN(I,K,J)
         RVBLTEN(I,K,J) =(c1(k)*mut(I,J)+c2(k))*RVBLTEN(I,K,J)
         RTHBLTEN(I,K,J)=(c1(k)*mut(I,J)+c2(k))*RTHBLTEN(I,K,J)
      ENDDO
      ENDDO
      ENDDO

      IF (P_QV .ge. PARAM_FIRST_SCALAR) THEN
         DO J=jts,jtf
         DO K=kts,ktf
         DO I=its,itf
            RQVBLTEN(I,K,J)=(c1(k)*mut(I,J)+c2(k))*RQVBLTEN(I,K,J)
         ENDDO
         ENDDO
         ENDDO
      ENDIF

      IF (P_QC .ge. PARAM_FIRST_SCALAR) THEN
         DO J=jts,jtf
         DO K=kts,ktf
         DO I=its,itf
           RQCBLTEN(I,K,J)=(c1(k)*mut(I,J)+c2(k))*RQCBLTEN(I,K,J)
         ENDDO
         ENDDO
         ENDDO
      ENDIF

      IF (P_QI .ge. PARAM_FIRST_SCALAR) THEN
         DO J=jts,jtf
         DO K=kts,ktf
         DO I=its,itf
            RQIBLTEN(I,K,J)=(c1(k)*mut(I,J)+c2(k))*RQIBLTEN(I,K,J)
         ENDDO
         ENDDO
         ENDDO
      ENDIF

    ENDIF

! fdda
! note fdda u and v tendencies are staggered, also only interior points have muu/muv,
!   so only couple those

   IF (config_flags%grid_fdda .gt. 0) THEN

      DO J=jts,jtf
      DO K=kts,ktf
      DO I=itsu,itf
!     if( i == itf/2 .AND. j == jtf/2 .AND. k == ktf/2 ) &
!     write(*,'(a,3i6,e15.5)') 'u_ten before=',i,k,j, RUNDGDTEN(i,k,j)
         RUNDGDTEN(I,K,J) =(c1(k)*muu(I,J)+c2(k))*RUNDGDTEN(I,K,J)
!        if( i == itf/2 .AND. j == jtf/2 .AND. k==ktf/2 ) &
!          write(*,'(a,2f15.5)') 'mu, muu=',(c1(k)*mut(I,J)+c2(k)), (c1(k)*muu(i,j)+c2(k))
!     if( i == itf/2 .AND. j == jtf/2 .AND. k == ktf/2 ) &
!     write(*,'(a,3i6,e15.5)') 'u_ten after=',i,k,j, RUNDGDTEN(i,k,j)
!     if( RUNDGDTEN(i,k,j) > 30.0 ) write(*,*) 'IKJ=',i,k,j
      ENDDO
      ENDDO
      ENDDO
!     write(*,'(a,e15.5)') 'u_ten MAXIMUM after=', maxval(RUNDGDTEN)
      DO J=jtsv,jtf
      DO K=kts,ktf
      DO I=its,itf
         RVNDGDTEN(I,K,J) =(c1(k)*muv(I,J)+c2(k))*RVNDGDTEN(I,K,J)
      ENDDO
      ENDDO
      ENDDO
      DO J=jts,jtf
      DO K=kts,ktf
      DO I=its,itf
!     if( i == itf/2 .AND. j == jtf/2 .AND. k == ktf/2 ) &
!     write(*,'(a,3i6,e15.5)') 'th before=',i,k,j, RTHNDGDTEN(I,K,J)
         RTHNDGDTEN(I,K,J)=(c1(k)*mut(I,J)+c2(k))*RTHNDGDTEN(I,K,J)
!        RMUNDGDTEN(I,J) - no coupling
!     if( i == itf/2 .AND. j == jtf/2 .AND. k == ktf/2 ) &
!     write(*,'(a,3i6,e15.5)') 'th after=',i,k,j, RTHNDGDTEN(I,K,J)
      ENDDO
      ENDDO
      ENDDO

      IF (P_QV .ge. PARAM_FIRST_SCALAR) THEN
         DO J=jts,jtf
         DO K=kts,ktf
         DO I=its,itf
            RQVNDGDTEN(I,K,J)=(c1(k)*mut(I,J)+c2(k))*RQVNDGDTEN(I,K,J)
         ENDDO
         ENDDO
         ENDDO
      ENDIF

    ENDIF

! 4d couple scalar tendencies that have only uncoupled physics tendencies at this point

   DO im = PARAM_FIRST_SCALAR,num_scalar
         DO J=jts,jtf
         DO K=kts,ktf
         DO I=its,itf
            scalar_tend(I,K,J,im)=(c1(k)*mut(I,J)+c2(k))*scalar_tend(I,K,J,im)
         ENDDO
         ENDDO
         ENDDO
   ENDDO

   DO im = PARAM_FIRST_SCALAR,num_tracer
         DO J=jts,jtf
         DO K=kts,ktf
         DO I=its,itf
            tracer_tend(I,K,J,im)=(c1(k)*mut(I,J)+c2(k))*tracer_tend(I,K,J,im)
         ENDDO
         ENDDO
         ENDDO
   ENDDO


END SUBROUTINE calculate_phy_tend

!-----------------------------------------------------------------------

SUBROUTINE positive_definite_filter ( a,                          &
                                      ids,ide, jds,jde, kds,kde,  &
                                      ims,ime, jms,jme, kms,kme,  &
                                      its,ite, jts,jte, kts,kte  )

  IMPLICIT NONE

  INTEGER,  INTENT(IN   )   ::          ids,ide, jds,jde, kds,kde, &
                                        ims,ime, jms,jme, kms,kme, &
                                        its,ite, jts,jte, kts,kte

  REAL, DIMENSION( ims:ime , kms:kme , jms:jme  ), INTENT(INOUT) :: a

  INTEGER :: i,k,j

!<DESCRIPTION>
!
! debug and testing code for bounding a variable
!
!</DESCRIPTION>

  DO j=jts,min(jte,jde-1)
  DO k=kts,kte-1
  DO i=its,min(ite,ide-1)
!    a(i,k,j) = max(a(i,k,j),0.)
    a(i,k,j) = min(1000.,max(a(i,k,j),0.))
  ENDDO
  ENDDO
  ENDDO

  END SUBROUTINE positive_definite_filter

!-----------------------------------------------------------------------

SUBROUTINE bound_tke ( tke, tke_upper_bound,       &
                       ids,ide, jds,jde, kds,kde,  &
                       ims,ime, jms,jme, kms,kme,  &
                       its,ite, jts,jte, kts,kte  )

  IMPLICIT NONE

  INTEGER,  INTENT(IN   )   ::          ids,ide, jds,jde, kds,kde, &
                                        ims,ime, jms,jme, kms,kme, &
                                        its,ite, jts,jte, kts,kte

  REAL, DIMENSION( ims:ime , kms:kme , jms:jme  ), INTENT(INOUT) :: tke
  REAL, INTENT(   IN) :: tke_upper_bound

  INTEGER :: i,k,j

!<DESCRIPTION>
!
! bounds tke between zero and tke_upper_bound.
!
!</DESCRIPTION>

  DO j=jts,min(jte,jde-1)
  DO k=kts,kte-1
  DO i=its,min(ite,ide-1)
    tke(i,k,j) = min(tke_upper_bound,max(tke(i,k,j),0.))
  ENDDO
  ENDDO
  ENDDO

  END SUBROUTINE bound_tke

!----------------------------------------------------------------------------------
!cyl: Implement the forward Lagrangian trajectory calculation in WRF
!Chiaying Lee RSMAS/UM
!----------------------------------------------------------------------------------
subroutine trajectory (     grid,config_flags,               &
                            dt,itimestep,ru_m, rv_m, ww_m,   &
                            mut,muu,muv,c1h,c2h,c1f,c2f,     &
                            rdx, rdy, rdn, rdnw,rdzw,        &
                            traj_i,traj_j,traj_k,            &
                            traj_long,traj_lat,              &
                            xlong,xlat,                      &
                            msft,msfu,msfv,                  &
                            ids, ide, jds, jde, kds, kde,    &
                            ims, ime, jms, jme, kms, kme,    &
                            its, ite, jts, jte, kts, kte    )

!---------------------------------------------------------------------------------------------------

  use module_date_time
  use module_utility
  use module_domain, only  : domain_clock_get
  use module_trajectory, only  : traject, traj_cnt

  implicit none
!---------------------------------------------------------------------------------------------------
! Subroutine trajectory calculates forward Lagrangian trajectory  
! of the selecting points. The trajectory of each point is subjected to u, v, and w.
! (Lee and Chen 2013, MWR).     
!
! The trajectories is initialized with given longitude (degree), latitude (degree), and height(eta level).
!
!--traj_i grid number in x direction (on mass grid), float
!--traj_j grid number in y direction (on mass grid), float
!--traj_k grid number in z direction (on mass grid), float
!--traj_long longitude of trajectories, float
!--traj_lat longitude of trajectories, float
!
!--------------------------------------------------------------------------------------------------
  TYPE(proj_info) :: proj
  TYPE(domain), INTENT(IN) :: grid
  TYPE (grid_config_rec_type) , INTENT(IN)          :: config_flags
  INTEGER ,                INTENT(IN   ) :: ids, ide, jds, jde, kds, kde, &
                                             ims, ime, jms, jme, kms, kme, &
                                             its, ite, jts, jte, kts, kte
   INTEGER ,                                      INTENT(IN   ) :: itimestep
   REAL ,                                      INTENT(IN   ) :: rdx,     &
                                                                rdy,     &
                                                                dt
   REAL , DIMENSION( kms:kme ) ,               INTENT(IN   ) :: rdn,     &
                                                                rdnw

   REAL , DIMENSION( kms:kme ) ,               INTENT(IN   ) :: c1h, c2h, c1f, c2f

   REAL , DIMENSION( ims:ime , kms:kme, jms:jme  ) ,              &
                                        INTENT(IN   ) :: ru_m,     &
                                                         rv_m,     &
                                                         ww_m
   REAL , DIMENSION( ims:ime , jms:jme  ) ,              &
                                        INTENT(IN   ) ::xlong, xlat

  real, dimension(1:config_flags%num_traj), intent(inout) :: traj_i,traj_j,traj_k
  real, dimension(1:config_flags%num_traj), intent(inout) :: traj_long,traj_lat
  real, dimension(ims:ime,kms:kme,jms:jme),intent(in) :: rdzw
  real, dimension(ims:ime,kms:kme,jms:jme)::u,v,w
  real, dimension(ims:ime,jms:jme),intent(in)::msft,msfu,msfv
  real, dimension(ims:ime,jms:jme),intent(in)::muu,muv,mut
  integer :: j,k
  integer :: i_beg,i_end
  integer :: i_traj,j_traj,k_traj,tjk
  integer :: dm
  real :: traj_u,traj_v,traj_w
  real :: rdx_grid,rdy_grid,rdz_grid
  real :: deltx, delty, deltz,ax
  real :: const1
  real :: temp_i,temp_j
  integer :: i_u,j_v,k_w
  real :: u_a,u_b,u_c,u_d,v_a,v_b,v_c,v_d,w_a,w_b,w_c,w_d
  real :: d_a,d_b,d_c,d_d
  real :: u_temp_upper,u_temp_lower
  real :: v_temp_upper,v_temp_lower
  real :: w_temp_upper,w_temp_lower
  real :: eta_old, eta_new
  integer :: keta, keta_temp
  character(len=19)  :: current_timestr, next_timestr, wrk_timestr
  character(len=256) :: dbg_mes
  logical :: has_proj_map
! varalbe for map projectory
  real:: known_lat, known_lon
  TYPE (grid_config_rec_type) :: config_flags_temp
  TYPE(WRFU_Time) :: current_time, next_time
  TYPE(WRFU_Time) :: start_time, stop_time

  config_flags_temp = config_flags
  call trajmapproj(grid, config_flags_temp,proj)


! convert ru_m, rv_m and ww_m in u,v,w
   const1=1.0/2.0/sqrt(2.0)

   dm = grid%id

   write(dbg_mes,'(''trajectory('',i2.2,''): Entering trajectory'')') dm
   call wrf_debug(200,trim(dbg_mes) )

   i_beg = max( 1,its-1 )
   i_end = min( ite+2,ide-1 )
   do j=max(1,jts-1),min(jte+2,jde-1)
     do k=kms,kme-1
       u(its:i_end,k,j)=ru_m(its:i_end,k,j)/(c1h(k)*MUU(its:i_end,j)+c2h(k))*msfu(its:i_end,j)
       v(its:i_end,k,j)=rv_m(its:i_end,k,j)/(c1h(k)*MUV(its:i_end,j)+c2h(k))*msfv(its:i_end,j)
     enddo
     do k=kms,kme
       w(its:i_end,k,j)=ww_m(its:i_end,k,j)/(c1f(k)*MUT(its:i_end,j)+c2f(k))*msft(its:i_end,j)
     enddo
   enddo
          has_proj_map  = &
           ( proj%code .EQ. PROJ_LC           ) .OR. &
           ( proj%code .EQ. PROJ_PS_WGS84     ) .OR. &
           ( proj%code .EQ. PROJ_ALBERS_NAD83 ) .OR. &
           ( proj%code .EQ. PROJ_MERC         ) .OR. &
           ( proj%code .EQ. PROJ_LATLON       ) .OR. &
           ( proj%code .EQ. PROJ_CYL          ) .OR. &
           ( proj%code .EQ. PROJ_CASSINI      ) .OR. &
           ( proj%code .EQ. PROJ_GAUSS        ) .OR. &
           ( proj%code .EQ. PROJ_ROTLL        )

traj_loop: &
do tjk = 1,traj_cnt(dm)
!do tjk = 1,config_flags%num_traj
traj_is_active: &
    if (traj_i(tjk) .ne. -9999.0) then
      eta_old = 0.0
      eta_new = 0.0
      keta      = 0
      keta_temp = 0
      if( has_proj_map ) then
        call latlon_to_ij (proj, &
traj_lat(tjk),traj_long(tjk),traj_i(tjk),traj_j(tjk))
      end if

      i_traj = floor(traj_i(tjk)) ! find the lower_left_bottom corner for
!trajectory
      j_traj = floor(traj_j(tjk)) !
      k_traj = floor(traj_k(tjk)) !
traj_in_domain: &
      if ((i_traj .ge. its .and. i_traj .le. ite .and. i_traj .lt. ide) .and. &
          (j_traj .ge. jts .and. j_traj .le. jte .and. j_traj .lt. jde) .and. &
          (k_traj .le. kte .and. k_traj .lt. kde)) then
!-----------------------------------------------------------------------------
!  is trajectory in time interval?
!-----------------------------------------------------------------------------
         call domain_clock_get( grid, current_time=current_time, &
current_timestr=current_timestr)
         call geth_newdate( next_timestr, current_timestr, int(grid%dt) )
         call wrf_atotime( next_timestr, next_time )
         wrk_timestr(1:19) = traject(tjk,dm)%start_time(1:19)
!        write(*,*) ' '
!        write(*,*) traject(tjk,dm)
!        write(dbg_mes,'(''trajectory('',i2,2,''): tjk,start_time = '',i3,1x,a)') &
!                     dm,tjk,wrk_timestr
!        call wrf_debug( 200,trim(dbg_mes) )
         call wrf_atotime( wrk_timestr(1:19), start_time )
         wrk_timestr(1:19) = traject(tjk,dm)%stop_time(1:19)
         call wrf_atotime( wrk_timestr(1:19), stop_time )
is_in_time_interval: &
         if( next_time .ge. start_time .and. next_time .le. stop_time &
                                       .and. .not. traject(tjk,dm)%is_stationary ) then
! for u : check x stagger
        if (traj_i(tjk)-real(floor(traj_i(tjk))) .ge. 0.5 ) then
          i_u=floor(traj_i(tjk)) + 1
        else
          i_u=floor(traj_i(tjk))
        endif
! for layer k_traj
      if (k_traj .ge. 1 ) then
        u_a=u(i_u  ,k_traj,j_traj+1)
        u_b=u(i_u  ,k_traj,j_traj  )
        u_c=u(i_u+1,k_traj,j_traj  )
        u_d=u(i_u+1,k_traj,j_traj+1)
      else
        u_a=0.0
        u_b=0.0
        u_c=0.0
        u_d=0.0
      endif
        d_a=abs((real(i_u+1)-(traj_i(tjk)+0.5))*(real(j_traj  )-traj_j(tjk)))
        d_b=abs((real(i_u+1)-(traj_i(tjk)+0.5))*(real(j_traj+1)-traj_j(tjk)))
        d_c=abs((real(i_u  )-(traj_i(tjk)+0.5))*(real(j_traj+1)-traj_j(tjk)))
        d_d=abs((real(i_u  )-(traj_i(tjk)+0.5))*(real(j_traj  )-traj_j(tjk)))
        u_temp_lower=(u_a*d_a+u_b*d_b+u_c*d_c+u_d*d_d)/(d_a+d_b+d_c+d_d)

!for layer k_traj+1
        u_a=u(i_u  ,k_traj+1,j_traj+1)
        u_b=u(i_u  ,k_traj+1,j_traj  )
        u_c=u(i_u+1,k_traj+1,j_traj  )
        u_d=u(i_u+1,k_traj+1,j_traj+1)
        d_a=abs((real(i_u+1)-(traj_i(tjk)+0.5))*(real(j_traj  )-traj_j(tjk)))
        d_b=abs((real(i_u+1)-(traj_i(tjk)+0.5))*(real(j_traj+1)-traj_j(tjk)))
        d_c=abs((real(i_u  )-(traj_i(tjk)+0.5))*(real(j_traj+1)-traj_j(tjk)))
        d_d=abs((real(i_u  )-(traj_i(tjk)+0.5))*(real(j_traj  )-traj_j(tjk)))
        u_temp_upper=(u_a*d_a+u_b*d_b+u_c*d_c+u_d*d_d)/(d_a+d_b+d_c+d_d)

        traj_u=u_temp_upper*abs(real(k_traj)-traj_k(tjk))+u_temp_lower*abs(real(k_traj+1)-traj_k(tjk))

! for v: check y-stagger
        if (traj_j(tjk)-real(floor(traj_j(tjk))) .ge. 0.5 ) then
          j_v=floor(traj_j(tjk)) + 1
        else
          j_v=floor(traj_j(tjk))
        endif
! for layer k_traj
      if (k_traj .ge. 1 ) then
        v_a=v(i_traj  ,k_traj,j_v+1)
        v_b=v(i_traj  ,k_traj,j_v  )
        v_c=v(i_traj+1,k_traj,j_v  )
        v_d=v(i_traj+1,k_traj,j_v+1)
      else
        v_a=0.0
        v_b=0.0
        v_c=0.0
        v_d=0.0
      endif
        d_a=abs((real(i_traj+1)-traj_i(tjk))*(real(j_v  )-(traj_j(tjk)+0.5)))
        d_b=abs((real(i_traj+1)-traj_i(tjk))*(real(j_v+1)-(traj_j(tjk)+0.5)))
        d_c=abs((real(i_traj  )-traj_i(tjk))*(real(j_v+1)-(traj_j(tjk)+0.5)))
        d_d=abs((real(i_traj  )-traj_i(tjk))*(real(j_v  )-(traj_j(tjk)+0.5)))
        v_temp_lower=(v_a*d_a+v_b*d_b+v_c*d_c+v_d*d_d)/(d_a+d_b+d_c+d_d)
!for layer k_traj+1
        v_a=v(i_traj  ,k_traj+1,j_v+1)
        v_b=v(i_traj  ,k_traj+1,j_v  )
        v_c=v(i_traj+1,k_traj+1,j_v  )
        v_d=v(i_traj+1,k_traj+1,j_v+1)
        d_a=abs((real(i_traj+1)-traj_i(tjk))*(real(j_v  )-(traj_j(tjk)+0.5)))
        d_b=abs((real(i_traj+1)-traj_i(tjk))*(real(j_v+1)-(traj_j(tjk)+0.5)))
        d_c=abs((real(i_traj  )-traj_i(tjk))*(real(j_v+1)-(traj_j(tjk)+0.5)))
        d_d=abs((real(i_traj  )-traj_i(tjk))*(real(j_v  )-(traj_j(tjk)+0.5)))
        v_temp_upper=(v_a*d_a+v_b*d_b+v_c*d_c+v_d*d_d)/(d_a+d_b+d_c+d_d)

        traj_v=v_temp_upper*abs(real(k_traj)-traj_k(tjk))+v_temp_lower*abs(real(k_traj+1)-traj_k(tjk))


!for w: check for z-stagger
        if (traj_k(tjk)-real(floor(traj_k(tjk))) .ge. 0.5 ) then
          k_w=floor(traj_k(tjk)) + 1
        else
          k_w=floor(traj_k(tjk))
        endif
!for layer j_traj
        if (k_w .ge. 1) then
          w_b=w(i_traj  ,k_w  ,j_traj)
          w_c=w(i_traj+1,k_w  ,j_traj)
        else
          w_b=0.0
          w_c=0.0
        endif
        w_a=w(i_traj  ,k_w+1,j_traj)
        w_d=w(i_traj+1,k_w+1,j_traj)
        d_a=abs((real(i_traj+1)-traj_i(tjk))*(real(k_w  )-(traj_k(tjk)+0.5)))
        d_b=abs((real(i_traj+1)-traj_i(tjk))*(real(k_w+1)-(traj_k(tjk)+0.5)))
        d_c=abs((real(i_traj  )-traj_i(tjk))*(real(k_w+1)-(traj_k(tjk)+0.5)))
        d_d=abs((real(i_traj  )-traj_i(tjk))*(real(k_w  )-(traj_k(tjk)+0.5)))
        w_temp_lower=(w_a*d_a+w_b*d_b+w_c*d_c+w_d*d_d)/(d_a+d_b+d_c+d_d)
!for layer j_traj+1
        if (k_w .ge. 1) then
          w_b=w(i_traj  ,k_w  ,j_traj+1)
          w_c=w(i_traj+1,k_w  ,j_traj+1)
        else
          w_b=0.0
          w_c=0.0
        endif
        w_a=w(i_traj  ,k_w+1,j_traj+1)
        w_d=w(i_traj+1,k_w+1,j_traj+1)
        d_a=abs((real(i_traj+1)-traj_i(tjk))*(real(k_w  )-(traj_k(tjk)+0.5)))
        d_b=abs((real(i_traj+1)-traj_i(tjk))*(real(k_w+1)-(traj_k(tjk)+0.5)))
        d_c=abs((real(i_traj  )-traj_i(tjk))*(real(k_w+1)-(traj_k(tjk)+0.5)))
        d_d=abs((real(i_traj  )-traj_i(tjk))*(real(k_w  )-(traj_k(tjk)+0.5)))
        w_temp_upper=(w_a*d_a+w_b*d_b+w_c*d_c+w_d*d_d)/(d_a+d_b+d_c+d_d)

        traj_w=w_temp_upper*abs(real(j_traj)-traj_j(tjk))+w_temp_lower*abs(real(j_traj+1)-traj_j(tjk))
!get old eta
        eta_old=grid%znw(k_w+1)*abs(traj_k(tjk)+0.5-real(k_w))+grid%znw(k_w)*abs(traj_k(tjk)+0.5-real(k_w+1))

        rdx_grid=rdx*msft(i_traj,j_traj)! 1/(dx/msft)
        rdy_grid=rdy*msft(i_traj,j_traj)
        rdz_grid=rdnw(k_traj)
        deltx=traj_u*DT
        delty=traj_v*DT
        deltz=traj_w*DT
        traj_i(tjk)=traj_i(tjk)+deltx*rdx_grid
        traj_j(tjk)=traj_j(tjk)+delty*rdy_grid
        eta_new=eta_old+deltz
! get new traj_k(tjk)
        keta_temp = 0
        do keta=1, kme-1
          if (eta_new .le. grid%znw(keta) .and. eta_new .gt. grid%znw(keta+1)) then
           keta_temp=keta
          endif
        enddo
        if (keta_temp .eq. 0)  then
            traj_k(tjk) = traj_k(tjk)
        else
            traj_k(tjk) = (real(keta_temp)*abs(eta_new-grid%znw(keta_temp+1))+ &
                           real(keta_temp+1)*abs(eta_new-grid%znw(keta_temp))) &
                           /(grid%znw(keta_temp)-grid%znw(keta_temp+1))
            traj_k(tjk) = traj_k(tjk)-0.5
        endif
!! convert i,j,k into lon, lat
        if( has_proj_map ) then
          call ij_to_latlon (proj, traj_i(tjk), &
                             traj_j(tjk),traj_lat(tjk),traj_long(tjk))
        endif
      endif is_in_time_interval
     else traj_in_domain
        traj_i(tjk) = -9999.0
        traj_j(tjk) = -9999.0
        traj_k(tjk) = -9999.0
        traj_long(tjk) = -9999.0
        traj_lat(tjk) = -9999.0
     endif traj_in_domain
 endif traj_is_active
     traj_i(tjk) = wrf_dm_max_real(traj_i(tjk))
     traj_j(tjk) = wrf_dm_max_real(traj_j(tjk))
     traj_k(tjk) = wrf_dm_max_real(traj_k(tjk))
     traj_long(tjk) = wrf_dm_max_real(traj_long(tjk))
     traj_lat(tjk)  = wrf_dm_max_real(traj_lat(tjk))
enddo traj_loop
!end trajectory

END SUBROUTINE trajectory
!------------------------------------------------------------------------
!cyl:Implement the map prpjection code for trajectory calculation
!                                    Chiaying Lee  RSMAS/UM        
!------------------------------------------------------------------------
subroutine trajmapproj (grid,config_flags,ts_proj)
!------------------------------------------------------------------------
!!! This code calculates map-projection of trajectories. It is from share/wrf_timeseries.F
!------------------------------------------------------------------------

   IMPLICIT NONE


   ! Arguments
   TYPE (domain), INTENT(IN) :: grid
   TYPE (grid_config_rec_type) , INTENT(IN)  :: config_flags
   ! Externals
   LOGICAL, EXTERNAL :: wrf_dm_on_monitor
   INTEGER, EXTERNAL :: get_unused_unit


   ! Local variables
   INTEGER :: ntsloc_temp
   INTEGER :: i, k, iunit
   REAL :: ts_rx, ts_ry, ts_xlat, ts_xlong, ts_hgt
   REAL :: known_lat, known_lon
   CHARACTER (LEN=132) :: message
   TYPE (PROJ_INFO), INTENT(out) :: ts_proj


   INTEGER :: ids, ide, jds, jde, kds, kde,        &
              ims, ime, jms, jme, kms, kme,        &
              ips, ipe, jps, jpe, kps, kpe,        &
              imsx, imex, jmsx, jmex, kmsx, kmex,  &
              ipsx, ipex, jpsx, jpex, kpsx, kpex,  &
              imsy, imey, jmsy, jmey, kmsy, kmey,  &
              ipsy, ipey, jpsy, jpey, kpsy, kpey
   TYPE (grid_config_rec_type)               :: config_flags_temp


   config_flags_temp = config_flags

     CALL get_ijk_from_grid ( grid ,                               &
                               ids, ide, jds, jde, kds, kde,        &
                               ims, ime, jms, jme, kms, kme,        &
                               ips, ipe, jps, jpe, kps, kpe,        &
                               imsx, imex, jmsx, jmex, kmsx, kmex,  &
                               ipsx, ipex, jpsx, jpex, kpsx, kpex,  &
                               imsy, imey, jmsy, jmey, kmsy, kmey,  &
                               ipsy, ipey, jpsy, jpey, kpsy, kpey )

     CALL model_to_grid_config_rec ( grid%id , model_config_rec , config_flags_temp )


      ! Set up map transformation structure
      CALL map_init(ts_proj)


      IF (ips <= 1 .AND. 1 <= ipe .AND. &
          jps <= 1 .AND. 1 <= jpe) THEN
         known_lat = grid%xlat(1,1)
         known_lon = grid%xlong(1,1)
      ELSE
         known_lat = 9999.
         known_lon = 9999.
      END IF
      known_lat = wrf_dm_min_real(known_lat)
      known_lon = wrf_dm_min_real(known_lon)


      ! Mercator
      IF (config_flags%map_proj == PROJ_MERC) THEN
         CALL map_set(PROJ_MERC, ts_proj,               &
                      truelat1 = config_flags%truelat1, &
                      lat1     = known_lat,             &
                      lon1     = known_lon,             &
                      knowni   = 1.,                    &
                      knownj   = 1.,                    &
                      dx       = config_flags%dx)
      ! Lambert conformal
      ELSE IF (config_flags%map_proj == PROJ_LC) THEN
      CALL map_set(PROJ_LC, ts_proj,                  &
                      truelat1 = config_flags%truelat1,  &
                      truelat2 = config_flags%truelat2,  &
                      stdlon   = config_flags%stand_lon, &
                      lat1     = known_lat,              &
                      lon1     = known_lon,              &
                      knowni   = 1.,                     &
                      knownj   = 1.,                     &
                      dx       = config_flags%dx)
      ! Polar stereographic
      ELSE IF (config_flags%map_proj == PROJ_PS) THEN
         CALL map_set(PROJ_PS, ts_proj,                  &
                      truelat1 = config_flags%truelat1,  &
                      stdlon   = config_flags%stand_lon, &
                      lat1     = known_lat,              &
                      lon1     = known_lon,              &
                      knowni   = 1.,                     &
                      knownj   = 1.,                     &
                      dx       = config_flags%dx)


      ! Cassini (global ARW)
      ELSE IF (config_flags%map_proj == PROJ_CASSINI) THEN
         CALL map_set(PROJ_CASSINI, ts_proj,                            &
                      latinc   = grid%dy*360.0/(2.0*EARTH_RADIUS_M*PI), &
                      loninc   = grid%dx*360.0/(2.0*EARTH_RADIUS_M*PI), &
                      lat1     = known_lat,                             &
                      lon1     = known_lon,                             &
! We still need to get POLE_LAT and POLE_LON metadata variables before
!   this will work for rotated poles.
                      lat0     = 90.0,                                  &
                      lon0     = 0.0,                                   &
                      knowni   = 1.,                                    &
                      knownj   = 1.,                                    &
                      stdlon   = config_flags%stand_lon)


      ! Rotated latitude-longitude
      ELSE IF (config_flags%map_proj == PROJ_ROTLL) THEN
         CALL map_set(PROJ_ROTLL, ts_proj,                      &
! I have no idea how this should work for NMM nested domains
                      ixdim    = grid%e_we-1,                   &
                      jydim    = grid%e_sn-1,                   &
                      phi      = real(grid%e_sn-2)*grid%dy/2.0, &
                      lambda   = real(grid%e_we-2)*grid%dx,     &
                      lat1     = config_flags%cen_lat,          &
                      lon1     = config_flags%cen_lon,          &
                      latinc   = grid%dy,                       &
                      loninc   = grid%dx,                       &
                      stagger  = HH)


      END IF


end subroutine trajmapproj

END MODULE module_em<|MERGE_RESOLUTION|>--- conflicted
+++ resolved
@@ -365,14 +365,11 @@
    REAL    :: kdift, khdq, kvdq, cfn, cfn1, cf1, cf2, cf3
    INTEGER :: i,j,k
    INTEGER :: time_step
-<<<<<<< HEAD
+   INTEGER :: rk_order
+   REAL    :: dt_step
    LOGICAL :: output_fluxes, advect_thdry, &
               save_ttend, save_utend, save_vtend, save_wtend, &
               save_utend_end, save_vtend_end, save_wtend_end
-
-=======
-   INTEGER :: rk_order
-   REAL    :: dt_step
 
 ! IEVA declarations
    REAL , DIMENSION( ims:ime, kms:kme, jms:jme ) :: wwE, wwI  
@@ -381,7 +378,6 @@
    REAL , DIMENSION( ims:ime , jms:jme )         :: muv_old, muv_new                                                              
    LOGICAL                                       :: ieva
    
->>>>>>> eed56d74
 !<DESCRIPTION>
 !
 !  rk_tendency computes the large-timestep tendency terms in the
@@ -464,83 +460,11 @@
 
    CALL nl_get_time_step ( 1, time_step )
 
-<<<<<<< HEAD
-   IF ((rk_step == config_flags%rk_ord) .and. config_flags%output_ures_fluxes) THEN
-     output_fluxes = .true.
-   ELSE
-     output_fluxes = .false.
-   ENDIF
-=======
    rk_order = config_flags%rk_ord
    dt_step  = dt / (rk_order - rk_step + 1)   ! needed for calculations using sub-rk step
->>>>>>> eed56d74
-
                         
 ! Code for splitting vertical velocity into ex/im parts
 
-<<<<<<< HEAD
-     CALL advect_weno_u ( u, u , ru_tend,        &
-                   fux, fuy, fuz, output_fluxes, &
-                   ru, rv, ww,                   &
-                   c1h, c2h,                     &
-                   mut, time_step, config_flags, &
-                   msfux, msfuy, msfvx, msfvy,   &
-                   msftx, msfty,                 &
-                   fnm, fnp, rdx, rdy, rdnw,     &
-                   ids, ide, jds, jde, kds, kde, &
-                   ims, ime, jms, jme, kms, kme, &
-                   its, ite, jts, jte, kts, kte )
-
-     ELSE
-     
-     CALL advect_u ( u, u , ru_tend,             &
-                   fux, fuy, fuz, output_fluxes, &
-                   ru, rv, ww,                   &
-                   c1h, c2h,                     &
-                   mut, time_step, config_flags, &
-                   msfux, msfuy, msfvx, msfvy,   &
-                   msftx, msfty,                 &
-                   fnm, fnp, rdx, rdy, rdnw,     &
-                   ids, ide, jds, jde, kds, kde, &
-                   ims, ime, jms, jme, kms, kme, &
-                   its, ite, jts, jte, kts, kte )
-      ENDIF
-
-     IF ((rk_step == config_flags%rk_ord) .and. config_flags%output_vres_fluxes) THEN
-        output_fluxes = .true.
-     ELSE
-        output_fluxes = .false.
-     ENDIF
-
-     IF( (rk_step == 3) .and. ( adv_opt == WENO_MOM ) ) THEN
-
-     CALL advect_weno_v ( v, v , rv_tend,        &
-                   fvx, fvy, fvz, output_fluxes, &
-                   ru, rv, ww,                   &
-                   c1h, c2h,                     &
-                   mut, time_step, config_flags, &
-                   msfux, msfuy, msfvx, msfvy,   &
-                   msftx, msfty,                 &
-                   fnm, fnp, rdx, rdy, rdnw,     &
-                   ids, ide, jds, jde, kds, kde, &
-                   ims, ime, jms, jme, kms, kme, &
-                   its, ite, jts, jte, kts, kte )
-
-    ELSE
-     
-     CALL advect_v ( v, v , rv_tend,             &
-                   fvx, fvy, fvz, output_fluxes, &
-                   ru, rv, ww,                   &
-                   c1h, c2h,                     &
-                   mut, time_step, config_flags, &
-                   msfux, msfuy, msfvx, msfvy,   &
-                   msftx, msfty,                 &
-                   fnm, fnp, rdx, rdy, rdnw,     &
-                   ids, ide, jds, jde, kds, kde, &
-                   ims, ime, jms, jme, kms, kme, &
-                   its, ite, jts, jte, kts, kte )
-    ENDIF
-=======
    CALL WW_SPLIT(wwE, wwI,                         &
                  u,  v,  ww,                       &
                  mut, rdnw, msfty,                 &
@@ -589,28 +513,20 @@
                        ids, ide, jds, jde, kds, kde, &
                        ims, ime, jms, jme, kms, kme, &
                        its, ite, jts, jte, kts, kte )
->>>>>>> eed56d74
 
    ENDIF
 
-<<<<<<< HEAD
-   IF (non_hydrostatic) THEN
-     IF ((rk_step == config_flags%rk_ord) .and. config_flags%output_wres_fluxes) THEN
-        output_fluxes = .true.
-     ELSE
-        output_fluxes = .false.
-     ENDIF
-
-     IF( (rk_step == 3) .and. ( adv_opt == WENO_MOM ) ) THEN
-     CALL advect_weno_w ( w, w, rw_tend,           &
-                     fwx, fwy, fwz, output_fluxes, &
-                     ru, rv, ww,                   &
-=======
 ! Okay do normal advection now....using the wwE array
-
+   IF ((rk_step == rk_order) .and. config_flags%output_ures_fluxes) THEN
+     output_fluxes = .true.
+   ELSE
+     output_fluxes = .false.
+   ENDIF
    IF( (rk_step == rk_order) .and. ( adv_opt == WENO_MOM ) ) THEN
 
-     CALL advect_weno_u ( u, u , ru_tend, ru, rv, wwE,  &
+     CALL advect_weno_u ( u, u , ru_tend,               &
+                          fux, fuy, fuz, output_fluxes, &
+                          ru, rv, wwE,                  &
                           c1h, c2h,                     &
                           mut, time_step, config_flags, &
                           msfux, msfuy, msfvx, msfvy,   &
@@ -622,8 +538,9 @@
 
    ELSE
 
-     CALL advect_u ( u, u , ru_tend, ru, rv, wwE,  &
->>>>>>> eed56d74
+     CALL advect_u ( u, u , ru_tend,             &
+                     fux, fuy, fuz, output_fluxes, &
+                     ru, rv, wwE,                  &
                      c1h, c2h,                     &
                      mut, time_step, config_flags, &
                      msfux, msfuy, msfvx, msfvy,   &
@@ -634,13 +551,6 @@
                      its, ite, jts, jte, kts, kte )
    ENDIF
 
-<<<<<<< HEAD
-     ELSE
-     
-     CALL advect_w ( w, w, rw_tend,                &
-                     fwx, fwy, fwz, output_fluxes, &
-                     ru, rv, ww,                   &
-=======
    IF( ieva ) THEN
 
      CALL advect_u_implicit ( u, u_old, ru_tend, ru, rv, wwI,  &
@@ -657,9 +567,16 @@
                               its, ite, jts, jte, kts, kte )
    ENDIF
 
+   IF ((rk_step == rk_order) .and. config_flags%output_vres_fluxes) THEN
+      output_fluxes = .true.
+   ELSE
+      output_fluxes = .false.
+   ENDIF
    IF( (rk_step == rk_order) .and. ( adv_opt == WENO_MOM ) ) THEN
 
-      CALL advect_weno_v ( v, v , rv_tend, ru, rv, wwE,  &
+      CALL advect_weno_v ( v, v , rv_tend,               &
+                           fvx, fvy, fvz, output_fluxes, &
+                           ru, rv, wwE,                  &
                            c1h, c2h,                     &
                            mut, time_step, config_flags, &
                            msfux, msfuy, msfvx, msfvy,   &
@@ -671,8 +588,9 @@
 
    ELSE
 
-     CALL advect_v ( v, v , rv_tend, ru, rv, wwE,  &
->>>>>>> eed56d74
+     CALL advect_v ( v, v , rv_tend,               &
+                     fvx, fvy, fvz, output_fluxes, &
+                     ru, rv, wwE,                  &
                      c1h, c2h,                     &
                      mut, time_step, config_flags, &
                      msfux, msfuy, msfvx, msfvy,   &
@@ -700,10 +618,16 @@
    ENDIF
 
    IF (non_hydrostatic) THEN
-
+     IF ((rk_step == config_flags%rk_ord) .and. config_flags%output_wres_fluxes) THEN
+        output_fluxes = .true.
+     ELSE
+        output_fluxes = .false.
+     ENDIF
      IF( (rk_step == rk_order) .and. ( adv_opt == WENO_MOM ) ) THEN
 
-       CALL advect_weno_w ( w, w, rw_tend, ru, rv, wwE,   &
+       CALL advect_weno_w ( w, w, rw_tend,                &
+                            fwx, fwy, fwz, output_fluxes, &
+                            ru, rv, wwE,                  &
                             c1h, c2h,                     &
                             mut, time_step, config_flags, &
                             msfux, msfuy, msfvx, msfvy,   &
@@ -715,7 +639,9 @@
 
      ELSE
      
-       CALL advect_w ( w, w, rw_tend, ru, rv, wwE,   &
+       CALL advect_w ( w, w, rw_tend,                &
+                       fwx, fwy, fwz, output_fluxes, &
+                       ru, rv, wwE,                  &
                        c1h, c2h,                     &
                        mut, time_step, config_flags, &
                        msfux, msfuy, msfvx, msfvy,   &
@@ -754,17 +680,17 @@
 
 ! 11/2016 ERM: Use WENO for theta flux on 3rd RK step if using WENO_SCALAR or WENOPD_SCALAR
 ! to be consistent with other scalar fluxes
-<<<<<<< HEAD
-      IF(  ( config_flags%scalar_adv_opt == WENO_SCALAR  &
-                 .or. config_flags%scalar_adv_opt == WENOPD_SCALAR    &
-                 .or. config_flags%moist_adv_opt == WENO_SCALAR       &
-                 .or. config_flags%moist_adv_opt == WENOPD_SCALAR     &
-                       )  .and. (rk_step == 3) ) THEN
+   IF(  ( config_flags%scalar_adv_opt == WENO_SCALAR      &
+     .or. config_flags%scalar_adv_opt == WENOPD_SCALAR    &
+     .or. config_flags%moist_adv_opt == WENO_SCALAR       &
+     .or. config_flags%moist_adv_opt == WENOPD_SCALAR )   &
+     .and. (rk_step == rk_order) ) THEN
+     
 
         IF (advect_thdry) THEN
            CALL advect_scalar_weno ( th_save, th_save, t_tend_dummy, &
                                     ftx, fty, ftz, .true.,         &
-                                    ru, rv, ww,                    &
+                                    ru, rv, wwE,                    &
                                     c1h, c2h, mut, time_step,      &
                                     config_flags,                  &
                                     msfux, msfuy, msfvx, msfvy,    &
@@ -777,23 +703,23 @@
         ENDIF
 ! also use weno for monotonic scalar option so that the h_ and z_tendency arrays are not needed
 
-        CALL advect_scalar_weno ( t, t, t_tend, ftx, fty, ftz,  &
-                                 output_fluxes, ru, rv, ww,     &
-                                 c1h, c2h, mut, time_step,      &
-                                 config_flags,                  &
-                                 msfux, msfuy, msfvx, msfvy,    &
-                                 msftx, msfty, fnm, fnp,        &
-                                 rdx, rdy, rdnw,                &
-                                 ids, ide, jds, jde, kds, kde,  &
-                                 ims, ime, jms, jme, kms, kme,  &
-                                 its, ite, jts, jte, kts, kte  )
-     ELSE
+     CALL advect_scalar_weno ( t, t, t_tend, ftx, fty, ftz,   &
+                               output_fluxes, ru, rv, wwE,    &
+                               c1h, c2h, mut, time_step,      &
+                               config_flags,                  &
+                               msfux, msfuy, msfvx, msfvy,    &
+                               msftx, msfty, fnm, fnp,        &
+                               rdx, rdy, rdnw,                &
+                               ids, ide, jds, jde, kds, kde,  &
+                               ims, ime, jms, jme, kms, kme,  &
+                               its, ite, jts, jte, kts, kte  )
+   ELSE
 
 
      IF (advect_thdry) THEN
         CALL advect_scalar ( th_save, th_save, t_tend_dummy, &
                              ftx, fty, ftz, .true.,        &
-                             ru, rv, ww,                   &
+                             ru, rv, wwE,                  &
                              c1h, c2h,                     &
                              mut, time_step, config_flags, &
                              msfux, msfuy, msfvx, msfvy,   &
@@ -806,29 +732,7 @@
      ENDIF
 
      CALL advect_scalar ( t, t, t_tend, ftx, fty, ftz,  &
-                          output_fluxes, ru, rv, ww,    &
-=======
-   IF(  ( config_flags%scalar_adv_opt == WENO_SCALAR      &
-     .or. config_flags%scalar_adv_opt == WENOPD_SCALAR    &
-     .or. config_flags%moist_adv_opt == WENO_SCALAR       &
-     .or. config_flags%moist_adv_opt == WENOPD_SCALAR )   &
-     .and. (rk_step == rk_order) ) THEN
-     
-! also use weno for monotonic scalar option so that the h_ and z_tendency arrays are not needed
-
-     CALL advect_scalar_weno ( t, t, t_tend, ru, rv, wwE,     &
-                               c1h, c2h, mut, time_step,      &
-                               config_flags,                  &
-                               msfux, msfuy, msfvx, msfvy,    &
-                               msftx, msfty, fnm, fnp,        &
-                               rdx, rdy, rdnw,                &
-                               ids, ide, jds, jde, kds, kde,  &
-                               ims, ime, jms, jme, kms, kme,  &
-                               its, ite, jts, jte, kts, kte  )
-   ELSE
-
-     CALL advect_scalar ( t, t, t_tend, ru, rv, wwE,    &
->>>>>>> eed56d74
+                          output_fluxes, ru, rv, wwE,   &
                           c1h, c2h,                     &
                           mut, time_step, config_flags, &
                           msfux, msfuy, msfvx, msfvy,   &
@@ -864,30 +768,62 @@
 
      ! theta advection only:
 
-<<<<<<< HEAD
-         CALL set_tend( RTHFTEN, t_tend, msfty,          &
-                        ids, ide, jds, jde, kds, kde,    &
-                        ims, ime, jms, jme, kms, kme,    &
-                        its, ite, jts, jte, kts, kte     )
-
-     END IF
-
-     CALL rhs_ph( ph_tend, u, v, ww, ph, ph, phb, w, &
-                  dph_x, dph_y,                      &
-                  mut, muu, muv,                     &
-                  c1f, c2f,                          &
-                  fnm, fnp,                          &
-                  rdnw, cfn, cfn1, rdx, rdy,         &
-                  msfux, msfuy, msfvx,               &
-                  msfvx_inv, msfvy,                  &
-                  msftx, msfty,                      &
-                  non_hydrostatic,                   &
-                  config_flags,                      &
-                  rk_step,                           &
-                  ids, ide, jds, jde, kds, kde,      &
-                  ims, ime, jms, jme, kms, kme,      &
-                  its, ite, jts, jte, kts, kte      )
-
+     CALL set_tend( RTHFTEN, t_tend, msfty,          &
+                    ids, ide, jds, jde, kds, kde,    &
+                    ims, ime, jms, jme, kms, kme,    &
+                    its, ite, jts, jte, kts, kte     )
+
+   END IF
+
+   CALL rhs_ph( ph_tend, u, v, wwE, ph, ph, phb, w, &
+                dph_x, dph_y,                      &
+                mut, muu, muv,                     &
+                c1f, c2f,                          &
+                fnm, fnp,                          &
+                rdnw, cfn, cfn1, rdx, rdy,         &
+                msfux, msfuy, msfvx,               &
+                msfvx_inv, msfvy,                  &
+                msftx, msfty,                      &
+                non_hydrostatic,                   &
+                config_flags,                      &
+                rk_step,                           &
+                ids, ide, jds, jde, kds, kde,      &
+                ims, ime, jms, jme, kms, kme,      &
+                its, ite, jts, jte, kts, kte      )
+    IF( ieva ) THEN
+      
+        CALL advect_ph_implicit ( ph, ph_old, ph_tend, phb,       &
+                                  ru, rv, wwE, wwI, w,            & 
+                                  c1f, c2f,                       &
+                                  mut, config_flags,              &
+                                  msfux, msfuy, msfvx, msfvy,     &
+                                  msftx, msfty,                   &
+                                  fnm, fnp,                       &
+                                  dt_step,                        &
+                                  rdx, rdy, rdnw,                 &
+                                  ids, ide, jds, jde, kds, kde,   &
+                                  ims, ime, jms, jme, kms, kme,   &
+                                  its, ite, jts, jte, kts, kte )
+
+     IF (non_hydrostatic) THEN
+      
+       CALL advect_w_implicit ( w, w_old, rw_tend,              &
+                                ru_tend, rv_tend, ht, wwI,      &
+                                ph, ph_old, ph_tend,            &
+                                c1f, c2f, cf1, cf2, cf3,        &
+                                mut_old, mut, mut_new,          &
+                                config_flags,                   &
+                                msfux, msfuy, msfvx, msfvy,     &
+                                msftx, msfty,                   &
+                                fnm, fnp,                       &
+                                dt_step,                        &
+                                rdx, rdy, rdn,                  &
+                                ids, ide, jds, jde, kds, kde,   &
+                                ims, ime, jms, jme, kms, kme,   &
+                                its, ite, jts, jte, kts, kte )
+     ENDIF
+     
+   ENDIF  ! IEVA
      save_ttend = .false.
      save_utend = .false.
      save_vtend = .false.
@@ -928,54 +864,18 @@
          rw_tend_old(its:ite, kts:kte, jts:jte) = rw_tend(its:ite, kts:kte, jts:jte)
        ENDIF
      ENDIF
-     CALL horizontal_pressure_gradient( ru_tend,rv_tend,                 &
-                                         ph,alt,p,pb,al,php,cqu,cqv,     &
-                                         muu,muv,mu,c1h,c2h,fnm,fnp,rdnw,&
-                                         cf1,cf2,cf3,cfn,cfn1,           &
-                                         rdx,rdy,msfux,msfuy,            &
-                                         msfvx,msfvy,msftx,msfty,        &
-                                         config_flags, non_hydrostatic,  &
-                                         top_lid,                        &
-                                         ids, ide, jds, jde, kds, kde,   &
-                                         ims, ime, jms, jme, kms, kme,   &
-                                         its, ite, jts, jte, kts, kte   )
-=======
-     CALL set_tend( RTHFTEN, t_tend, msfty,          &
-                    ids, ide, jds, jde, kds, kde,    &
-                    ims, ime, jms, jme, kms, kme,    &
-                    its, ite, jts, jte, kts, kte     )
-
-   END IF
-
-   CALL rhs_ph( ph_tend, u, v, wwE, ph, ph, phb, w, &
-                mut, muu, muv,                     &
-                c1f, c2f,                          &
-                fnm, fnp,                          &
-                rdnw, cfn, cfn1, rdx, rdy,         &
-                msfux, msfuy, msfvx,               &
-                msfvx_inv, msfvy,                  &
-                msftx, msfty,                      &
-                non_hydrostatic,                   &
-                config_flags,                      &
-                ids, ide, jds, jde, kds, kde,      &
-                ims, ime, jms, jme, kms, kme,      &
-                its, ite, jts, jte, kts, kte      )
-
-    IF( ieva ) THEN
-      
-        CALL advect_ph_implicit ( ph, ph_old, ph_tend, phb,       &
-                                  ru, rv, wwE, wwI, w,            & 
-                                  c1f, c2f,                       &
-                                  mut, config_flags,              &
-                                  msfux, msfuy, msfvx, msfvy,     &
-                                  msftx, msfty,                   &
-                                  fnm, fnp,                       &
-                                  dt_step,                        &
-                                  rdx, rdy, rdnw,                 &
-                                  ids, ide, jds, jde, kds, kde,   &
-                                  ims, ime, jms, jme, kms, kme,   &
-                                  its, ite, jts, jte, kts, kte )
->>>>>>> eed56d74
+
+   CALL horizontal_pressure_gradient( ru_tend,rv_tend,                 &
+                                       ph,alt,p,pb,al,php,cqu,cqv,     &
+                                       muu,muv,mu,c1h,c2h,fnm,fnp,rdnw,&
+                                       cf1,cf2,cf3,cfn,cfn1,           &
+                                       rdx,rdy,msfux,msfuy,            &
+                                       msfvx,msfvy,msftx,msfty,        &
+                                       config_flags, non_hydrostatic,  &
+                                       top_lid,                        &
+                                       ids, ide, jds, jde, kds, kde,   &
+                                       ims, ime, jms, jme, kms, kme,   &
+                                       its, ite, jts, jte, kts, kte   )
 
      ! reconstruct momentum tendencies from pressure gradient
      ! and decouple from dry mass and map scale factors
@@ -999,101 +899,6 @@
           ENDDO
      ENDIF
 
-     IF (non_hydrostatic) THEN
-<<<<<<< HEAD
-          CALL pg_buoy_w( rw_tend, p, cqw, mu, mub,       &
-                          c1f,c2f,                        &
-                          rdnw, rdn, g, msftx, msfty,     &
-                          ids, ide, jds, jde, kds, kde,   &
-                          ims, ime, jms, jme, kms, kme,   &
-                          its, ite, jts, jte, kts, kte   )
-          IF (save_wtend_end) THEN
-                DO j = jts,min(jte,jde-1)
-                DO k = kts,kde
-                DO i = its,min(ite,ide-1)
-                  w_tend_pg(i,k,j) = (rw_tend(i,k,j) - rw_tend_old(i,k,j))/(c1f(k)*mut(i,j)+c2f(k))*msfty(i,j)
-                ENDDO
-                ENDDO
-                ENDDO
-          ENDIF
-=======
-      
-       CALL advect_w_implicit ( w, w_old, rw_tend,              &
-                                ru_tend, rv_tend, ht, wwI,      &
-                                ph, ph_old, ph_tend,            &
-                                c1f, c2f, cf1, cf2, cf3,        &
-                                mut_old, mut, mut_new,          &
-                                config_flags,                   &
-                                msfux, msfuy, msfvx, msfvy,     &
-                                msftx, msfty,                   &
-                                fnm, fnp,                       &
-                                dt_step,                        &
-                                rdx, rdy, rdn,                  &
-                                ids, ide, jds, jde, kds, kde,   &
-                                ims, ime, jms, jme, kms, kme,   &
-                                its, ite, jts, jte, kts, kte )
->>>>>>> eed56d74
-     ENDIF
-     
-   ENDIF  ! IEVA
-
-   CALL horizontal_pressure_gradient( ru_tend,rv_tend,                 &
-                                       ph,alt,p,pb,al,php,cqu,cqv,     &
-                                       muu,muv,mu,c1h,c2h,fnm,fnp,rdnw,&
-                                       cf1,cf2,cf3,cfn,cfn1,           &
-                                       rdx,rdy,msfux,msfuy,            &
-                                       msfvx,msfvy,msftx,msfty,        &
-                                       config_flags, non_hydrostatic,  &
-                                       top_lid,                        &
-                                       ids, ide, jds, jde, kds, kde,   &
-                                       ims, ime, jms, jme, kms, kme,   &
-                                       its, ite, jts, jte, kts, kte   )
-
-<<<<<<< HEAD
-     CALL w_damp   ( rw_tend, max_vert_cfl,             &
-                      max_horiz_cfl,                    &
-                      u, v, ww, w, mut, c1f, c2f, rdnw, &
-                      rdx, rdy, msfux, msfuy, msfty, msfvx,  &
-                      msfvy, dt, w_tend_damp, save_wtend_end, &
-                      config_flags,                     &
-                      ids, ide, jds, jde, kds, kde,     &
-                      ims, ime, jms, jme, kms, kme,     &
-                      its, ite, jts, jte, kts, kte     )
-
-     IF (save_utend_end) THEN
-       ru_tend_old(its:ite, kts:kte, jts:jte) = ru_tend(its:ite, kts:kte, jts:jte)
-     ENDIF
-     IF (save_vtend_end) THEN
-       rv_tend_old(its:ite, kts:kte, jts:jte) = rv_tend(its:ite, kts:kte, jts:jte)
-     ENDIF
-     IF (save_wtend_end) THEN
-       rw_tend_old(its:ite, kts:kte, jts:jte) = rw_tend(its:ite, kts:kte, jts:jte)
-     ENDIF
-
-     IF(config_flags%pert_coriolis) THEN
-
-          CALL perturbation_coriolis ( ru, rv, rw,                   &
-                                       ru_tend,  rv_tend,  rw_tend,  &
-                                       config_flags,                 &
-                                       u_base, v_base, z_base,       &
-                                       muu, muv, c1h, c2h, phb, ph,  &
-                                       msftx, msfty, msfux, msfuy,   &
-                                       msfvx, msfvy,                 &
-                                       f, e, sina, cosa, fnm, fnp,   &
-                                       ids, ide, jds, jde, kds, kde, &
-                                       ims, ime, jms, jme, kms, kme, &
-                                       its, ite, jts, jte, kts, kte )
-     ELSE
-          CALL coriolis ( ru, rv, rw,                   &
-                          ru_tend,  rv_tend,  rw_tend,  &
-                          config_flags,                 &
-                          msftx, msfty, msfux, msfuy,   &
-                          msfvx, msfvy,                 &
-                          f, e, sina, cosa, fnm, fnp,   &
-                          ids, ide, jds, jde, kds, kde, &
-                          ims, ime, jms, jme, kms, kme, &
-                          its, ite, jts, jte, kts, kte )
-=======
    IF (non_hydrostatic) THEN
         CALL pg_buoy_w( rw_tend, p, cqw, mu, mub,       &
                         c1f,c2f,                        &
@@ -1101,17 +906,36 @@
                         ids, ide, jds, jde, kds, kde,   &
                         ims, ime, jms, jme, kms, kme,   &
                         its, ite, jts, jte, kts, kte   )
+        IF (save_wtend_end) THEN
+              DO j = jts,min(jte,jde-1)
+              DO k = kts,kde
+              DO i = its,min(ite,ide-1)
+                w_tend_pg(i,k,j) = (rw_tend(i,k,j) - rw_tend_old(i,k,j))/(c1f(k)*mut(i,j)+c2f(k))*msfty(i,j)
+              ENDDO
+              ENDDO
+              ENDDO
+        ENDIF
    ENDIF
->>>>>>> eed56d74
 
    CALL w_damp   ( rw_tend, max_vert_cfl,             &
                     max_horiz_cfl,                    &
                     u, v, ww, w, mut, c1f, c2f, rdnw, &
-                    rdx, rdy, msfux, msfuy, msfvx,    &
-                    msfvy, dt, config_flags,          &
+                    rdx, rdy, msfux, msfuy, msfty, msfvx,  &
+                    msfvy, dt, w_tend_damp, save_wtend_end, &
+                    config_flags,                     &
                     ids, ide, jds, jde, kds, kde,     &
                     ims, ime, jms, jme, kms, kme,     &
                     its, ite, jts, jte, kts, kte     )
+
+   IF (save_utend_end) THEN
+     ru_tend_old(its:ite, kts:kte, jts:jte) = ru_tend(its:ite, kts:kte, jts:jte)
+   ENDIF
+   IF (save_vtend_end) THEN
+     rv_tend_old(its:ite, kts:kte, jts:jte) = rv_tend(its:ite, kts:kte, jts:jte)
+   ENDIF
+   IF (save_wtend_end) THEN
+     rw_tend_old(its:ite, kts:kte, jts:jte) = rw_tend(its:ite, kts:kte, jts:jte)
+   ENDIF
 
    IF(config_flags%pert_coriolis) THEN
 
@@ -1148,36 +972,36 @@
                      ids, ide, jds, jde, kds, kde,   &
                      ims, ime, jms, jme, kms, kme,   &
                      its, ite, jts, jte, kts, kte   )
-
-     ! reconstruct momentum tendencies from coriolis and curvature
-     ! and decouple from dry mass and map scale factors
-     IF (save_utend_end) THEN
-          DO j = jts,min(jte,jde-1)
-          DO k = kts,min(kte,kde-1)
-          DO i = its,ite
-            u_tend_cor_curv(i,k,j) = (ru_tend(i,k,j) - ru_tend_old(i,k,j))/(c1h(k)*muu(i,j)+c2h(k))*msfuy(i,j)
-          ENDDO
-          ENDDO
-          ENDDO
-     ENDIF
-     IF (save_vtend_end) THEN
-          DO j = jts,jte
-          DO k = kts,min(kte,kde-1)
-          DO i = its,min(ite,ide-1)
-            v_tend_cor_curv(i,k,j) = (rv_tend(i,k,j) - rv_tend_old(i,k,j))/(c1h(k)*muv(i,j)+c2h(k))*msfvx(i,j)
-          ENDDO
-          ENDDO
-          ENDDO
-     ENDIF
-     IF (save_wtend_end) THEN
-          DO j = jts,min(jte,jde-1)
-          DO k = kts,kte
-          DO i = its,min(ite,ide-1)
-            w_tend_cor_curv(i,k,j) = (rw_tend(i,k,j) - rw_tend_old(i,k,j))/(c1f(k)*mut(i,j)+c2f(k))*msfty(i,j)
-          ENDDO
-          ENDDO
-          ENDDO
-     ENDIF
+   ! reconstruct momentum tendencies from coriolis and curvature
+   ! and decouple from dry mass and map scale factors
+   IF (save_utend_end) THEN
+        DO j = jts,min(jte,jde-1)
+        DO k = kts,min(kte,kde-1)
+        DO i = its,ite
+          u_tend_cor_curv(i,k,j) = (ru_tend(i,k,j) - ru_tend_old(i,k,j))/(c1h(k)*muu(i,j)+c2h(k))*msfuy(i,j)
+        ENDDO
+        ENDDO
+        ENDDO
+   ENDIF
+   IF (save_vtend_end) THEN
+        DO j = jts,jte
+        DO k = kts,min(kte,kde-1)
+        DO i = its,min(ite,ide-1)
+          v_tend_cor_curv(i,k,j) = (rv_tend(i,k,j) - rv_tend_old(i,k,j))/(c1h(k)*muv(i,j)+c2h(k))*msfvx(i,j)
+        ENDDO
+        ENDDO
+        ENDDO
+   ENDIF
+   IF (save_wtend_end) THEN
+        DO j = jts,min(jte,jde-1)
+        DO k = kts,kte
+        DO i = its,min(ite,ide-1)
+          w_tend_cor_curv(i,k,j) = (rw_tend(i,k,j) - rw_tend_old(i,k,j))/(c1f(k)*mut(i,j)+c2f(k))*msfty(i,j)
+        ENDDO
+        ENDDO
+        ENDDO
+   ENDIF
+
 ! Damping option added for Held-Suarez test (also uses lw option HELDSUAREZ)
 
     IF (config_flags%ra_lw_physics == HELDSUAREZ) THEN
@@ -1619,16 +1443,12 @@
    REAL    :: dt         ! This is the large time step computed below
 
    REAL    :: khdq, kvdq, tendency
-<<<<<<< HEAD
    LOGICAL :: output_fluxes, save_qtend
-=======
-
 ! IEVA variables
    REAL, DIMENSION( ims:ime, kms:kme, jms:jme ) :: wwE, wwI  
    REAL, DIMENSION( ims:ime, jms:jme )          :: mut_old  
    LOGICAL                                      :: ieva
 
->>>>>>> eed56d74
 !<DESCRIPTION>
 !
 ! rk_scalar_tend calls routines that computes scalar tendency from advection
@@ -1639,13 +1459,6 @@
    khdq = khdif/prandtl
    kvdq = kvdif/prandtl
 
-<<<<<<< HEAD
-   IF (present(output_fluxes_in)) THEN
-     output_fluxes = output_fluxes_in
-   ELSE
-     output_fluxes = .false.
-   ENDIF
-=======
    rk_order = config_flags%rk_ord
    dt       = dt_step * (rk_order - rk_step + 1)    ! need large time step
 
@@ -1678,8 +1491,12 @@
    ENDIF
    
    CALL nl_get_time_step ( 1, time_step )
->>>>>>> eed56d74
-
+
+   IF (present(output_fluxes_in)) THEN
+     output_fluxes = output_fluxes_in
+   ELSE
+     output_fluxes = .false.
+   ENDIF
    scalar_loop : DO im = scs, sce
 
      CALL zero_tend ( advect_tend(ims,kms,jms),     &
@@ -1738,24 +1555,9 @@
       ELSE IF( (rk_step == rk_order) .and. (adv_opt == WENO_SCALAR) ) THEN
 
         CALL advect_scalar_weno ( scalar(ims,kms,jms,im),        &
-<<<<<<< HEAD
-                                 scalar(ims,kms,jms,im),        &
-                                 advect_tend(ims,kms,jms),      &
-                                 fqx, fqy, fqz, output_fluxes,  &
-                                 ru, rv, ww, c1h, c2h,          &
-                                 mut, time_step,                &
-                                 config_flags,                  &
-                                 msfux, msfuy, msfvx, msfvy,    &
-                                 msftx, msfty, fnm, fnp,        &
-                                 rdx, rdy, rdnw,                &
-                                 ids, ide, jds, jde, kds, kde,  &
-                                 ims, ime, jms, jme, kms, kme,  &
-                                 its, ite, jts, jte, kts, kte  )
-
-      ELSEIF( (rk_step == 3) .and. (adv_opt == WENOPD_SCALAR) ) THEN
-=======
                                   scalar(ims,kms,jms,im),        &
                                   advect_tend(ims,kms,jms),      &
+                                  fqx, fqy, fqz, output_fluxes,  &
                                   ru, rv, wwE, c1h, c2h,         &
                                   mut, time_step,                &
                                   config_flags,                  &
@@ -1767,17 +1569,12 @@
                                   its, ite, jts, jte, kts, kte  )
 
       ELSEIF( (rk_step == rk_order) .and. (adv_opt == WENOPD_SCALAR) ) THEN
->>>>>>> eed56d74
 
         CALL advect_scalar_wenopd   ( scalar(ims,kms,jms,im),             &
                                       scalar_old(ims,kms,jms,im),         &
                                       advect_tend(ims,kms,jms),           &
-<<<<<<< HEAD
                                       fqx, fqy, fqz, output_fluxes,       &
-                                      ru, rv, ww, c1h, c2h,               &
-=======
                                       ru, rv, wwE, c1h, c2h,              &
->>>>>>> eed56d74
                                       mut, mub, mu_old,                   &
                                       time_step, config_flags,            &
                                       msfux, msfuy, msfvx, msfvy,         &
@@ -1792,12 +1589,8 @@
         CALL advect_scalar     ( scalar(ims,kms,jms,im),        &
                                  scalar(ims,kms,jms,im),        &
                                  advect_tend(ims,kms,jms),      &
-<<<<<<< HEAD
                                  fqx, fqy, fqz, output_fluxes,  & 
-                                 ru, rv, ww, c1h, c2h,          &
-=======
                                  ru, rv, wwE, c1h, c2h,         &
->>>>>>> eed56d74
                                  mut, time_step,                &
                                  config_flags,                  &
                                  msfux, msfuy, msfvx, msfvy,    &
@@ -1884,11 +1677,17 @@
 
        ENDIF diff_opt1
 
+       save_qtend = .false.
+       IF  (moist_step .and. ( im == P_QV) .and. (config_flags%output_q_fluxes .eq. 1)) THEN
+         save_qtend = .true.
+         q_tend_damp(:,:,:) = 0
+       ENDIF
        IF ( (diff_6th_opt .NE. 0) .and. (.not. mix6_off) ) THEN
 
          CALL sixth_order_diffusion( 'm', scalar(ims,kms,jms,im),        &
                                           scalar_tends(ims,kms,jms,im),  &
                                           mut, dt_step,                  &
+                                          q_tend_damp, save_qtend,       &
                                           config_flags, c1h, c2h,        &
                                           diff_6th_opt, diff_6th_factor, &
                                           phb, ph,                       &
@@ -1899,49 +1698,22 @@
                                           ids, ide, jds, jde, kds, kde,  &
                                           ims, ime, jms, jme, kms, kme,  &
                                           its, ite, jts, jte, kts, kte )
+         ! convert t_tend_damp to dry theta
+         IF ((config_flags%output_t_fluxes .eq. 1) .and. config_flags%output_dry_theta_fluxes .and. &
+            (config_flags%use_theta_m .eq. 1) .and. save_qtend) THEN
+           DO j = jts,min(jte,jde-1)
+           DO k = kts,min(kte,kde-1)
+           DO i = its,min(ite,ide-1)
+             t_tend_damp(i,k,j) = t_tend_damp(i,k,j) - rvovrd*q_tend_damp(i,k,j)*th_phy(i,k,j)/(1 + rvovrd*scalar(i,k,j,P_QV))
+           ENDDO
+           ENDDO
+           ENDDO
+         ENDIF
        ENDIF
        
      ENDIF rk_step_1
 
-<<<<<<< HEAD
-    save_qtend = .false.
-    IF  (moist_step .and. ( im == P_QV) .and. (config_flags%output_q_fluxes .eq. 1)) THEN
-      save_qtend = .true.
-      q_tend_damp(:,:,:) = 0
-    ENDIF
-    IF ( (diff_6th_opt .NE. 0 ) .and. (.not. mix6_off) ) THEN
-      CALL sixth_order_diffusion( 'm', scalar(ims,kms,jms,im),        &
-                                       scalar_tends(ims,kms,jms,im),  &
-                                       mut, dt, q_tend_damp, save_qtend, &
-                                       config_flags, c1h,c2h,         &
-                                       diff_6th_opt, diff_6th_factor, &
-                                       phb, ph,                       &
-                                       rdx, rdy,                      &
-                                       msftx, msfty,                  &
-                                       msfux, msfuy,                  &
-                                       msfvx, msfvy,                  &
-                                       ids, ide, jds, jde, kds, kde,  &
-                                       ims, ime, jms, jme, kms, kme,  &
-                                       its, ite, jts, jte, kts, kte )
-      ! convert t_tend_damp to dry theta
-      IF ((config_flags%output_t_fluxes .eq. 1) .and. config_flags%output_dry_theta_fluxes .and. &
-         (config_flags%use_theta_m .eq. 1) .and. save_qtend) THEN
-        DO j = jts,min(jte,jde-1)
-        DO k = kts,min(kte,kde-1)
-        DO i = its,min(ite,ide-1)
-          t_tend_damp(i,k,j) = t_tend_damp(i,k,j) - rvovrd*q_tend_damp(i,k,j)*th_phy(i,k,j)/(1 + rvovrd*scalar(i,k,j,P_QV))
-        ENDDO
-        ENDDO
-        ENDDO
-      ENDIF
-    ENDIF
-
-  ENDIF rk_step_1
-
- END DO scalar_loop
-=======
    END DO scalar_loop
->>>>>>> eed56d74
 
 END SUBROUTINE rk_scalar_tend
 
