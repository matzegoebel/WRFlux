! TBH:  This version is for use with the ESMF library embedded in the WRF 
! TBH:  distribution.  
MODULE ESMF_Mod
   USE WRF_ESMF_AlarmMod
   USE WRF_ESMF_BaseMod
   USE WRF_ESMF_BaseTimeMod
   USE WRF_ESMF_CalendarMod
   USE WRF_ESMF_ClockMod
<<<<<<< HEAD
   USE esmf_fractionmod
=======
   USE WRF_ESMF_FractionMod
>>>>>>> 0d88b580
   USE WRF_ESMF_TimeIntervalMod
   USE WRF_ESMF_TimeMod
   USE WRF_ESMF_AlarmClockMod
   USE WRF_ESMF_Stubs   ! add new dummy interfaces and typedefs here as needed
#include <ESMF_TimeMgr.inc>
   INTEGER, PARAMETER :: ESMF_MAX_ALARMS=MAX_ALARMS
!
END MODULE ESMF_Mod<|MERGE_RESOLUTION|>--- conflicted
+++ resolved
@@ -6,11 +6,7 @@
    USE WRF_ESMF_BaseTimeMod
    USE WRF_ESMF_CalendarMod
    USE WRF_ESMF_ClockMod
-<<<<<<< HEAD
-   USE esmf_fractionmod
-=======
    USE WRF_ESMF_FractionMod
->>>>>>> 0d88b580
    USE WRF_ESMF_TimeIntervalMod
    USE WRF_ESMF_TimeMod
    USE WRF_ESMF_AlarmClockMod
