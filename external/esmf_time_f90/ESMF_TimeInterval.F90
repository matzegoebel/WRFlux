--- conflicted
+++ resolved
@@ -34,11 +34,7 @@
       use WRF_ESMF_BaseTimeMod
 
       ! associated derived types
-<<<<<<< HEAD
-      use ESMF_FractionMod, only : ESMF_Fraction
-=======
       use WRF_ESMF_FractionMod, only : ESMF_Fraction
->>>>>>> 0d88b580
       use WRF_ESMF_CalendarMod
 
       implicit none
