--- conflicted
+++ resolved
@@ -562,11 +562,7 @@
   USE WRF_ESMF_BaseTimeMod
   USE WRF_ESMF_CalendarMod
   USE WRF_ESMF_ClockMod
-<<<<<<< HEAD
-  USE esmf_fractionmod
-=======
   USE WRF_ESMF_FractionMod
->>>>>>> 0d88b580
   USE WRF_ESMF_TimeIntervalMod
   USE WRF_ESMF_TimeMod
 IMPLICIT NONE
@@ -583,11 +579,7 @@
   USE WRF_ESMF_BaseTimeMod
   USE WRF_ESMF_CalendarMod
   USE WRF_ESMF_ClockMod
-<<<<<<< HEAD
-  USE esmf_fractionmod
-=======
   USE WRF_ESMF_FractionMod
->>>>>>> 0d88b580
   USE WRF_ESMF_TimeIntervalMod
   USE WRF_ESMF_TimeMod
       logical, intent(OUT) :: outflag
@@ -603,11 +595,7 @@
   USE WRF_ESMF_BaseTimeMod
   USE WRF_ESMF_CalendarMod
   USE WRF_ESMF_ClockMod
-<<<<<<< HEAD
-  USE esmf_fractionmod
-=======
   USE WRF_ESMF_FractionMod
->>>>>>> 0d88b580
   USE WRF_ESMF_TimeIntervalMod
   USE WRF_ESMF_TimeMod
 IMPLICIT NONE
@@ -624,11 +612,7 @@
   USE WRF_ESMF_BaseTimeMod
   USE WRF_ESMF_CalendarMod
   USE WRF_ESMF_ClockMod
-<<<<<<< HEAD
-  USE esmf_fractionmod
-=======
   USE WRF_ESMF_FractionMod
->>>>>>> 0d88b580
   USE WRF_ESMF_TimeIntervalMod
   USE WRF_ESMF_TimeMod
 IMPLICIT NONE
@@ -645,11 +629,7 @@
   USE WRF_ESMF_BaseTimeMod
   USE WRF_ESMF_CalendarMod
   USE WRF_ESMF_ClockMod
-<<<<<<< HEAD
-  USE esmf_fractionmod
-=======
   USE WRF_ESMF_FractionMod
->>>>>>> 0d88b580
   USE WRF_ESMF_TimeIntervalMod
   USE WRF_ESMF_TimeMod
 IMPLICIT NONE
@@ -666,11 +646,7 @@
   USE WRF_ESMF_BaseTimeMod
   USE WRF_ESMF_CalendarMod
   USE WRF_ESMF_ClockMod
-<<<<<<< HEAD
-  USE esmf_fractionmod
-=======
   USE WRF_ESMF_FractionMod
->>>>>>> 0d88b580
   USE WRF_ESMF_TimeIntervalMod
   USE WRF_ESMF_TimeMod
 IMPLICIT NONE
