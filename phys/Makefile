--- conflicted
+++ resolved
@@ -285,6 +285,7 @@
                 module_mp_milbrandt2mom.o     \
 		module_mp_wdm5.o		\
 		module_mp_wdm6.o		\
+		module_wind_fitch.o		\
 		../frame/module_state_description.o \
 		../frame/module_configure.o \
 		../frame/module_wrf_error.o \
@@ -337,10 +338,7 @@
 		module_bl_gfs.o \
 		module_bl_mynn.o \
 		module_bl_gwdo.o \
-<<<<<<< HEAD
-=======
 		module_wind_fitch.o \
->>>>>>> 5f2cf2da
 		module_bl_temf.o \
 		../frame/module_state_description.o \
 		../frame/module_configure.o \
