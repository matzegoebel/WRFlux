--- conflicted
+++ resolved
@@ -999,14 +999,6 @@
 
       CASE (2) !Experimental mixing length formulation
 
-<<<<<<< HEAD
-        cns  = 3.5
-        alp1 = 0.25 + 0.02*MIN(MAX(zi-200.,0.),1000.)/1000. !0.25 !0.23
-        alp2 = 0.3
-        alp3 = 2.0
-        alp4 = 20.  !10.
-        alp5 = 0.3  !like alp2, but for free atmosphere
-=======
         Uonset = 2.5 + dz(kts)*0.1
         Ugrid  = sqrt(u1(kts)**2 + v1(kts)**2)
         cns  = 3.5 * (1.0 - MIN(MAX(Ugrid - Uonset, 0.0)/10.0, 1.0))
@@ -1015,7 +1007,6 @@
         alp3 = 2.0
         alp4 = 20.  !10.
         alp5 = alp2 !like alp2, but for free atmosphere
->>>>>>> 0d88b580
         alp6 = 50.0 !used for MF mixing length
 
         ! Impose limits on the height integration for elt and the transition layer depth
@@ -2366,12 +2357,8 @@
 
     REAL :: qsl,esat,qsat,tlk,qsat_tl,dqsl,cld0,q1k,eq1,qll,&
          &q2p,pt,rac,qt,t,xl,rsl,cpm,cdhdz,Fng,qww,alpha,beta,bb,&
-<<<<<<< HEAD
-         &ls_min,ls,wt,cld_factor,fac_damp,liq_frac,ql_ice,ql_water
-=======
          &ls_min,ls,wt,cld_factor,fac_damp,liq_frac,ql_ice,ql_water,&
          &low_weight
->>>>>>> 0d88b580
     INTEGER :: i,j,k
 
     REAL :: erf
@@ -2639,15 +2626,6 @@
            !CLOUD WATER AND ICE
            IF (q1k < 0.) THEN        !unstaurated
               ql_water = sgm(k)*EXP(1.2*q1k-1)
-<<<<<<< HEAD
-              ql_ice   = sgm(k)*EXP(0.7*q1k-4.3)
-           ELSE IF (q1k > 2.) THEN   !supersaturated
-              ql_water = sgm(k)*q1k
-              ql_ice = MIN(50.*qv(k),0.05)*sgm(k)*q1k
-           ELSE                      !slightly saturated (0 > q1 < 2)
-              ql_water = sgm(k)*(EXP(-1.) + 0.66*q1k + 0.086*q1k**2)
-              ql_ice = MIN(50.*qv(k),0.05)*sgm(k)*(EXP(-1.) + 0.66*q1k + 0.086*q1k**2)
-=======
 !              ql_ice   = sgm(k)*EXP(0.9*q1k-2.6)
               !Reduce ice mixing ratios in the upper troposphere
               low_weight = MIN(MAX(p(k)-40000.0, 0.0),40000.0)/40000.0
@@ -2659,7 +2637,6 @@
            ELSE                      !slightly saturated (0 > q1 < 2)
               ql_water = sgm(k)*(EXP(-1.) + 0.66*q1k + 0.086*q1k**2)
               ql_ice = MIN(80.*qv(k),0.1)*sgm(k)*(EXP(-1.) + 0.66*q1k + 0.086*q1k**2)
->>>>>>> 0d88b580
            ENDIF
 
            !In saturated grid cells, use average of current estimate and prev time step
@@ -2683,20 +2660,12 @@
                                                                           ! same partioning
                 liq_frac = qc(k) / ( qc(k) + qi(k) )
               ELSE 
-<<<<<<< HEAD
-                liq_frac = MIN(1.0, MAX(0.0, (t-240.)/29.)) ! explicit contains mixed phase, but at least one 
-=======
                 liq_frac = MIN(1.0, MAX(0.0, (t-238.)/31.)) ! explicit contains mixed phase, but at least one 
->>>>>>> 0d88b580
                                                                    ! species is very small, so make a temperature-
                                                                    ! depedent guess
               ENDIF
            ELSE                          ! no explicit condensate, so make a temperature-dependent guess
-<<<<<<< HEAD
-             liq_frac = MIN(1.0, MAX(0.0, (t-240.)/29.))
-=======
              liq_frac = MIN(1.0, MAX(0.0, (t-238.)/31.))
->>>>>>> 0d88b580
            ENDIF
 
            qc_bl1D(k) = liq_frac*ql_water       ! apply liq_frac to ql_water and ql_ice
@@ -2745,14 +2714,8 @@
            qww   = 1.+0.61*qw(k)
            alpha = 0.61*th(k)
            beta  = (th(k)/t)*(xl/cp) - 1.61*th(k)
-<<<<<<< HEAD
-       
-           vt(k) = qww   - MIN(cldfra_bl1D(K),0.99)*beta*bb*Fng   - 1.
-           vq(k) = alpha + MIN(cldfra_bl1D(K),0.99)*beta*a(k)*Fng - tv0
-=======
            vt(k) = qww   - MIN(cldfra_bl1D(K),0.5)*beta*bb*Fng   - 1.
            vq(k) = alpha + MIN(cldfra_bl1D(K),0.5)*beta*a(k)*Fng - tv0
->>>>>>> 0d88b580
            ! vt and vq correspond to beta-theta and beta-q, respectively,  
            ! in NN09, Eq. B8.  They also correspond to the bracketed
            ! expressions in BCMT95, Eq. 15, since (s*ql/sigma^2) = cldfra*Fng
@@ -3035,22 +2998,6 @@
 !!============================================
     k=kts
 
-<<<<<<< HEAD
-    a(k)=0.
-    b(k)=1.+dtz(k)*dfh(k+1) - 0.5*dtz(k)*s_aw(k+1)
-    c(k)=  -dtz(k)*dfh(k+1) - 0.5*dtz(k)*s_aw(k+1)
-    d(k)=thl(k) + dtz(k)*flt + tcd(k)*delt &
-        & -dtz(k)*s_awthl(kts+1) + diss_heat(k)*delt*dheat_opt + &
-        & sub_thl(k)*delt + det_thl(k)*delt
-
-    DO k=kts+1,kte-1
-       a(k)=  -dtz(k)*dfh(k)            + 0.5*dtz(k)*s_aw(k)
-       b(k)=1.+dtz(k)*(dfh(k)+dfh(k+1)) + 0.5*dtz(k)*(s_aw(k)-s_aw(k+1))
-       c(k)=  -dtz(k)*dfh(k+1)          - 0.5*dtz(k)*s_aw(k+1)
-       d(k)=thl(k) + tcd(k)*delt + dtz(k)*(s_awthl(k)-s_awthl(k+1)) &
-           &       + diss_heat(k)*delt*dheat_opt + &
-           &         sub_thl(k)*delt + det_thl(k)*delt
-=======
 !    a(k)=0.
 !    b(k)=1.+dtz(k)*dfh(k+1) - 0.5*dtz(k)*s_aw(k+1)
 !    c(k)=  -dtz(k)*dfh(k+1) - 0.5*dtz(k)*s_aw(k+1)
@@ -3082,7 +3029,6 @@
        d(k)=thl(k) + tcd(k)*delt + dtz(k)*(s_awthl(k)-s_awthl(k+1)) + &
           &       + diss_heat(k)*delt*dheat_opt + &
           &         sub_thl(k)*delt + det_thl(k)*delt
->>>>>>> 0d88b580
     ENDDO
 
 !! no flux at the top
@@ -3201,18 +3147,6 @@
 !            det_sqc(k)*delt
 !    ENDDO
 
-<<<<<<< HEAD
-    d(k)=sqc(k) + dtz(k)*flqc + qcd(k)*delt - &
-         dtz(k)*s_awqc(k+1)  + det_sqc(k)*delt
-
-    DO k=kts+1,kte-1
-       a(k)=  -dtz(k)*dfh(k)            + 0.5*dtz(k)*s_aw(k)
-       b(k)=1.+dtz(k)*(dfh(k)+dfh(k+1)) + 0.5*dtz(k)*(s_aw(k)-s_aw(k+1))
-       c(k)=  -dtz(k)*dfh(k+1)          - 0.5*dtz(k)*s_aw(k+1)
-
-       d(k)=sqc(k) + qcd(k)*delt + dtz(k)*(s_awqc(k)-s_awqc(k+1)) + &
-            det_sqc(k)*delt
-=======
 !rho-weighted:
     a(k)=  -dtz(k)*khdz(k)/rho(k)
     b(k)=1.+dtz(k)*(khdz(k+1)+khdz(k))/rho(k) - 0.5*dtz(k)*s_aw(k+1)
@@ -3227,7 +3161,6 @@
        c(k)=  -dtz(k)*khdz(k+1)/rho(k) - 0.5*dtz(k)*s_aw(k+1)
        d(k)=sqc(k) + qcd(k)*delt + dtz(k)*(s_awqc(k)-s_awqc(k+1)) + &
           & det_sqc(k)*delt
->>>>>>> 0d88b580
     ENDDO
 
 ! prescribed value
@@ -3257,18 +3190,6 @@
 
     k=kts
 
-<<<<<<< HEAD
-    a(k)=0.
-    b(k)=1.+dtz(k)*dfh(k+1) - 0.5*dtz(k)*s_aw(k+1)
-    c(k)=  -dtz(k)*dfh(k+1) - 0.5*dtz(k)*s_aw(k+1)
-    d(k)=sqv(k) + dtz(k)*flqv + qcd(k)*delt - dtz(k)*s_awqv(k+1) + &
-       & sub_sqv(k)*delt + det_sqv(k)*delt
-
-    DO k=kts+1,kte-1
-       a(k)=  -dtz(k)*dfh(k)            + 0.5*dtz(k)*s_aw(k)
-       b(k)=1.+dtz(k)*(dfh(k)+dfh(k+1)) + 0.5*dtz(k)*(s_aw(k)-s_aw(k+1))
-       c(k)=  -dtz(k)*dfh(k+1)          - 0.5*dtz(k)*s_aw(k+1)
-=======
 !    a(k)=0.
 !    b(k)=1.+dtz(k)*dfh(k+1) - 0.5*dtz(k)*s_aw(k+1)
 !    c(k)=  -dtz(k)*dfh(k+1) - 0.5*dtz(k)*s_aw(k+1)
@@ -3295,7 +3216,6 @@
        b(k)=1.+dtz(k)*(khdz(k)+khdz(k+1))/rho(k) + &
            &    0.5*dtz(k)*(s_aw(k)-s_aw(k+1))
        c(k)=  -dtz(k)*khdz(k+1)/rho(k) - 0.5*dtz(k)*s_aw(k+1)
->>>>>>> 0d88b580
        d(k)=sqv(k) + qcd(k)*delt + dtz(k)*(s_awqv(k)-s_awqv(k+1)) + &
           & sub_sqv(k)*delt + det_sqv(k)*delt
     ENDDO
@@ -4934,16 +4854,11 @@
                   !TIMESCALE. USE THE MINIMUM OF THE TWO.
                   ts_decay = MIN( 1800., 3.*dx/MAX(SQRT(u1(k)**2 + v1(k)**2),1.0) )
                   cldfra_bl(i,k,j)= MAX(cldfra_bl1D(k),cldfra_bl1D_old(k)-(0.25*delt/ts_decay))
-<<<<<<< HEAD
-                  qc_bl2          = MAX(qc_bl1D(k),qc_bl1D_old(k))
-                  qi_bl2          = MAX(qi_bl1D(k),qi_bl1D_old(k))
-=======
                   ! qc_bl2 and qi_bl2 are decay rates 
                   qc_bl2          = MAX(qc_bl1D(k),qc_bl1D_old(k))
                   qc_bl2          = MAX(qc_bl2,1.0E-5)
                   qi_bl2          = MAX(qi_bl1D(k),qi_bl1D_old(k))
                   qi_bl2          = MAX(qi_bl2,1.0E-6)
->>>>>>> 0d88b580
                   qc_bl(i,k,j)    = MAX(qc_bl1D(k),qc_bl1D_old(k)-(MIN(qc_bl2,1.0E-4) * delt/ts_decay))
                   qi_bl(i,k,j)    = MAX(qi_bl1D(k),qi_bl1D_old(k)-(MIN(qi_bl2,1.0E-5) * delt/ts_decay))
                   IF (cldfra_bl(i,k,j) < 0.005 .OR. &
@@ -4957,13 +4872,6 @@
                   qi_bl(i,k,j)=qi_bl1D(k)
                   cldfra_bl(i,k,j)=cldfra_bl1D(k)
                ENDIF
-<<<<<<< HEAD
-
-               !Reapply checks on cldfra_bl and qc_bl to avoid FPEs in radiation driver
-               IF (QC_BL(i,k,j) < 1E-8 .AND. CLDFRA_BL(i,k,j) > 0.005) QC_BL(i,k,j)= 1E-8
-               IF (QI_BL(i,k,j) < 1E-9 .AND. CLDFRA_BL(i,k,j) > 0.005) QI_BL(i,k,j)= 1E-9
-=======
->>>>>>> 0d88b580
              ENDIF
 
              el_pbl(i,k,j)=el(k)
@@ -5451,14 +5359,6 @@
                                        envm_u,envm_v  !environmental variables defined at middle of layer
    REAL,DIMENSION(KTS:KTE+1) ::  envi_a,envi_w        !environmental variables defined at model interface
    REAL :: temp,sublim,qc_ent,qv_ent,qt_ent,thl_ent,detrate,  &
-<<<<<<< HEAD
-           oow,exc_fac,aratio,detturb,qc_grid
-   !parameter "subfac" determines the propotion of upward vertical velocity that contributes to
-   !environmenatal subsidence. Some portion is expected to be compensated by downdrafts instead of
-   !gentle environmental subsidence. 1.0 assumes all upward vertical velocity in the mass-flux scheme
-   !is compensated by "gentle" environmental subsidence. 
-   REAL, PARAMETER :: csub=0.666
-=======
            detrateUV,oow,exc_fac,aratio,detturb,qc_grid
    REAL, PARAMETER :: Cdet = 1./45.
    !parameter "Csub" determines the propotion of upward vertical velocity that contributes to
@@ -5466,7 +5366,6 @@
    !gentle environmental subsidence. 1.0 assumes all upward vertical velocity in the mass-flux scheme
    !is compensated by "gentle" environmental subsidence. 
    REAL, PARAMETER :: Csub=0.25
->>>>>>> 0d88b580
 
 ! check the inputs
 !     print *,'dt',dt
@@ -5616,11 +5515,7 @@
   !Criteria (2)
     maxwidth = 1.2*PBLH 
   ! Criteria (3)
-<<<<<<< HEAD
-    maxwidth = MIN(maxwidth,cloud_base)
-=======
     maxwidth = MIN(maxwidth,0.75*cloud_base)
->>>>>>> 0d88b580
   ! Criteria (4)
     wspd_pbl=SQRT(MAX(u(kts)**2 + v(kts)**2, 0.01))
     !Note: area fraction (acfac) is modified below
@@ -5660,12 +5555,8 @@
        UPA(1,I) = N*l*l/(dx*dx) * dl        ! fractional area of plume n
        ! Make updraft area (UPA) a function of the buoyancy flux
 !       acfac = .5*tanh((fltv - 0.03)/0.09) + .5
-<<<<<<< HEAD
-       acfac = .5*tanh((fltv - 0.02)/0.09) + .5 
-=======
 !       acfac = .5*tanh((fltv - 0.02)/0.09) + .5 
        acfac = .5*tanh((fltv - 0.01)/0.09) + .5
->>>>>>> 0d88b580
 
        !add a windspeed-dependent adjustment to acfac that tapers off
        !the mass-flux scheme linearly above sfc wind speeds of 20 m/s:
@@ -5692,32 +5583,20 @@
     ENDIF
 
     IF (env_subs) THEN
-<<<<<<< HEAD
-       exc_fac = 0.0  !shouldn't use excess when detraining into the environment
-    ELSE
-       exc_fac = 0.58
-    ENDIF
-=======
        exc_fac = 0.0
     ELSE
        exc_fac = 0.58
     ENDIF
 
     !Note: sigmaW is typically about 0.5*wstar
->>>>>>> 0d88b580
     sigmaW =1.34*wstar*(z0/pblh)**(1./3.)*(1 - 0.8*z0/pblh)
     sigmaQT=csigma*qstar*(z0/pblh)**(-1./3.)
     sigmaTH=csigma*thstar*(z0/pblh)**(-1./3.)
 
-<<<<<<< HEAD
-    wmin=MIN(sigmaW*pwmin,0.1)
-    wmax=MIN(sigmaW*pwmax,0.3)
-=======
     !Note: Given the pwmin & pwmax set above, these max/mins are
     !      rarely exceeded. 
     wmin=MIN(sigmaW*pwmin,0.05)
     wmax=MIN(sigmaW*pwmax,0.4)
->>>>>>> 0d88b580
 
     !recompute acfac for plume excess
     acfac = .5*tanh((fltv - 0.03)/0.07) + .5
@@ -5778,14 +5657,9 @@
        l  = dl*I                            ! diameter of plume
        DO k=KTS+1,KTE-1
           !w-dependency for entrainment a la Tian and Kuang (2016)
-<<<<<<< HEAD
-          !ENT(k,i) = 0.5/(MIN(MAX(UPW(K-1,I),0.75),1.5)*l)
-          ENT(k,i) = 0.35/(MIN(MAX(UPW(K-1,I),0.75),1.9)*l)
-=======
           !ENT(k,i) = 0.35/(MIN(MAX(UPW(K-1,I),0.75),1.9)*l)
           wmin = 0.3 + l*0.0005 !* MAX(pblh-ZW(k+1), 0.0)/pblh
           ENT(k,i) = 0.31/(MIN(MAX(UPW(K-1,I),wmin),1.9)*l)
->>>>>>> 0d88b580
           !Entrainment from Negggers (2015, JAMES)
           !ENT(k,i) = 0.02*l**-0.35 - 0.0009
           !Minimum background entrainment 
@@ -5927,25 +5801,6 @@
           !Modify environment variables (representative of the model layer - envm*)
           !following the updraft dynamical detrainment of Asai and Kasahara (1967, JAS).
           !Reminder: w is limited to be non-negative (above)
-<<<<<<< HEAD
-          aratio = MIN(UPA(K-1,I)/(1.-UPA(K-1,I)), 0.5) !limit should never get hit
-          detturb= 0.000058                             !detrainment should be close to 0 in the surface layer
-          oow = -0.070/MAX(1.0,(0.5*(Wn+UPW(K-1,I))))   !coef for detrainment rate
-          detrate = MIN(MAX(oow*(Wn-UPW(K-1,I))/dz(k), detturb), .0004) ! detrainment rate (m^-1) 
-          envm_thl(k)=envm_thl(k) + (0.5*(thl_ent + UPTHL(K-1,I)) - thl(k))*detrate*aratio*dzp
-          qv_ent = 0.5*(MAX(qt_ent-qc_ent,0.) + MAX(UPQT(K-1,I)-UPQC(K-1,I),0.))
-          envm_sqv(k)=envm_sqv(k) + (qv_ent-QV(K))*detrate*aratio*dzp
-          IF (UPQC(K-1,I) > 1.0e-8) THEN
-             IF (QC(K) < 1E-5) THEN
-                qc_grid = MAX(QC(K), cldfra_bl1d_old(k)*qc_bl1d_old(k))
-             ELSE
-                qc_grid = QC(K)
-             ENDIF
-             envm_sqc(k)=envm_sqc(k) + (UPA(K-1,I)*0.5*(QCn + UPQC(K-1,I)) - qc_grid)*detrate*aratio*dzp
-          ENDIF
-          envm_u(k)  =envm_u(k)   + (0.5*(Un + UPU(K-1,I)) - U(K))*detrate*aratio*dzp
-          envm_v(k)  =envm_v(k)   + (0.5*(Vn + UPV(K-1,I)) - V(K))*detrate*aratio*dzp
-=======
           aratio   = MIN(UPA(K-1,I)/(1.-UPA(K-1,I)), 0.5) !limit should never get hit
           detturb  = 0.00008
           oow      = -0.060/MAX(1.0,(0.5*(Wn+UPW(K-1,I))))   !coef for dynamical detrainment rate
@@ -5964,7 +5819,6 @@
           ENDIF
           envm_u(k)  =envm_u(k)   + (0.5*(Un + UPU(K-1,I)) - U(K))*detrateUV*aratio*MIN(dzp,300.)
           envm_v(k)  =envm_v(k)   + (0.5*(Vn + UPV(K-1,I)) - V(K))*detrateUV*aratio*MIN(dzp,300.)
->>>>>>> 0d88b580
 
           IF (Wn > 0.) THEN
              !Update plume variables at current k index
@@ -6156,12 +6010,8 @@
       ENDIF
     ENDDO
 
-<<<<<<< HEAD
-    !Calculate the effects environmental subsidence
-=======
     !Calculate the effects environmental subsidence.
      !All envi_*variables are valid at the interfaces, like the edmf_* variables
->>>>>>> 0d88b580
     IF (env_subs) THEN
        DO k=KTS+1,KTE-1
           !First, smooth the profiles of w & a, since sharp vertical gradients
@@ -6171,13 +6021,8 @@
           envi_w(k) = onethird*(edmf_w(K-1)+edmf_w(K)+edmf_w(K+1))
           envi_a(k) = onethird*(edmf_a(k-1)+edmf_a(k)+edmf_a(k+1))*adjustment
        ENDDO
-<<<<<<< HEAD
-       !define env variables at k=1
-       envi_w(kts) = 0.0
-=======
        !define env variables at k=1 (top of first model layer)
        envi_w(kts) = edmf_w(kts)
->>>>>>> 0d88b580
        envi_a(kts) = edmf_a(kts)
        !define env variables at k=kte
        envi_w(kte) = 0.0
@@ -6188,13 +6033,8 @@
        !Add limiter for very long time steps (i.e. dt > 300 s)
        !Note that this is not a robust check - only for violations in
        !   the first model level.
-<<<<<<< HEAD
-       IF (envi_w(kts+1) > 0.5*DZ(kts)/dt) THEN
-          sublim = 0.5*DZ(kts)/dt/envi_w(kts+1)
-=======
        IF (envi_w(kts) > 0.9*DZ(kts)/dt) THEN
           sublim = 0.9*DZ(kts)/dt/envi_w(kts)
->>>>>>> 0d88b580
        ELSE
           sublim = 1.0
        ENDIF
@@ -6206,29 +6046,6 @@
        ENDDO
        !calculate tendencies from subsidence and detrainment valid at the middle of
        !each model layer
-<<<<<<< HEAD
-       DO k=KTS,KTE-1
-          dzi(k)    = 0.5*(DZ(k)+DZ(k+1)) !dz centered at model interface
-          !sub_thl(k)=((envi_thl(k+1)-envi_thl(k))*0.5*(envi_w(k+1)+envi_w(k))*envi_a(k))/DZ(k)
-          !sub_sqv(k)=((envi_sqv(k+1)-envi_sqv(k))*0.5*(envi_w(k+1)+envi_w(k))*envi_a(k))/DZ(k)
-          sub_thl(k)=((thl(k+1)-thl(k))*0.5*(envi_w(k+1)+envi_w(k))*envi_a(k+1))/dzi(k)
-          sub_sqv(k)=((qv(k+1)-qv(k))*0.5*(envi_w(k+1)+envi_w(k))*envi_a(k+1))/dzi(k)
-          det_thl(k)=(envm_thl(k)-thl(k))*envi_a(k)*Psig_w/dt
-          det_sqv(k)=(envm_sqv(k)-qv(k))*envi_a(k)*Psig_w/dt
-          det_sqc(k)=(envm_sqc(k)-qc(k))*envi_a(k)*Psig_w/dt
-       ENDDO
-       IF (momentum_opt > 0) THEN
-         DO k=KTS,KTE-1
-           !sub_u(k) = ((envi_u(k+1)-envi_u(k))*0.5*(envi_w(k+1)+envi_w(k))*envi_a(k))/DZ(k)
-           !sub_v(k) = ((envi_v(k+1)-envi_v(k))*0.5*(envi_w(k+1)+envi_w(k))*envi_a(k))/DZ(k)
-           sub_u(k) = ((u(k+1)-u(k))*0.5*(envi_w(k+1)+envi_w(k))*envi_a(k+1))/dzi(k)
-           sub_v(k) = ((v(k+1)-v(k))*0.5*(envi_w(k+1)+envi_w(k))*envi_a(k+1))/dzi(k)
-           det_u(k) = (envm_u(k)-u(k))*envi_a(k)*Psig_w/dt
-           det_v(k) = (envm_v(k)-v(k))*envi_a(k)*Psig_w/dt
-         ENDDO
-       ENDIF
-    ENDIF !end subsidence/env detranment 
-=======
        dzi(kts)    = 0.5*(DZ(kts)+DZ(kts+1))
        sub_thl(kts)=0.5*envi_w(kts)*envi_a(kts)*(thl(kts+1)-thl(kts))/dzi(kts)
        sub_sqv(kts)=0.5*envi_w(kts)*envi_a(kts)*(qv(kts+1)-qv(kts))/dzi(kts)
@@ -6261,7 +6078,6 @@
          ENDDO
        ENDIF
     ENDIF !end subsidence/env detranment
->>>>>>> 0d88b580
 
     !First, compute exner, plume theta, and dz centered at interface
     !Here, k=1 is the top of the first model layer. These values do not 
@@ -6362,29 +6178,21 @@
                   cldfra_bl1d(k) = Ac_mf + Ac_strat
                   !dillute Qc from updraft area to larger cloud area
                   qc_mf      = QCp*0.5*(edmf_a(k)+edmf_a(k-1))/mf_cf
-<<<<<<< HEAD
-                  qc_bl1d(k) = (qc_mf*Ac_mf + qc_bl1d(k)*Ac_strat)/cldfra_bl1d(k)
-=======
                   !The mixing ratios from the stratus component are not well
                   !estimated in shallow-cumulus regimes. Ensure stratus clouds 
                   !have mixing ratio similar to cumulus
                   QCs        = MIN(MAX(qc_bl1d(k), 0.5*qc_mf), 5E-4)
                   qc_bl1d(k) = (qc_mf*Ac_mf + QCs*Ac_strat)/cldfra_bl1d(k)
->>>>>>> 0d88b580
                ELSE
                   !cldfra_bl1d(k)=0.5*(edmf_a(k)+edmf_a(k-1))
                   !qc_bl1d(k) = QCp
                   Ac_mf      = 0.5*(edmf_a(k)+edmf_a(k-1))
                   Ac_strat   = cldfra_bl1d(k)*(1.0-Ac_mf)
                   cldfra_bl1d(k)=Ac_mf + Ac_strat
-<<<<<<< HEAD
-                  qc_bl1d(k) = (QCp*Ac_mf + qc_bl1d(k)*Ac_strat)/cldfra_bl1d(k)
-=======
                   qc_mf      = QCp
                   !Ensure stratus clouds have mixing ratio similar to cumulus
                   QCs        = MIN(MAX(qc_bl1d(k), 0.5*qc_mf), 5E-4)
                   qc_bl1d(k) = (QCp*Ac_mf + QCs*Ac_strat)/cldfra_bl1d(k)
->>>>>>> 0d88b580
                ENDIF
             ELSE
                Ac_mf = mf_cf
@@ -6630,12 +6438,12 @@
 ! values are returned from the function.
       IF (t .GE. 273.16) THEN
           esat_blend = J0+XC*(J1+XC*(J2+XC*(J3+XC*(J4+XC*(J5+XC*(J6+XC*(J7+XC*J8))))))) 
-      ELSE IF (t .LE. 250.) THEN
+      ELSE IF (t .LE. 253.) THEN
           esat_blend = K0+XC*(K1+XC*(K2+XC*(K3+XC*(K4+XC*(K5+XC*(K6+XC*(K7+XC*K8)))))))
       ELSE
           ESL  = J0+XC*(J1+XC*(J2+XC*(J3+XC*(J4+XC*(J5+XC*(J6+XC*(J7+XC*J8)))))))
           ESI  = K0+XC*(K1+XC*(K2+XC*(K3+XC*(K4+XC*(K5+XC*(K6+XC*(K7+XC*K8)))))))
-          chi  = (273.16-t)/23.16
+          chi  = (273.16-t)/20.16
           esat_blend = (1.-chi)*ESL  + chi*ESI
       END IF
 
@@ -6665,7 +6473,7 @@
       IF ((t .GE. 273.16) .OR. (wrt .EQ. 'w')) THEN
           ESL  = J0+XC*(J1+XC*(J2+XC*(J3+XC*(J4+XC*(J5+XC*(J6+XC*(J7+XC*J8))))))) 
           qsat_blend = 0.622*ESL/(P-ESL) 
-      ELSE IF (t .LE. 250.) THEN
+      ELSE IF (t .LE. 253.) THEN
           ESI  = K0+XC*(K1+XC*(K2+XC*(K3+XC*(K4+XC*(K5+XC*(K6+XC*(K7+XC*K8)))))))
           qsat_blend = 0.622*ESI/(P-ESI)
       ELSE
@@ -6673,7 +6481,7 @@
           ESI  = K0+XC*(K1+XC*(K2+XC*(K3+XC*(K4+XC*(K5+XC*(K6+XC*(K7+XC*K8)))))))
           RSLF = 0.622*ESL/(P-ESL)
           RSIF = 0.622*ESI/(P-ESI)
-          chi  = (273.16-t)/23.16
+          chi  = (273.16-t)/20.16
           qsat_blend = (1.-chi)*RSLF + chi*RSIF
       END IF
 
@@ -6693,12 +6501,12 @@
 
       IF (t .GE. 273.16) THEN
           xl_blend = xlv + (cpv-cliq)*(t-273.16)  !vaporization/condensation
-      ELSE IF (t .LE. 250.) THEN
+      ELSE IF (t .LE. 253.) THEN
           xl_blend = xls + (cpv-cice)*(t-273.16)  !sublimation/deposition
       ELSE
           xlvt = xlv + (cpv-cliq)*(t-273.16)  !vaporization/condensation
           xlst = xls + (cpv-cice)*(t-273.16)  !sublimation/deposition
-          chi  = (273.16-t)/23.16
+          chi  = (273.16-t)/20.16
           xl_blend = (1.-chi)*xlvt + chi*xlst     !blended
       END IF
 
