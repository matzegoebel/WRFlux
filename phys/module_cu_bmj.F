--- conflicted
+++ resolved
@@ -132,12 +132,8 @@
 !
       REAL :: DTCNVC,LANDMASK,PCPCOL,PSFC,PTOP
       REAL :: PAVG,PWCOL,DQCOL,DQCOLMIN
-<<<<<<< HEAD
-      REAL :: CUMX,QCIS,RRP,PRRT,MCOL,MPVPR,BBOT,TTOP,FACTL
-=======
       REAL :: CUMX,QCIS,RRP,PRRT,MCOL,MPVPR,FACTL
       INTEGER :: BBOT,TTOP
->>>>>>> 0d88b580
 ! 
       REAL,DIMENSION(KTS:KTE) :: DPCOL,DQDT,DTDT,PCOL,QCOL,TCOL
       REAL,DIMENSION(KTS:KTE) :: PVPR,JPR
@@ -274,13 +270,8 @@
 !***  VERTICAL PROFILE. PLEASE NOTE THAT THE BMJ PRECIPITATION RATE
 !***  (PRATEC) HAS TO BE CONVERTED FROM MMS-1 TO MMDAY-1.
 !
-<<<<<<< HEAD
-             TTOP=0.
-             BBOT=0.
-=======
              TTOP=0
              BBOT=0
->>>>>>> 0d88b580
              PAVG=0.
              CUMX=0.
              MPVPR=0.
@@ -298,13 +289,8 @@
 !***  FOR N>=17 USE THE STERLING APPROXIMATION AS FOR N=17 IT GIVES A RELATIVE
 !***  ERROR OF ~9.4x10E-8.
 !
-<<<<<<< HEAD
-             TTOP=CUTOP(I,J)
-             BBOT=CUBOT(I,J)
-=======
              TTOP=NINT(CUTOP(I,J))
              BBOT=NINT(CUBOT(I,J))
->>>>>>> 0d88b580
              PAVG=1./(PEPS*3.)**2
              DO K=KTS,KTE
               IF (K.GE.BBOT.AND.K.LE.TTOP) THEN
