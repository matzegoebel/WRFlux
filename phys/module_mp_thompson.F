--- conflicted
+++ resolved
@@ -1848,11 +1848,7 @@
 
       do k = kte, kts, -1
          ygra1 = alog10(max(1.E-9, rg(k)))
-<<<<<<< HEAD
-         zans1 = (2.5 + 2.5/7. * (ygra1+7.))
-=======
          zans1 = (3.5 + 2./7. * (ygra1+7.))
->>>>>>> 0d88b580
          zans1 = MAX(2., MIN(zans1, 7.))
          N0_exp = 10.**(zans1)
          lam_exp = (N0_exp*am_g*cgg(1)/rg(k))**oge1
@@ -2913,11 +2909,7 @@
 
       do k = kte, kts, -1
          ygra1 = alog10(max(1.E-9, rg(k)))
-<<<<<<< HEAD
-         zans1 = (2.5 + 2.5/7. * (ygra1+7.))
-=======
          zans1 = (3.5 + 2./7. * (ygra1+7.))
->>>>>>> 0d88b580
          zans1 = MAX(2., MIN(zans1, 7.))
          N0_exp = 10.**(zans1)
          lam_exp = (N0_exp*am_g*cgg(1)/rg(k))**oge1
@@ -5302,11 +5294,7 @@
       if (ANY(L_qg .eqv. .true.)) then
       do k = kte, kts, -1
          ygra1 = alog10(max(1.E-9, rg(k)))
-<<<<<<< HEAD
-         zans1 = (2.5 + 2.5/7. * (ygra1+7.))
-=======
          zans1 = (3.5 + 2./7. * (ygra1+7.))
->>>>>>> 0d88b580
          zans1 = MAX(2., MIN(zans1, 7.))
          N0_exp = 10.**(zans1)
          lam_exp = (N0_exp*am_g*cgg(1)/rg(k))**oge1
