--- conflicted
+++ resolved
@@ -2763,7 +2763,6 @@
 
 ! ===6=8===============================================================72
 
-<<<<<<< HEAD
 
         subroutine fluxes_from_bl_tend(ftz_sgs, fqz_sgs, fuz_sgs, fvz_sgs, config_flags, &
                                & rublten, rvblten, rqvblten, rthblten,                &
@@ -2856,6 +2855,4 @@
 
 
 
-=======
->>>>>>> 21c72141
 END MODULE module_pbl_driver