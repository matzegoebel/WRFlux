!=======================================================================
!
   MODULE module_check_a_mundo

!<DESCRIPTION>
!
! Contains subroutines that check the consistency of some namelist
! settings. Some namelist settings depend on other values in the
! namelist. The routine check_nml_consistency can detect quite a
! few fatal inconsistencies. These are all bundled up as a convenience.
! The fatal errors are reported, and after the routine completes, then
! a single call to wrf_error_fatal is issued. The setup_physics_suite routine
! has only one fatal call, so that routine does not need this user-
! friendly concept of bundling errors. The set_physics_rconfigs
! routine does not detect any problems that would result in a fatal
! error, so the bundling of errors is also not required there.
!
!   SUBROUTINE check_nml_consistency :
!      Check namelist settings for consistency
!
!   SUBROUTINE setup_physics_suite :
!      Interpret user setting as referring to which supported schemes
!      Currently: conus and tropical
!
!   SUBROUTINE set_physics_rconfigs :
!      Check namelist settings that determine memory allocations.
!
!</DESCRIPTION>

      USE module_state_description
      USE module_model_constants
      USE module_wrf_error
      USE module_configure

      IMPLICIT NONE

!=======================================================================

   CONTAINS

!=======================================================================

   SUBROUTINE check_nml_consistency

!<DESCRIPTION>
!
! Check consistency of namelist settings
!
!</DESCRIPTION>

      IMPLICIT NONE

      LOGICAL :: exists, vnest
      LOGICAL , EXTERNAL :: wrf_dm_on_monitor
      INTEGER :: i, j, oops, d1_value, EDMFMAX, SCHUMAX
      INTEGER :: id, factor
      LOGICAL :: km_opt_already_done , diff_opt_already_done
      INTEGER :: count_opt
      LOGICAL :: lon_extent_is_global , lat_extent_is_global
      LOGICAL :: rinblw_already_done
      LOGICAL :: fsbm_table1_exists, fsbm_table2_exists
      INTEGER :: count_fatal_error
      INTEGER :: len1, len2, len_loop

      !  These functions are located with in the Urban Physics files, but
      !  not within the confines of the modules. Since we are in the share
      !  directory, we need to break possible circular build dependencies.

      INTERFACE
         INTEGER FUNCTION bep_nurbm()
         END FUNCTION bep_nurbm

         INTEGER FUNCTION bep_ndm()
         END FUNCTION bep_ndm

         INTEGER FUNCTION bep_nz_um()
         END FUNCTION bep_nz_um

         INTEGER FUNCTION bep_ng_u()
         END FUNCTION bep_ng_u

         INTEGER FUNCTION bep_nwr_u()
         END FUNCTION bep_nwr_u

         INTEGER FUNCTION bep_bem_nurbm()
         END FUNCTION bep_bem_nurbm

         INTEGER FUNCTION bep_bem_ndm()
         END FUNCTION bep_bem_ndm

         INTEGER FUNCTION bep_bem_nz_um()
         END FUNCTION bep_bem_nz_um

         INTEGER FUNCTION bep_bem_ng_u()
         END FUNCTION bep_bem_ng_u

         INTEGER FUNCTION bep_bem_nwr_u()
         END FUNCTION bep_bem_nwr_u

         INTEGER FUNCTION bep_bem_nf_u()
         END FUNCTION bep_bem_nf_u

         INTEGER FUNCTION bep_bem_ngb_u()
         END FUNCTION bep_bem_ngb_u

         INTEGER FUNCTION bep_bem_nbui_max() 
         END FUNCTION bep_bem_nbui_max
      END INTERFACE


!-----------------------------------------------------------------------
! Set up the WRF Hydro namelist option to allow dynamic allocation of
! variables.
!-----------------------------------------------------------------------
   count_fatal_error = 0
#ifdef WRF_HYDRO
   model_config_rec % wrf_hydro = 1
#else
   model_config_rec % wrf_hydro = 0
#endif

#if (NMM_CORE == 1) && (NMM_NEST == 1)
!-----------------------------------------------------------------------
! Ensure that minimum NMM corral distances are supplied for all domains.
!-----------------------------------------------------------------------
   do i=1,model_config_rec%max_dom
      if(model_config_rec%corral_x(i)<5) then
         call wrf_message("Corral X distance must be at least 5 due to intermediate domain halos.")
         model_config_rec%corral_x(i)=5
      endif
      if(model_config_rec%corral_y(i)<5) then
         call wrf_message("Corral Y distance must be at least 5 due to intermediate domain halos.")
         model_config_rec%corral_y(i)=5
      endif
    enddo
#endif

#if (EM_CORE == 1)
!-----------------------------------------------------------------------
! AFWA diagnostics require each domain is treated the same. If
! any domain has an option activated, all domains must have that
! option activated.
!-----------------------------------------------------------------------
  do i=1,model_config_rec%max_dom
    if ( model_config_rec%afwa_diag_opt(i)   .EQ. 1 ) then
      model_config_rec%afwa_diag_opt(:)   = 1
      exit
    endif
  enddo
  do i=1,model_config_rec%max_dom
    if ( model_config_rec%afwa_ptype_opt(i)  .EQ. 1 ) then
      model_config_rec%afwa_ptype_opt(:)  = 1
      exit
    endif
  enddo
  do i=1,model_config_rec%max_dom
    if ( model_config_rec%afwa_vil_opt(i)    .EQ. 1 ) then
      model_config_rec%afwa_vil_opt(:)    = 1
      exit
    endif
  enddo
  do i=1,model_config_rec%max_dom
    if ( model_config_rec%afwa_radar_opt(i)  .EQ. 1 ) then
      model_config_rec%afwa_radar_opt(:)  = 1
      exit
    endif
  enddo
  do i=1,model_config_rec%max_dom
    if ( model_config_rec%afwa_severe_opt(i) .EQ. 1 ) then
      model_config_rec%afwa_severe_opt(:) = 1
      exit
    endif
  enddo
  do i=1,model_config_rec%max_dom
    if ( model_config_rec%afwa_icing_opt(i)  .EQ. 1 ) then
      model_config_rec%afwa_icing_opt(:)  = 1
      exit
    endif
  enddo
  do i=1,model_config_rec%max_dom
    if ( model_config_rec%afwa_cloud_opt(i)  .EQ. 1 ) then
      model_config_rec%afwa_cloud_opt(:)  = 1
      exit
    endif
  enddo
  do i=1,model_config_rec%max_dom
    if ( model_config_rec%afwa_vis_opt(i)    .EQ. 1 ) then
      model_config_rec%afwa_vis_opt(:)    = 1
      exit
    endif
  enddo
  do i=1,model_config_rec%max_dom
    if ( model_config_rec%afwa_therm_opt(i)  .EQ. 1 ) then
      model_config_rec%afwa_therm_opt(:)  = 1
      exit
    endif
  enddo
  do i=1,model_config_rec%max_dom
    if ( model_config_rec%afwa_turb_opt(i)   .EQ. 1 ) then
      model_config_rec%afwa_turb_opt(:)   = 1
      exit
    endif
  enddo
  do i=1,model_config_rec%max_dom
    if ( model_config_rec%afwa_buoy_opt(i)   .EQ. 1 ) then
      model_config_rec%afwa_buoy_opt(:)   = 1
      exit
    endif
  enddo

!-----------------------------------------------------------------------
! If any AFWA diagnostics are activated, there is a minimum that
! must always be activated.
!-----------------------------------------------------------------------
  do i=1,model_config_rec%max_dom
    if ( ( model_config_rec%afwa_ptype_opt(i)  .EQ. 1 ) .OR. &
         ( model_config_rec%afwa_vil_opt(i)    .EQ. 1 ) .OR. &
         ( model_config_rec%afwa_radar_opt(i)  .EQ. 1 ) .OR. &
         ( model_config_rec%afwa_severe_opt(i) .EQ. 1 ) .OR. &
         ( model_config_rec%afwa_icing_opt(i)  .EQ. 1 ) .OR. &
         ( model_config_rec%afwa_cloud_opt(i)  .EQ. 1 ) .OR. &
         ( model_config_rec%afwa_vis_opt(i)    .EQ. 1 ) .OR. &
         ( model_config_rec%afwa_therm_opt(i)  .EQ. 1 ) .OR. &
         ( model_config_rec%afwa_turb_opt(i)   .EQ. 1 ) .OR. &
         ( model_config_rec%afwa_buoy_opt(i)   .EQ. 1 ) ) then
      model_config_rec%afwa_diag_opt(i)=1
    endif
  enddo

!-----------------------------------------------------------------------
! LBC: Always the case, nested setup up: F, T, T, T
!-----------------------------------------------------------------------
   model_config_rec%nested(1)    = .FALSE.
   DO i=2,model_config_rec%max_dom
      model_config_rec%nested(i) = .TRUE.
   END DO 

!-----------------------------------------------------------------------
! LBC: Always the case, nested domain BCs are always false.
!-----------------------------------------------------------------------
   DO i=2,model_config_rec%max_dom
      model_config_rec%periodic_x(i)   = .FALSE.
      model_config_rec%symmetric_xs(i) = .FALSE.
      model_config_rec%symmetric_xe(i) = .FALSE.
      model_config_rec%open_xs(i)      = .FALSE.
      model_config_rec%open_xe(i)      = .FALSE.
      model_config_rec%periodic_y(i)   = .FALSE.
      model_config_rec%symmetric_ys(i) = .FALSE.
      model_config_rec%symmetric_ye(i) = .FALSE.
      model_config_rec%open_ys(i)      = .FALSE.
      model_config_rec%open_ye(i)      = .FALSE.
      model_config_rec%polar(i)        = .FALSE.
      model_config_rec%specified(i)    = .FALSE.
   END DO 

!-----------------------------------------------------------------------
! LBC: spec_bdy_width = spec_zone + relax_zone
!-----------------------------------------------------------------------
   IF ( model_config_rec%specified(1) ) THEN
      model_config_rec%spec_zone = 1
      model_config_rec%relax_zone = model_config_rec%spec_bdy_width - model_config_rec%spec_zone
   END IF
#endif

#if (EM_CORE == 1)
!-----------------------------------------------------------------------
! The nominal grid distance on each child domain is ENTIRELY a function 
! of the MOAD grid distance and the accumulated recursive parent grid ratios
! of each child domain. Even if the child grid distance values are specified
! in the namelist file, overwrite the dx and dy namelist input with the 
! computed grid distance values.
!-----------------------------------------------------------------------

      DO i = 1, model_config_rec % max_dom
         IF ( .NOT. model_config_rec % grid_allowed(i) ) THEN
            WRITE(wrf_err_message,FMT='(A,I2,A)') 'Domain #',i,': grid turned OFF'
            CALL wrf_debug ( 0, wrf_err_message )
            CYCLE
         END IF
         id = i
         factor = 1
         call get_moad_factor ( id,  model_config_rec % parent_id,  &
                                model_config_rec % parent_grid_ratio,  &
                                model_config_rec % max_dom, factor )
         model_config_rec % dx(i) = model_config_rec % dx(1) / REAL(factor)
         model_config_rec % dy(i) = model_config_rec % dy(1) / REAL(factor)
         WRITE(wrf_err_message,FMT='(A,I2,A,F9.3,A)') 'Domain #',i,': dx = ',model_config_rec % dx(i),' m'
         CALL wrf_debug ( 0, wrf_err_message )
      END DO

!-----------------------------------------------------------------------
! Check that all values of diff_opt and km_opt are filled in.  A flag
! value of "-1" from the nml file means that this column (domain) is not
! filled as a max_doamins variable.  Since we changed these two variables
! from being single entries to max_domain entries, we need to do special
! checking.  If there are missing values (if we find any -1 entries), we
! fill those columns with the value from the entry from column (domain) #1.
!-----------------------------------------------------------------------

      km_opt_already_done = .FALSE.
      diff_opt_already_done = .FALSE.
      DO i = 2, model_config_rec % max_dom
         IF ( model_config_rec % km_opt(i) .EQ. -1 ) THEN
            model_config_rec % km_opt(i) = model_config_rec % km_opt(1)
            IF ( .NOT. km_opt_already_done ) THEN
               wrf_err_message = 'Setting blank km_opt entries to domain #1 values.'
               CALL wrf_debug ( 1, wrf_err_message )
               wrf_err_message = ' --> The km_opt entry in the namelist.input is now max_domains.'
               CALL wrf_debug ( 1, wrf_err_message )
            END IF
            km_opt_already_done = .TRUE.
         END IF
         IF ( model_config_rec % diff_opt(i) .EQ. -1 ) THEN
            model_config_rec % diff_opt(i) = model_config_rec % diff_opt(1)
            IF ( .NOT. diff_opt_already_done ) THEN
               wrf_err_message = 'Setting blank diff_opt entries to domain #1 values.'
               CALL wrf_debug ( 1, wrf_err_message )
               wrf_err_message = ' --> The diff_opt entry in the namelist.input is now max_domains.'
               CALL wrf_debug ( 1, wrf_err_message )
            END IF
            diff_opt_already_done = .TRUE.
         END IF
      ENDDO


!-----------------------------------------------------------------------
! Check that km_opt and diff_opt are not -1.  If the first column is set
! to -1, that means this entry is NOT in the namelist file at all.
!-----------------------------------------------------------------------

      IF ( ( model_config_rec %   km_opt(1) .EQ. -1 ) .OR. &
           ( model_config_rec % diff_opt(1) .EQ. -1 ) ) THEN
            wrf_err_message = '--- ERROR: Both km_opt and diff_opt need to be set in the namelist.input file.'
         CALL wrf_debug ( 0, TRIM( wrf_err_message ) )
         count_fatal_error = count_fatal_error + 1
      END IF


!-----------------------------------------------------------------------
! Check that SMS-3DTKE scheme (km_opt=5) Must work with diff_opt=2
!-----------------------------------------------------------------------
      DO i = 1, model_config_rec % max_dom
<<<<<<< HEAD
=======
         IF ( .NOT. model_config_rec % grid_allowed(i) ) CYCLE
>>>>>>> 0d88b580
         IF ( model_config_rec % km_opt(i) .EQ. 5 .AND. &
              model_config_rec % diff_opt(i) .NE. 2  ) THEN
            wrf_err_message = '--- ERROR: SMS-3DTKE scheme can only work with diff_opt=2 '
            CALL wrf_message ( wrf_err_message )
            wrf_err_message = '--- ERROR: Fix km_opt or diff_opt in namelist.input.'
            CALL wrf_debug ( 0, TRIM( wrf_err_message ) )
            count_fatal_error = count_fatal_error + 1
         END IF
      ENDDO

!-----------------------------------------------------------------------
! Check that SMS-3DTKE scheme (km_opt=5) Must work with bl_pbl_physics=0
!-----------------------------------------------------------------------
      DO i = 1, model_config_rec % max_dom
<<<<<<< HEAD
=======
         IF ( .NOT. model_config_rec % grid_allowed(i) ) CYCLE
>>>>>>> 0d88b580
         IF ( model_config_rec % km_opt(i) .EQ. 5 .AND. &
              model_config_rec % bl_pbl_physics(i) .NE. 0  ) THEN
            wrf_err_message = '--- ERROR: SMS-3DTKE scheme can only work with bl_pbl_physics=0 '
            CALL wrf_message ( wrf_err_message )
            wrf_err_message = '--- ERROR: Fix km_opt or bl_pbl_physics in namelist.input.'
            CALL wrf_debug ( 0, TRIM( wrf_err_message ) )
            count_fatal_error = count_fatal_error + 1
         END IF
      ENDDO

!-----------------------------------------------------------------------
! Check that SMS-3DTKE scheme Must work with Revised MM5 surface layer 
! scheme (sf_sfclay_physics = 1), MYNN surface (sf_sfclay_physics = 5)
! and old MM5 surface scheme (sf_sfclay_physics = 91). Also, SMS-3DTKE
! Must work with no surface layer scheme.
!-----------------------------------------------------------------------
      DO i = 1, model_config_rec % max_dom
<<<<<<< HEAD
=======
         IF ( .NOT. model_config_rec % grid_allowed(i) ) CYCLE
>>>>>>> 0d88b580
         IF ( model_config_rec % km_opt(i) .EQ. 5 .AND. &
              (model_config_rec % sf_sfclay_physics(i) .NE. nosfcscheme     .AND. &
               model_config_rec % sf_sfclay_physics(i) .NE. sfclayscheme    .AND. &
               model_config_rec % sf_sfclay_physics(i) .NE. sfclayrevscheme .AND. &
               model_config_rec % sf_sfclay_physics(i) .NE. mynnsfcscheme  ) ) THEN
            wrf_err_message = '--- ERROR: SMS-3DTKE scheme works with sf_sfclay_physics = 0,1,5,91 '
            CALL wrf_message ( wrf_err_message )
            wrf_err_message = '--- ERROR: Fix km_opt or sf_sfclay_physics in namelist.input.'
            CALL wrf_debug ( 0, TRIM( wrf_err_message ) )
            count_fatal_error = count_fatal_error + 1
         END IF
      ENDDO

!-----------------------------------------------------------------------
! Assign the dimensions for the urban options to the values defined in 
! each of those respective modules.
!-----------------------------------------------------------------------
      DO i = 1, model_config_rec % max_dom
         IF ( .NOT. model_config_rec % grid_allowed(i) ) CYCLE
         IF ( model_config_rec % sf_urban_physics(i) == bepscheme     ) THEN
           model_config_rec % num_urban_ndm  = bep_ndm()
           model_config_rec % num_urban_nz   = bep_nz_um()
           model_config_rec % num_urban_ng   = bep_ng_u()
           model_config_rec % num_urban_nwr  = bep_nwr_u()
         END IF
         IF ( model_config_rec % sf_urban_physics(i) == bep_bemscheme ) THEN 
           model_config_rec % num_urban_ndm  = bep_bem_ndm()
           model_config_rec % num_urban_nz   = bep_bem_nz_um()
           model_config_rec % num_urban_ng   = bep_bem_ng_u()
           model_config_rec % num_urban_nwr  = bep_bem_nwr_u()
           model_config_rec % num_urban_nf   = bep_bem_nf_u()
           model_config_rec % num_urban_ngb  = bep_bem_ngb_u()
           model_config_rec % num_urban_nbui = bep_bem_nbui_max()
         END IF
      ENDDO

!-----------------------------------------------------------------------
! Check that mosiac option cannot turn on when sf_urban_physics = 2 and 3
!-----------------------------------------------------------------------
      DO i = 1, model_config_rec % max_dom
         IF ( .NOT. model_config_rec % grid_allowed(i) ) CYCLE
         IF ( model_config_rec % sf_surface_mosaic .EQ. 1 .AND. &
              (model_config_rec % sf_urban_physics(i) .EQ. 2 .OR. &
               model_config_rec % sf_urban_physics(i) .EQ. 3 ) ) THEN
            wrf_err_message = '--- ERROR: mosaic option cannot work with urban options 2 and 3 '
            CALL wrf_message ( wrf_err_message )
            wrf_err_message = '--- ERROR: Fix sf_surface_mosaic and sf_urban_physics in namelist.input.'
            CALL wrf_message ( wrf_err_message )
            wrf_err_message = '--- ERROR: Either: use Noah LSM without the mosaic option, OR change the urban option to 1 '
         CALL wrf_debug ( 0, TRIM( wrf_err_message ) )
         count_fatal_error = count_fatal_error + 1
         END IF
      ENDDO

!-----------------------------------------------------------------------
! Check that channel irrigation is run with Noah
!-----------------------------------------------------------------------
      DO i = 1, model_config_rec % max_dom
<<<<<<< HEAD
=======
         IF ( .NOT. model_config_rec % grid_allowed(i) ) CYCLE
>>>>>>> 0d88b580
         IF ( model_config_rec % sf_surface_physics(i) .NE. LSMSCHEME .AND.  &
             model_config_rec % sf_surf_irr_scheme(i) .EQ. CHANNEL ) THEN
              wrf_err_message = '--- ERROR: irrigation Opt 1 works only with Noah-LSM'
              CALL wrf_message ( wrf_err_message )
         count_fatal_error = count_fatal_error + 1
         END IF
      ENDDO

!-----------------------------------------------------------------------
<<<<<<< HEAD
=======
! Check that number of hours of daily irrigation is greater than zero.
! This value is used in the denominator to compute the amount of 
! irrigated water per timestep, and the default value from the Registry
! is zero. This is a reminder to the user that this value needs to be
! manually set.
!-----------------------------------------------------------------------
      oops = 0
      DO i = 1, model_config_rec % max_dom
         IF ( .NOT. model_config_rec % grid_allowed(i) ) CYCLE
         IF ( ( ( model_config_rec % sf_surf_irr_scheme(i) .EQ. CHANNEL   )   .OR. &
                ( model_config_rec % sf_surf_irr_scheme(i) .EQ. SPRINKLER )   .OR. &
                ( model_config_rec % sf_surf_irr_scheme(i) .EQ. DRIP      ) ) .AND. &
              ( model_config_rec % irr_num_hours(i) .LE. 0 ) ) THEN
            oops = oops + 1
         END IF
      ENDDO
      
      IF ( oops .GT. 0 ) THEN
         wrf_err_message = '--- ERROR: irr_num_hours must be greater than zero to work with irrigation'
         CALL wrf_message ( wrf_err_message )
         count_fatal_error = count_fatal_error + 1
      END IF

!-----------------------------------------------------------------------
! Fix derived setting for irrigation. Since users may only want the irrigation
! to be active in the inner-most domain, we have a separate variable that is
! used to define packaging for the irrigation fields.
!-----------------------------------------------------------------------
      DO i = 1, model_config_rec % max_dom
         IF ( .NOT. model_config_rec % grid_allowed(i) ) CYCLE
         IF ( model_config_rec % sf_surf_irr_scheme(i) .EQ. CHANNEL   ) THEN
            model_config_rec % sf_surf_irr_alloc = CHANNEL
         END IF
         IF ( model_config_rec % sf_surf_irr_scheme(i) .EQ. SPRINKLER ) THEN
            model_config_rec % sf_surf_irr_alloc = SPRINKLER
         END IF
         IF ( model_config_rec % sf_surf_irr_scheme(i) .EQ. DRIP      ) THEN
            model_config_rec % sf_surf_irr_alloc = DRIP    
         END IF
      ENDDO

!-----------------------------------------------------------------------
>>>>>>> 0d88b580
! Check that Deng Shallow Convection Must work with MYJ or MYNN PBL
!-----------------------------------------------------------------------
      DO i = 1, model_config_rec % max_dom
         IF ( .NOT. model_config_rec % grid_allowed(i) ) CYCLE
         IF ( model_config_rec % shcu_physics(i) == dengshcuscheme .AND. &
              (model_config_rec % bl_pbl_physics(i) /= myjpblscheme .AND. &
               model_config_rec % bl_pbl_physics(i) /= mynnpblscheme2 ) ) THEN
            wrf_err_message = '--- ERROR: Deng shallow convection can only work with MYJ or MYNN (with bl_mynn_edmf off) PBL '
            CALL wrf_message ( wrf_err_message )
            wrf_err_message = '--- ERROR: Fix shcu_physics or bl_pbl_physics in namelist.input.'
            CALL wrf_debug ( 0, TRIM( wrf_err_message ) )
            count_fatal_error = count_fatal_error + 1
         END IF
      ENDDO

!-----------------------------------------------------------------------
! If Deng Shallow Convection is on, icloud cannot be 3
!-----------------------------------------------------------------------
      oops = 0
      DO i = 1, model_config_rec % max_dom
         IF ( .NOT. model_config_rec % grid_allowed(i) ) CYCLE
         IF ( ( model_config_rec%shcu_physics(i) .EQ. dengshcuscheme ) .AND. &
              ( model_config_rec%icloud .EQ. 3 ) ) THEN
              oops = oops + 1
         END IF
      ENDDO

      IF ( oops .GT. 0 ) THEN
         wrf_err_message = '--- ERROR: Options shcu_physics = 5 and icloud = 3 should not be used together'
         CALL wrf_message ( wrf_err_message )
         wrf_err_message = '--- ERROR: Choose either one in namelist.input and rerun the model'
         CALL wrf_debug ( 0, TRIM( wrf_err_message ) )
         count_fatal_error = count_fatal_error + 1
      END IF

!-----------------------------------------------------------------------
! For ARW users, a request for CU=4 (SAS) should be switched to option
! CU = 95. The option CU = 4 is a scaleaware scheme used by NMM.
!-----------------------------------------------------------------------
      oops = 0
      DO i = 1, model_config_rec % max_dom
         IF ( .NOT. model_config_rec % grid_allowed(i) ) CYCLE
         IF ( model_config_rec%cu_physics(i) .EQ. scalesasscheme ) THEN
              oops = oops + 1
         END IF
      ENDDO

      IF ( oops .GT. 0 ) THEN
         wrf_err_message = '--- ERROR: Option cu_physics = 4 should not be used for ARW; cu_physics = 95 is suggested'
         CALL wrf_message ( wrf_err_message )
         wrf_err_message = '--- ERROR: Choose a different cu_physics option in the namelist.input file'
         CALL wrf_debug ( 0, TRIM( wrf_err_message ) )
         count_fatal_error = count_fatal_error + 1
      END IF

!-----------------------------------------------------------------------
! There is a binary file for Goddard radiation. It is single precision.
!-----------------------------------------------------------------------
# if ( defined(PROMOTE_FLOAT) || ( RWORDSIZE == DWORDSIZE ) )
      god_r8 : DO i = 1, model_config_rec % max_dom
         IF ( .NOT. model_config_rec % grid_allowed(i) ) CYCLE
         IF ( ( model_config_rec % ra_lw_physics(i) == goddardlwscheme ) .OR. &
              ( model_config_rec % ra_sw_physics(i) == goddardswscheme ) ) THEN
            wrf_err_message = '--- ERROR: Goddard radiation scheme cannot run with real*8 floats'
            CALL wrf_message ( wrf_err_message )
            wrf_err_message = '--- Fix ra_lw_physics and ra_sw_physics in namelist.input '
            CALL wrf_debug ( 0, TRIM( wrf_err_message ) )
            count_fatal_error = count_fatal_error + 1
            EXIT god_r8
         END IF
      ENDDO god_r8

# endif

!-----------------------------------------------------------------------
! Print a warning message for not using a combination of radiation and microphysics from Goddard
!-----------------------------------------------------------------------
      DO i = 1, model_config_rec % max_dom
         IF ( .NOT. model_config_rec % grid_allowed(i) ) CYCLE
         IF ( ( (model_config_rec % ra_lw_physics(i) == goddardlwscheme .OR. &
                 model_config_rec % ra_sw_physics(i) == goddardswscheme) .AND. &
                 model_config_rec % mp_physics(i) /= nuwrf4icescheme ) .OR. &
              (  model_config_rec % mp_physics(i) == nuwrf4icescheme .AND. &
                (model_config_rec % ra_lw_physics(i) /= goddardlwscheme .AND. &
                 model_config_rec % ra_sw_physics(i) /= goddardswscheme) ) ) THEN
            wrf_err_message = '--- WARNING: Goddard radiation and Goddard 4ice microphysics are not used together'
            CALL wrf_message ( wrf_err_message )
            wrf_err_message = '--- WARNING: These options may be best to use together.'
            CALL wrf_message ( wrf_err_message )
         END IF
      ENDDO

!-----------------------------------------------------------------------
! The FARMS radiation option (swint_opt==2) requires both effective radii
! and mass for cloud, ice, and snow. A run-time option is available to 
! disable the use of effective radii in the MP schemes. These two options 
! may not be used together.
!-----------------------------------------------------------------------
      oops = 0
      IF ( ( model_config_rec%swint_opt .EQ. 2 ) .AND. &
           ( model_config_rec%use_mp_re .NE. 1 ) ) THEN
         oops = oops + 1
      END IF

      IF ( oops .GT. 0 ) THEN
         wrf_err_message = '--- ERROR: FARMS (swint_opt=2) requires effective radii (use_mp_re=1)'
         CALL wrf_message ( wrf_err_message )
         count_fatal_error = count_fatal_error + 1
      END IF

#endif

!-----------------------------------------------------------------------
! Check that some microphysics is not allowed for WRF-NMM run
!-----------------------------------------------------------------------
#if (NMM_CORE == 1) || (HWRF == 1)
      DO i = 1, model_config_rec % max_dom
         IF ( .NOT. model_config_rec % grid_allowed(i) ) CYCLE
         IF ( model_config_rec % mp_physics(i) == nuwrf4icescheme .OR. &
              model_config_rec % mp_physics(i) == nssl_2mom .OR. &
              model_config_rec % mp_physics(i) == nssl_2momccn .OR. &
              model_config_rec % mp_physics(i) == nssl_1mom .OR. &
              model_config_rec % mp_physics(i) == nssl_1momlfo .OR. &
              model_config_rec % mp_physics(i) == nssl_2momg ) THEN
            wrf_err_message = '--- ERROR: Chosen microphysics scheme cannot run with WRF-NMM '
            CALL wrf_message ( wrf_err_message )
            wrf_err_message = '--- Fix mp_physics in namelist.input '
         CALL wrf_debug ( 0, TRIM( wrf_err_message ) )
         count_fatal_error = count_fatal_error + 1
         END IF
      ENDDO
#endif

!-----------------------------------------------------------------------
! Check that all values of sf_surface_physics are the same for all domains
!-----------------------------------------------------------------------

      DO i = 2, model_config_rec % max_dom
         IF ( .NOT. model_config_rec % grid_allowed(i) ) CYCLE
         IF ( model_config_rec % sf_surface_physics(i)     .NE. &
              model_config_rec % sf_surface_physics(1) ) THEN
            wrf_err_message = '--- ERROR: sf_surface_physics must be equal for all domains '
            CALL wrf_message ( wrf_err_message )
            wrf_err_message = '--- Fix sf_surface_physics in namelist.input '
         CALL wrf_debug ( 0, TRIM( wrf_err_message ) )
         count_fatal_error = count_fatal_error + 1
         END IF
      ENDDO


!-----------------------------------------------------------------------
! Check that all values of sf_sfclay_physics are the same for all domains
!-----------------------------------------------------------------------

      DO i = 2, model_config_rec % max_dom
         IF ( .NOT. model_config_rec % grid_allowed(i) ) CYCLE
         IF ( model_config_rec % sf_sfclay_physics(i)     .NE. &
              model_config_rec % sf_sfclay_physics(1) ) THEN
            wrf_err_message = '--- ERROR: sf_sfclay_physics must be equal for all domains '
            CALL wrf_message ( wrf_err_message )
            wrf_err_message = '--- Fix sf_sfclay_physics in namelist.input '
         CALL wrf_debug ( 0, TRIM( wrf_err_message ) )
         count_fatal_error = count_fatal_error + 1
         END IF
      ENDDO


!-----------------------------------------------------------------------
! Check that all values of mp_physics are the same for all domains
!-----------------------------------------------------------------------

      DO i = 2, model_config_rec % max_dom
         IF ( .NOT. model_config_rec % grid_allowed(i) ) CYCLE
         IF ( model_config_rec % mp_physics(i)     .NE. &
              model_config_rec % mp_physics(1) ) THEN
            wrf_err_message = '--- NOTE: mp_physics must be equal for all domains '
            CALL wrf_debug ( 1, wrf_err_message )
            wrf_err_message = '--- NOTE:     ----> Setting all mp_physics entries to value defined in the inner most domain'
            CALL wrf_debug ( 1, wrf_err_message )
         END IF
      ENDDO
      d1_value = model_config_rec%mp_physics(model_config_rec % max_dom)
      DO i = 1, model_config_rec % max_dom-1
         model_config_rec%mp_physics(i) = d1_value
      END DO

#if (EM_CORE == 1)
!--------------------------------------------------------------------------------------------------
! Input tables must exist in running directory for fast bin microphysics scheme (mp_physics = 30)
!--------------------------------------------------------------------------------------------------
<<<<<<< HEAD
      IF (  model_config_rec % mp_physics(1) .EQ. FAST_KHAIN_LYNN_SHPUND   ) THEN
         INQUIRE(FILE='./SBM_input_33', EXIST=fsbm_table1_exists)
         IF (.not.fsbm_table1_exists ) THEN
            wrf_err_message = "--- ERROR: Input table SBM_input_33 doesn't exist !!!"
            CALL wrf_message ( wrf_err_message )
            wrf_err_message = '--- ERROR: Download this table from http://www2.mmm.ucar.edu/wrf/src/wrf_files/'
             CALL wrf_message ( wrf_err_message )
            count_fatal_error = count_fatal_error + 1
         END IF
         INQUIRE(FILE='./scattering_tables_2layer_high_quad_1dT_1%fw_110', EXIST=fsbm_table2_exists)
         IF (.not.fsbm_table2_exists ) THEN
            wrf_err_message = "--- ERROR: Input table scattering_tables_2layer_high_quad_1dT_1%fw_110 doesn't exist !!!"
            CALL wrf_message ( TRIM( wrf_err_message ) )
            wrf_err_message = '--- ERROR: Download this table from http://www2.mmm.ucar.edu/wrf/src/wrf_files/'
=======
# if ( BUILD_SBM_FAST == 1 )
      IF ( model_config_rec % mp_physics(1) .EQ. FAST_KHAIN_LYNN_SHPUND ) THEN
         INQUIRE(FILE='./SBM_input_33/BLKD_SDC.dat', EXIST=fsbm_table1_exists)
         IF (.not.fsbm_table1_exists ) THEN
            wrf_err_message = "--- ERROR: Input directory SBM_input_33 doesn't exist !!!"
            CALL wrf_message ( wrf_err_message )
            wrf_err_message = '--- ERROR: Download this directory of table files from http://www2.mmm.ucar.edu/wrf/src/wrf_files/'
             CALL wrf_message ( wrf_err_message )
            count_fatal_error = count_fatal_error + 1
         END IF
         INQUIRE(FILE='./scattering_tables_2layer_high_quad_1dT_1%fw_110/GRAUPEL_+00C_000fvw.sct', EXIST=fsbm_table2_exists)
         IF (.not.fsbm_table2_exists ) THEN
            wrf_err_message = "--- ERROR: Input directory scattering_tables_2layer_high_quad_1dT_1%fw_110 doesn't exist !!!"
            CALL wrf_message ( TRIM( wrf_err_message ) )
            wrf_err_message = '--- ERROR: Download this directory of input table files from http://www2.mmm.ucar.edu/wrf/src/wrf_files/'
>>>>>>> 0d88b580
            CALL wrf_message ( wrf_err_message )
            count_fatal_error = count_fatal_error + 1
         END IF
      END IF
<<<<<<< HEAD
=======
# endif
>>>>>>> 0d88b580
!-----------------------------------------------------------------------
! There are restrictions on the AFWA diagnostics regarding the choice
! of microphysics scheme. These are hard coded in the AFWA diags driver,
! so while this is inelegant, it is about as good as we can do.
!-----------------------------------------------------------------------
      IF ( model_config_rec%afwa_diag_opt(1) .EQ. 1 ) THEN
         IF ( ( model_config_rec % mp_physics(1) .EQ. GSFCGCESCHEME   ) .OR. &
              ( model_config_rec % mp_physics(1) .EQ. ETAMPNEW        ) .OR. &
              ( model_config_rec % mp_physics(1) .EQ. THOMPSON        ) .OR. &
              ( model_config_rec % mp_physics(1) .EQ. WSM5SCHEME      ) .OR. &
              ( model_config_rec % mp_physics(1) .EQ. WSM6SCHEME      ) .OR. &
              ( model_config_rec % mp_physics(1) .EQ. WDM6SCHEME      ) .OR. &
              ( model_config_rec % mp_physics(1) .EQ. MORR_TWO_MOMENT ) .OR. &
              ( model_config_rec % mp_physics(1) .EQ. MORR_TM_AERO    ) ) THEN 
            !  All is OK
         ELSE
            wrf_err_message = '--- WARNING: the AFWA diagnostics option knows only about the following MP schemes:'
            CALL wrf_message ( wrf_err_message )
            wrf_err_message = '--- GSFCGCESCHEME, ETAMPNEW, THOMPSON, WSM5SCHEME, WSM6SCHEME, MORR_TWO_MOMENT, MORR_TM_AERO, WDM6SCHEME'
            CALL wrf_message ( wrf_err_message )
         END IF
      END IF
#endif


!-----------------------------------------------------------------------
! Check that all values of ra_physics are the same for all domains
!-----------------------------------------------------------------------

      DO i = 2, model_config_rec % max_dom
         IF ( .NOT. model_config_rec % grid_allowed(i) ) CYCLE
         IF ( model_config_rec % ra_lw_physics(i)     .NE. &
              model_config_rec % ra_lw_physics(1) ) THEN
            wrf_err_message = '--- ERROR: ra_lw_physics must be equal for all domains '
            CALL wrf_message ( wrf_err_message )
            wrf_err_message = '--- Fix ra_lw_physics in namelist.input '
         CALL wrf_debug ( 0, TRIM( wrf_err_message ) )
         count_fatal_error = count_fatal_error + 1
         END IF
      ENDDO

      DO i = 2, model_config_rec % max_dom
         IF ( .NOT. model_config_rec % grid_allowed(i) ) CYCLE
         IF ( model_config_rec % ra_sw_physics(i)     .NE. &
              model_config_rec % ra_sw_physics(1) ) THEN
            wrf_err_message = '--- ERROR: ra_sw_physics must be equal for all domains '
            CALL wrf_message ( wrf_err_message )
            wrf_err_message = '--- Fix ra_sw_physics in namelist.input '
         CALL wrf_debug ( 0, TRIM( wrf_err_message ) )
         count_fatal_error = count_fatal_error + 1
         END IF
      ENDDO


!------------------------------------------------------------------------------
! Check that a value for time_step is given, and is not just set to default (-1)
!------------------------------------------------------------------------------

         IF ( ( model_config_rec % use_wps_input == 0 ) .AND. &
              ( model_config_rec % time_step .EQ. -1 ) ) THEN

            wrf_err_message = '--- ERROR: Known problem.  time_step must be set to a positive integer'
         CALL wrf_debug ( 0, TRIM( wrf_err_message ) )
         count_fatal_error = count_fatal_error + 1

         END IF

!-----------------------------------------------------------------------
! Check that all values of bl_pbl_physics are the same for all domains
!-----------------------------------------------------------------------

      DO i = 2, model_config_rec % max_dom
         IF ( .NOT. model_config_rec % grid_allowed(i) ) CYCLE
         IF ( ( model_config_rec % bl_pbl_physics(i) .NE. model_config_rec % bl_pbl_physics(1) ) .AND. &
              ( model_config_rec % bl_pbl_physics(i) .NE. 0                                    ) ) THEN
            wrf_err_message = '--- ERROR: bl_pbl_physics must be equal for all domains (or = zero)'
            CALL wrf_message ( wrf_err_message )
            wrf_err_message = '--- Fix bl_pbl_physics in namelist.input '
         CALL wrf_debug ( 0, TRIM( wrf_err_message ) )
         count_fatal_error = count_fatal_error + 1
         END IF
      ENDDO


!-----------------------------------------------------------------------
! Check that all values of cu_physics are the same for all domains
! Note that a zero option is OK.
!-----------------------------------------------------------------------

      DO i = 2, model_config_rec % max_dom
         IF ( .NOT. model_config_rec % grid_allowed(i) ) CYCLE
         IF ( ( model_config_rec % cu_physics(i) .NE. model_config_rec % cu_physics(1) ) .AND. &
              ( model_config_rec % cu_physics(i) .NE. 0                                ) ) THEN
            wrf_err_message = '--- ERROR: cu_physics must be equal for all domains (or = zero)'
            CALL wrf_message ( wrf_err_message )
            wrf_err_message = '--- Fix cu_physics in namelist.input '
         CALL wrf_debug ( 0, TRIM( wrf_err_message ) )
         count_fatal_error = count_fatal_error + 1
         END IF
      ENDDO


#if ( defined NO_GAMMA_SUPPORT )
!-----------------------------------------------------------------------
! GF CU scheme requires an intrinsic gamma function. This is a 2008
! feature that not all compilers yet support.
!-----------------------------------------------------------------------

      GF_test : DO i = 1, model_config_rec % max_dom
         IF ( .NOT. model_config_rec % grid_allowed(i) ) CYCLE
         IF ( model_config_rec % cu_physics(i) .EQ. GFSCHEME ) THEN
            wrf_err_message = '--- ERROR: cu_physics GF uses an intrinsic gamma function that is not available with this compiler'
            CALL wrf_message ( TRIM( wrf_err_message ) )
            wrf_err_message = '--- Change compilers, or change cu_physics option in the namelist.input file.'
            CALL wrf_message ( TRIM( wrf_err_message ) )
            count_fatal_error = count_fatal_error + 1
            EXIT GF_test
         END IF
      ENDDO GF_test
#endif

!-----------------------------------------------------------------------
! If fractional_seaice = 0, and tice2tsk_if2cold = .true, nothing will happen
!-----------------------------------------------------------------------

      IF ( ( model_config_rec%fractional_seaice .EQ. 0 ).AND. &
              ( model_config_rec%tice2tsk_if2cold ) ) THEN
            wrf_err_message = '--- WARNING: You set tice2tsk_if2cold = .true.,  but fractional_seaice = 0'
            CALL wrf_debug ( 1, wrf_err_message )
            wrf_err_message = '--- WARNING: tice2tsk_if2cold will have no effect on results.'
            CALL wrf_debug ( 1, wrf_err_message )
      END IF

!-----------------------------------------------------------------------
! Check that if fine_input_stream /= 0, io_form_auxinput2 must also be in use
!-----------------------------------------------------------------------

      DO i = 1, model_config_rec % max_dom
         IF ( .NOT. model_config_rec % grid_allowed(i) ) CYCLE
         IF ( ( model_config_rec%fine_input_stream(i) .NE. 0 ).AND. &
              ( model_config_rec%io_form_auxinput2 .EQ. 0 ) ) THEN
            wrf_err_message = '--- ERROR: If fine_input_stream /= 0, io_form_auxinput2 must be /= 0'
            CALL wrf_message ( wrf_err_message )
            wrf_err_message = '--- Set io_form_auxinput2 in the time_control namelist (probably to 2).'
         CALL wrf_debug ( 0, TRIM( wrf_err_message ) )
         count_fatal_error = count_fatal_error + 1
         END IF
      ENDDO

#if (EM_CORE == 1)

!-----------------------------------------------------------------------
! Check that if num_metgrid_levels < 20, lagrange_order should be 1
!-----------------------------------------------------------------------
            IF  ( model_config_rec%num_metgrid_levels .LE. 20 ) THEN
            wrf_err_message = 'Linear vertical interpolation is recommended with input vertical resolution this coarse, changing lagrange_order to 1' 
            CALL wrf_debug ( 1, wrf_err_message )
            model_config_rec%lagrange_order = 1
            END IF

!-----------------------------------------------------------------------
! Check for domain consistency for urban options.
!-----------------------------------------------------------------------

      d1_value = model_config_rec%sf_urban_physics(1)
      DO i = 2, model_config_rec % max_dom
         IF ( .NOT. model_config_rec % grid_allowed(i) ) CYCLE
         IF ( model_config_rec%sf_urban_physics(i) /= d1_value ) THEN
            wrf_err_message = '--- NOTE:   sf_urban_physics option must be identical in each domain'
            CALL wrf_debug ( 1, wrf_err_message )
            wrf_err_message = '--- NOTE:   ----> Resetting namelist values to that defined on the inner most domain'
            CALL wrf_debug ( 1, wrf_err_message )
         ENDIF
      END DO
      d1_value = model_config_rec%sf_urban_physics(model_config_rec % max_dom)
      DO i = 1, model_config_rec % max_dom-1
         IF ( .NOT. model_config_rec % grid_allowed(i) ) CYCLE
         model_config_rec%sf_urban_physics(i) = d1_value
      END DO

!------------------------------------------------------------------------
! Mills (2011) sea-ice albedo treatment only for Noah LSM and Noah-MP LSM
!------------------------------------------------------------------------
      IF ( model_config_rec%seaice_albedo_opt == 1 ) THEN
         DO i = 1, model_config_rec % max_dom
            IF ( .NOT. model_config_rec % grid_allowed(i) ) CYCLE
            IF ( ( model_config_rec%sf_surface_physics(i) /= LSMSCHEME ) .AND. &
                 ( model_config_rec%sf_surface_physics(i) /= NOAHMPSCHEME ) ) THEN

               write (wrf_err_message, '(" --- ERROR:   seaice_albedo_opt == 1 works only with ")')
               CALL wrf_message ( TRIM ( wrf_err_message ) )
               write (wrf_err_message, '("              sf_surface_physics == ", I2, " (Noah) or ", I2, " (Noah-MP).")') &
               LSMSCHEME, NOAHMPSCHEME
         CALL wrf_debug ( 0, TRIM( wrf_err_message ) )
         count_fatal_error = count_fatal_error + 1

            END IF
            
         END DO

      END IF


#endif

#if (NMM_CORE == 1) || (HWRF == 1)
!-----------------------------------------------------------------------
!           Check that NOAH-MP LSM is not allowed for WRF-NMM run
!-----------------------------------------------------------------------
      DO i = 1, model_config_rec % max_dom
         IF ( .NOT. model_config_rec % grid_allowed(i) ) CYCLE
         IF ( model_config_rec%sf_surface_physics(i) == NOAHMPSCHEME ) THEN
            WRITE(wrf_err_message, '(" --- ERROR:   Noah-MP LSM scheme (sf_surface_physics==", I2, ")")') NOAHMPSCHEME
            CALL wrf_message ( TRIM ( wrf_err_message ) )
            WRITE(wrf_err_message, '("              does not work with NMM ")')
            CALL wrf_message ( TRIM ( wrf_err_message ) )
            WRITE(wrf_err_message, '("Select a different LSM scheme ")')
         CALL wrf_debug ( 0, TRIM( wrf_err_message ) )
         count_fatal_error = count_fatal_error + 1
         END IF
      END DO
#endif

!-----------------------------------------------------------------------
!           Check that NSAS shallow convection is not allowed to turn on simultaneously with NSAS
!-----------------------------------------------------------------------
      DO i = 1, model_config_rec % max_dom
         IF ( .NOT. model_config_rec % grid_allowed(i) ) CYCLE
         IF ( model_config_rec%shcu_physics(i) == nscvshcuscheme .AND. model_config_rec%cu_physics(i) == nsasscheme) THEN
            WRITE(wrf_err_message, '(" --- ERROR: NSCV shallow convection scheme is already included in NSAS ")')
            CALL wrf_message ( TRIM ( wrf_err_message ) )
         CALL wrf_debug ( 0, TRIM( wrf_err_message ) )
         count_fatal_error = count_fatal_error + 1
         END IF
      END DO

#if (EM_CORE == 1)

!-----------------------------------------------------------------------
! Check if the bucket size for rain is > 0. If so, then we need to activate
! a derived namelist variable: bucketr_opt.
!-----------------------------------------------------------------------

   IF ( model_config_rec%bucket_mm .GT. 0. ) THEN
      model_config_rec%bucketr_opt = 1
   END IF

!-----------------------------------------------------------------------
! Check if the bucket size for radiation is > 0. If so, then we need to activate
! a derived namelist variable: bucketf_opt.
!-----------------------------------------------------------------------

   IF ( model_config_rec%bucket_J .GT. 0. ) THEN
      model_config_rec%bucketf_opt = 1
   END IF

!-----------------------------------------------------------------------
! Check if the precip bucket reset time interval > 0. If so, then we need to 
! activate a derived namelist variable: prec_acc_opt
!-----------------------------------------------------------------------

   DO i = 1, model_config_rec % max_dom
      IF ( model_config_rec%prec_acc_dt(i) .GT. 0. ) THEN
         model_config_rec%prec_acc_opt = 1
      END IF
   END DO

!-----------------------------------------------------------------------
! Check if any stochastic perturbation scheme is turned on in any domain,
! if so, set derived variable sppt_on=1 and/or rand_perturb_on and/or skebs_on=1
!-----------------------------------------------------------------------

   DO i = 1, model_config_rec % max_dom
         IF ( .NOT. model_config_rec % grid_allowed(i) ) CYCLE
         IF ( model_config_rec % sppt(i) .ne. 0)  then
           model_config_rec % sppt_on=1
           IF (( model_config_rec%KMINFORCT .ne. 1) .or. (model_config_rec%KMAXFORCT .ne. 1000000) .or.   &
               ( model_config_rec%LMINFORCT .ne. 1) .or. (model_config_rec%LMAXFORCT .ne. 1000000)) then    
               wrf_err_message = '--- Warning: the namelist parameter "kminforct" etc. are for SKEBS only'
               CALL wrf_message ( wrf_err_message )
               wrf_err_message = '             and should not be changed from their default value for SPPT'
               CALL wrf_message ( wrf_err_message )
               wrf_err_message = '--- ERROR: If you really want to modify "kminforct" etc.,  edit module_check a_mundo.'
               CALL wrf_debug ( 0, TRIM( wrf_err_message ) )
               count_fatal_error = count_fatal_error + 1
           endif
         endif
   ENDDO
   DO i = 1, model_config_rec % max_dom
         IF ( .NOT. model_config_rec % grid_allowed(i) ) CYCLE
         IF ( model_config_rec % rand_perturb(i) .ne. 0)  then
           model_config_rec % rand_perturb_on=1
           IF (( model_config_rec%KMINFORCT .ne. 1) .or. (model_config_rec%KMAXFORCT .ne. 1000000) .or.   &
               ( model_config_rec%LMINFORCT .ne. 1) .or. (model_config_rec%LMAXFORCT .ne. 1000000)) then    
               wrf_err_message = '--- Warning: the namelist parameter "kminforct" etc are for SKEBS only'
               CALL wrf_message ( wrf_err_message )
               wrf_err_message = '             and should not be changed from their default value for RAND_PERTURB'
               CALL wrf_message ( wrf_err_message )
               wrf_err_message = '--- ERROR: If you really want to modify "kminforct" etc.,  edit module_check a_mundo.'
               CALL wrf_debug ( 0, TRIM( wrf_err_message ) )
               count_fatal_error = count_fatal_error + 1
           endif
         endif
   ENDDO
   DO i = 1, model_config_rec % max_dom
         IF ( .NOT. model_config_rec % grid_allowed(i) ) CYCLE
         IF (( model_config_rec % spp_conv(i) .ne. 0).or.( model_config_rec % spp_pbl(i) .ne. 0).or. (model_config_rec % spp_lsm(i) .ne. 0)  &
           .or. ( model_config_rec % spp(i) .ne. 0))  then
           model_config_rec % spp_on=1
           IF (( model_config_rec%KMINFORCT .ne. 1) .or. (model_config_rec%KMAXFORCT .ne. 1000000) .or.   &
               ( model_config_rec%LMINFORCT .ne. 1) .or. (model_config_rec%LMAXFORCT .ne. 1000000)) then    
               wrf_err_message = '--- Warning: the namelist parameter "kminforct" etc are for SKEBS only'
               CALL wrf_message ( wrf_err_message )
               wrf_err_message = '             and should not be changed from their default value for RAND_PERTURB'
               CALL wrf_message ( wrf_err_message )
               wrf_err_message = '--- ERROR: If you really want to modify "kminforct" etc.,  edit module_check a_mundo.'
               CALL wrf_debug ( 0, TRIM( wrf_err_message ) )
               count_fatal_error = count_fatal_error + 1
           endif
         endif
         IF ( model_config_rec % spp(i) .ne. 0)  then
           model_config_rec % spp_conv=1
           model_config_rec % spp_pbl=1
           model_config_rec % spp_lsm=1
         endif
   ENDDO
   DO i = 1, model_config_rec % max_dom
         IF ( .NOT. model_config_rec % grid_allowed(i) ) CYCLE
         IF ( model_config_rec % stoch_vertstruc_opt(i) ==1 )  then
           model_config_rec % skebs_vertstruc=1       ! parameter stoch_vertstruc_opt is being replaced with skebs_vertstruc
                                                      ! stoch_vertstruc_opt is obsolete starting with V3.7
           wrf_err_message = '--- WARNING: the namelist parameter "stoch_vertstruc_opt" is obsolete.'
               CALL wrf_debug ( 1, TRIM( wrf_err_message ) )
           wrf_err_message = '             Please replace with namelist parameter "skebs_vertstruc" in V3.7 and later versions.'
               CALL wrf_debug ( 1, TRIM( wrf_err_message ) )
         endif
   ENDDO

   DO i = 1, model_config_rec % max_dom
         IF ( .NOT. model_config_rec % grid_allowed(i) ) CYCLE
         IF ( model_config_rec % stoch_force_opt(i) ==1 )  THEN
           model_config_rec % skebs(i)=1    ! parameter stoch_forc_opt is being replaced with skebs;
                                            ! stoch_vertstruc_opt is obsolete starting with V3.7
           wrf_err_message = '--- WARNING: the namelist parameter "stoch_force_opt" is obsolete.'
               CALL wrf_debug ( 1, TRIM( wrf_err_message ) )
           wrf_err_message = '             Please replace with namelist parameter "skebs" in V3.7 and later versions.'
               CALL wrf_debug ( 1, TRIM( wrf_err_message ) )
         ENDIF
   ENDDO
   DO i = 1, model_config_rec % max_dom
         IF ( .NOT. model_config_rec % grid_allowed(i) ) CYCLE
         IF ( model_config_rec % skebs(i) .ne. 0)  then
           model_config_rec % skebs_on=1
         endif
   ENDDO

!-----------------------------------------------------------------------
! Random fields are by default thin 3D arrays (:,1,:).
! If random fields have vertical structures (stoch_vertstruc_opt .ne. 0)
! make them full 3D array arrays
!-----------------------------------------------------------------------
   IF ( model_config_rec % skebs_vertstruc     .ne. 99 )  then
      model_config_rec % num_stoch_levels = model_config_rec %e_vert(1)
   ENDIF
   IF ( model_config_rec % sppt_vertstruc      .ne. 99 )  then
      model_config_rec % num_stoch_levels = model_config_rec %e_vert(1)
   ENDIF
   IF ( model_config_rec % rand_pert_vertstruc .ne. 99 )  then
      model_config_rec % num_stoch_levels = model_config_rec %e_vert(1)
   ENDIF

!--------------------------------------------------------------------------------
! Check if boundary perturbations is turned on and set to '1' (perturb_bdy=1).
! If so, make sure skebs_on is also turned on.
!--------------------------------------------------------------------------------
   IF ( model_config_rec % perturb_bdy .EQ. 1 ) then
        model_config_rec % skebs_on=1
         wrf_err_message = '--- WARNING: perturb_bdy=1 option uses SKEBS pattern and may'
         CALL wrf_debug ( 1, TRIM( wrf_err_message ) )
         wrf_err_message = '             increase computation time.'
         CALL wrf_debug ( 1, TRIM( wrf_err_message ) )
   ENDIF

!--------------------------------------------------------------------------------
! Check if chemistry boundary perturbations is turned on and set to '1' (perturb_chem_bdy=1).
! If so, make sure rand_perturb_on is also turned on.
! perturb_chem_bdy can be turned on only if WRF_CHEM is also compiled.
! If perturb_chem_bdy=1, then have_bcs_chem should be turned on as well.
!--------------------------------------------------------------------------------

   IF ( model_config_rec % perturb_chem_bdy .EQ. 1 ) then

#if (WRF_CHEM != 1)
      wrf_err_message = '--- ERROR: This option is only for WRF_CHEM.'
         CALL wrf_debug ( 0, TRIM( wrf_err_message ) )
         count_fatal_error = count_fatal_error + 1
#endif

!NOTE      model_config_rec % rand_perturb_on=1
         wrf_err_message = '--- WARNING: perturb_chem_bdy=1 option uses RAND pattern and may'
         CALL wrf_debug ( 1, TRIM( wrf_err_message ) )
         wrf_err_message = '             increase computation time.'
         CALL wrf_debug ( 1, TRIM( wrf_err_message ) )

#if (WRF_CHEM == 1)
      IF ( .NOT. model_config_rec % have_bcs_chem(1) ) THEN
            wrf_err_message = '--- ERROR: This perturb_chem_bdy option needs '// &
                              'have_bcs_chem = .true. in chem.'
         CALL wrf_debug ( 0, TRIM( wrf_err_message ) )
         count_fatal_error = count_fatal_error + 1
      ENDIF
#endif

   ENDIF

!----------------------------------------------------------------------------
! If trajectory option is turned off, make sure the number of trajectories is
! zero.
!----------------------------------------------------------------------------
   IF ( ( model_config_rec%traj_opt .EQ. 0 ) .AND. &
        ( model_config_rec%num_traj .NE. 0 ) ) THEN
         wrf_err_message = '--- WARNING: traj_opt is zero, but num_traj is not zero; setting num_traj to zero.'
         CALL wrf_debug ( 1, TRIM( wrf_err_message ) )
         model_config_rec%num_traj = 0
   END IF

!-----------------------------------------------------------------------
! Catch old method for using multi-file LBCs. Let folks know the 
! new way to get the same functionality with run-time options.
!-----------------------------------------------------------------------
#if _MULTI_BDY_FILES_
   wrf_err_message = '--- ERROR: Do not use the compile-time -D_MULTI_BDY_FILES_ option for multi-file LBCs.'
   CALL wrf_debug ( 0, TRIM(wrf_err_message) )
   wrf_err_message = '--- ERROR: Use the run-time namelist option multi_bdy_files in nml record bdy_control.'
   CALL wrf_debug ( 0, TRIM( wrf_err_message ) )
   count_fatal_error = count_fatal_error + 1
#endif

!----------------------------------------------------------------------------
! If using multi_bdy_files option or not, make the lateral bdy file root name
! correct. For example, we want "wrfbdy_d01" for NON multi_bdy_files and we
! want "wrfbdy_d01_SOME_DATE" when using the multi_bdy_files option.
!----------------------------------------------------------------------------
   IF      ( model_config_rec%multi_bdy_files ) THEN
      IF ( INDEX ( TRIM(model_config_rec%bdy_inname) , "_<date>" ) .GT. 0 ) THEN
         ! No op, all OK
      ELSE
         wrf_err_message = '--- ERROR: Need bdy_inname = "wrfbdy_d<domain>_<date>"'
         CALL wrf_debug ( 0, TRIM(wrf_err_message) )
         count_fatal_error = count_fatal_error + 1
!        len1 = LEN_TRIM(model_config_rec%bdy_inname)
!        len2 = "_<date>"
!        model_config_rec%bdy_inname(1:len1+len2) = TRIM(model_config_rec%bdy_inname) // "_<date>"
      END IF
   ELSE IF ( .NOT. model_config_rec%multi_bdy_files ) THEN
      IF ( INDEX ( TRIM(model_config_rec%bdy_inname) , "_<date>" ) .EQ. 0 ) THEN
         ! No op, all OK
      ELSE
         wrf_err_message = '--- ERROR: Remove bdy_inname = "wrfbdy_d<domain>_<date>"'
         CALL wrf_debug ( 0, TRIM(wrf_err_message) )
         count_fatal_error = count_fatal_error + 1
!        len1 = LEN_TRIM(model_config_rec%bdy_inname)
!        len2 = "_<date>"
!        DO len_loop len1-len2+1 , len1
!           model_config_rec%bdy_inname(len_loop:len_loop) = " "
!        END DO 
      END IF
   END IF

#elif( NMM_CORE == 1 )
!----------------------------------------------------------------------------
! If NMM core and trajectories are on then halt.
!----------------------------------------------------------------------------
   IF ( model_config_rec%traj_opt /= 0 ) THEN
         wrf_err_message = 'Trajectories not supported in NMM core '
         CALL wrf_debug ( 0, TRIM( wrf_err_message ) )
         count_fatal_error = count_fatal_error + 1
   END IF
#endif

#if (EM_CORE == 1)
!-----------------------------------------------------------------------
! In program real, if hypsometric_opt = 2, adjust_heights cannot be set to .true.
!-----------------------------------------------------------------------
      IF ( model_config_rec%hypsometric_opt .EQ. 2 &
           .AND. model_config_rec%adjust_heights ) THEN
         wrf_err_message = '--- NOTE: hypsometric_opt is 2, setting adjust_heights = F'
         CALL wrf_debug ( 1, TRIM( wrf_err_message ) )
            model_config_rec%adjust_heights = .false.
      ENDIF
#endif

#if (EM_CORE == 1)
!-----------------------------------------------------------------------
<<<<<<< HEAD
! cu_physics = 11 (scale-aware KF)
!-----------------------------------------------------------------------

=======
! scale-aware KF cannot work with 3DTKE (km_opt=5)
!-----------------------------------------------------------------------

      oops = 0
      DO i = 1, model_config_rec % max_dom
         IF ( .NOT. model_config_rec % grid_allowed(i) ) CYCLE
         IF ( ( model_config_rec%km_opt(i) .EQ. SMS_3DTKE ) .AND. &
              ( model_config_rec%cu_physics(i) .EQ. MSKFSCHEME ) ) THEN
            oops = oops + 1
         END IF
      ENDDO      ! Loop over domains
      IF ( oops .GT. 0 ) THEN
         wrf_err_message = '--- ERROR: cu_physics = 11 cannot work with 3DTKE scheme '
         CALL wrf_message ( wrf_err_message )
         wrf_err_message = '--- Choose another bl_pbl_physics OR use another cu_physics option '
         CALL wrf_debug ( 0, TRIM( wrf_err_message ) )
         count_fatal_error = count_fatal_error + 1
      END IF
      
!-----------------------------------------------------------------------
! IF cu_physics = 11 (scale-aware KF), THEN set other required flags. This 
! is not an error, just a convenience for the user.
!-----------------------------------------------------------------------

>>>>>>> 0d88b580
      DO i = 1, model_config_rec % max_dom
         IF ( .NOT. model_config_rec % grid_allowed(i) ) CYCLE
         IF ( model_config_rec%cu_physics(i) .EQ. MSKFSCHEME ) THEN
            wrf_err_message = '--- NOTE: cu_physics is 11, setting icloud = 1 and cu_rad_feedback = T'
            CALL wrf_debug ( 1, TRIM( wrf_err_message ) )
            model_config_rec%cu_rad_feedback(i) = .true.
            model_config_rec%icloud = 1
         END IF
      ENDDO
      
!-----------------------------------------------------------------------
! aercu_opt = 1 (CESM-aerosal) only works with MSKF, special Morrison
!-----------------------------------------------------------------------

      oops = 0
      DO i = 1, model_config_rec % max_dom
         IF ( .NOT. model_config_rec % grid_allowed(i) ) CYCLE
         IF ( model_config_rec%aercu_opt .GT. 0 .AND.       &
              ( model_config_rec%cu_physics(i) .NE. MSKFSCHEME .OR. &
              model_config_rec%mp_physics(i) .NE. MORR_TM_AERO ) ) THEN
              oops = oops + 1
         END IF
      ENDDO

      IF ( oops .GT. 0 ) THEN
         wrf_err_message = '--- ERROR: aercu_opt requires cu_physics = 11, and mp_physics = 40 '
         CALL wrf_message ( wrf_err_message )
         wrf_err_message = '--- Fix these options in namelist.input if you would like to use aercu_opt'
         CALL wrf_debug ( 0, TRIM( wrf_err_message ) )
         count_fatal_error = count_fatal_error + 1
      END IF

!-----------------------------------------------------------------------
! Set the namelist parameters for the aercu_opt > 0
!-----------------------------------------------------------------------

      IF ( model_config_rec % aercu_opt .GT. 0 ) THEN
         model_config_rec % alevsiz_cu = 30
         model_config_rec % no_src_types_cu = 10
         DO i = 1, model_config_rec % max_dom
            model_config_rec % scalar_pblmix(i) = 1
         END DO

         wrf_err_message = '--- NOTE: aercu_opt is in use, setting:  ' // &
                           'alevsiz_cu=30, no_src_types_cu=10, scalar_pblmix = 1'
         CALL wrf_debug ( 1, TRIM( wrf_err_message ) )

      END IF

#endif

!-----------------------------------------------------------------------
! If sst_update = 0, set io_form_auxinput4 to 0 so WRF will not try to
! input the data; auxinput_interval must also be 0
!-----------------------------------------------------------------------

      IF ( model_config_rec%sst_update .EQ. 0 ) THEN
         model_config_rec%io_form_auxinput4 = 0
         DO i = 1, model_config_rec % max_dom
            IF ( .NOT. model_config_rec % grid_allowed(i) ) CYCLE
            wrf_err_message = '--- NOTE: sst_update is 0, ' // &
                  'setting io_form_auxinput4 = 0 and auxinput4_interval = 0 for all domains'
            CALL wrf_debug ( 1, TRIM( wrf_err_message ) )
            model_config_rec%auxinput4_interval(i)   = 0
            model_config_rec%auxinput4_interval_y(i) = 0
            model_config_rec%auxinput4_interval_d(i) = 0
            model_config_rec%auxinput4_interval_h(i) = 0
            model_config_rec%auxinput4_interval_m(i) = 0
            model_config_rec%auxinput4_interval_s(i) = 0
         ENDDO
      ELSE
         IF ( model_config_rec%io_form_auxinput4 .EQ. 0 ) THEN
            wrf_err_message = '--- ERROR: If sst_update /= 0, io_form_auxinput4 must be /= 0'
            CALL wrf_message ( wrf_err_message )
            wrf_err_message = '--- Set io_form_auxinput4 in the time_control namelist (probably to 2).'
         CALL wrf_debug ( 0, TRIM( wrf_err_message ) )
         count_fatal_error = count_fatal_error + 1
         END IF
      END IF

!-----------------------------------------------------------------------
! If sst_update = 1, we need to make sure that two nml items are set:
!   1. io_form_auxinput4 = 2 (only for one domain)
!   2. auxinput4_interval = NON-ZERO (just check most coarse domain)
!-----------------------------------------------------------------------

      IF ( model_config_rec%sst_update .EQ. 1 ) THEN
         IF ( model_config_rec%io_form_auxinput4 .EQ. 0 ) THEN
            wrf_err_message = '--- ERROR: If sst_update /= 0, io_form_auxinput4 must be /= 0'
            CALL wrf_debug ( 0, TRIM(wrf_err_message) )
            wrf_err_message = '--- Set io_form_auxinput4 in the time_control namelist (probably to 2).'
            CALL wrf_debug ( 0, TRIM( wrf_err_message ) )
            count_fatal_error = count_fatal_error + 1
         END IF

         IF ( ( model_config_rec%auxinput4_interval(1)   .EQ. 0 ) .AND. &
              ( model_config_rec%auxinput4_interval_y(1) .EQ. 0 ) .AND. &
              ( model_config_rec%auxinput4_interval_d(1) .EQ. 0 ) .AND. &
              ( model_config_rec%auxinput4_interval_h(1) .EQ. 0 ) .AND. &
              ( model_config_rec%auxinput4_interval_m(1) .EQ. 0 ) .AND. &
              ( model_config_rec%auxinput4_interval_s(1) .EQ. 0 ) ) THEN
            wrf_err_message = '--- ERROR: If sst_update /= 0, one of the auxinput4_interval settings must be /= 0'
            CALL wrf_debug ( 0, TRIM(wrf_err_message) )
            wrf_err_message = '--- Set auxinput4_interval_s to the same value as interval_seconds (usually a pretty good guess).'
            CALL wrf_debug ( 0, TRIM( wrf_err_message ) )
            count_fatal_error = count_fatal_error + 1
         END IF
      END IF

!-----------------------------------------------------------------------
! The qndropsource relies on the flag PROGN (when not running chemistry)
! and is always allocated when running WRF Chem.
!-----------------------------------------------------------------------

#if ( (EM_CORE == 1) && (WRF_CHEM != 1) )
      model_config_rec%alloc_qndropsource = 0
      DO i = 1, model_config_rec % max_dom
         IF ( model_config_rec%progn(i) .EQ. 1 ) THEN
            model_config_rec%alloc_qndropsource = 1
         END IF
      END DO

#elif (WRF_CHEM == 1)
      model_config_rec%alloc_qndropsource = 1
#endif

#if ((EM_CORE == 1) && (DA_CORE != 1))
!-----------------------------------------------------------------------
! Check that if grid_sfdda is one, grid_fdda is also 1
!-----------------------------------------------------------------------

      DO i = 1, model_config_rec % max_dom
         IF ( .NOT. model_config_rec % grid_allowed(i) ) CYCLE
         IF ( ( model_config_rec%grid_sfdda(i) .GT. 0 ).AND. &
              ( model_config_rec%grid_fdda (i) .NE. 1 ) ) THEN
            wrf_err_message = '--- ERROR: If grid_sfdda >= 1, then grid_fdda must also = 1 for that domain '
            CALL wrf_message ( wrf_err_message )
            wrf_err_message = '--- Change grid_fdda or grid_sfdda in namelist.input '
         CALL wrf_debug ( 0, TRIM( wrf_err_message ) )
         count_fatal_error = count_fatal_error + 1
         END IF
      ENDDO

!-----------------------------------------------------------------------
! If grid_fdda or grid_sfdda is 0 for any domain, all interval and
! ending time information that domain must be set to zero.  For
! surface fdda, we also need to make sure that the PXLSM soil nudging
! switch is also zero.  Either surface fdda or soil nudging with the
! PX scheme are enough to allow the surface fdda file to be read.
!-----------------------------------------------------------------------

      DO i = 1, model_config_rec % max_dom
         IF ( .NOT. model_config_rec % grid_allowed(i) ) CYCLE

         IF ( model_config_rec%grid_fdda(i) .EQ. 0 ) THEN
            WRITE (wrf_err_message, FMT='(A,I6,A)') '--- NOTE: grid_fdda is 0 for domain ', &
                         i, ', setting gfdda interval and ending time to 0 for that domain.'
            CALL wrf_debug ( 1, TRIM( wrf_err_message ) )

            model_config_rec%gfdda_end_y(i) = 0
            model_config_rec%gfdda_end_d(i) = 0
            model_config_rec%gfdda_end_h(i) = 0
            model_config_rec%gfdda_end_m(i) = 0
            model_config_rec%gfdda_end_s(i) = 0
            model_config_rec%gfdda_interval(i)   = 0
            model_config_rec%gfdda_interval_y(i) = 0
            model_config_rec%gfdda_interval_d(i) = 0
            model_config_rec%gfdda_interval_h(i) = 0
            model_config_rec%gfdda_interval_m(i) = 0
            model_config_rec%gfdda_interval_s(i) = 0
         END IF

         IF ( ( model_config_rec%grid_sfdda(i) .EQ. 0 ) .AND. &
              ( model_config_rec%pxlsm_soil_nudge(i) .EQ. 0 ) ) THEN
            WRITE (wrf_err_message, FMT='(A,I6,A)') &
                         '--- NOTE: both grid_sfdda and pxlsm_soil_nudge are 0 for domain ', &
                         i, ', setting sgfdda interval and ending time to 0 for that domain.'
            CALL wrf_debug ( 1, TRIM( wrf_err_message ) )

            model_config_rec%sgfdda_end_y(i) = 0
            model_config_rec%sgfdda_end_d(i) = 0
            model_config_rec%sgfdda_end_h(i) = 0
            model_config_rec%sgfdda_end_m(i) = 0
            model_config_rec%sgfdda_end_s(i) = 0
            model_config_rec%sgfdda_interval(i)   = 0
            model_config_rec%sgfdda_interval_y(i) = 0
            model_config_rec%sgfdda_interval_d(i) = 0
            model_config_rec%sgfdda_interval_h(i) = 0
            model_config_rec%sgfdda_interval_m(i) = 0
            model_config_rec%sgfdda_interval_s(i) = 0
         END IF

         IF ( model_config_rec%obs_nudge_opt(i) .EQ. 0 ) THEN
            WRITE (wrf_err_message, FMT='(A,I6,A)') '--- NOTE: obs_nudge_opt is 0 for domain ', &
                         i, ', setting obs nudging interval and ending time to 0 for that domain.'
            CALL wrf_debug ( 1, TRIM( wrf_err_message ) )

            model_config_rec%fdda_end(i) = 0
            model_config_rec%auxinput11_interval(i)   = 0
            model_config_rec%auxinput11_interval_y(i) = 0
            model_config_rec%auxinput11_interval_d(i) = 0
            model_config_rec%auxinput11_interval_h(i) = 0
            model_config_rec%auxinput11_interval_m(i) = 0
            model_config_rec%auxinput11_interval_s(i) = 0
            model_config_rec%auxinput11_end(i)   = 0
            model_config_rec%auxinput11_end_y(i) = 0
            model_config_rec%auxinput11_end_d(i) = 0
            model_config_rec%auxinput11_end_h(i) = 0
            model_config_rec%auxinput11_end_m(i) = 0
            model_config_rec%auxinput11_end_s(i) = 0
         END IF

      ENDDO      ! Loop over domains

!-----------------------------------------------------------------------
! If grid_sfdda = 2, we turn it into derived namelist fasdas
!-----------------------------------------------------------------------

      DO i = 1, model_config_rec % max_dom
         IF ( .NOT. model_config_rec % grid_allowed(i) ) CYCLE
         model_config_rec%fasdas(i) = 0
         IF ( model_config_rec%grid_sfdda(i) .EQ. 2 ) THEN
            model_config_rec%fasdas(i) = 1
         END IF
      ENDDO
!
!-----------------------------------------------------------------------
! FASDAS:  Check that rinblw is set for max_domains in the namelist if sffdda is active
!-----------------------------------------------------------------------
    rinblw_already_done = .FALSE.
    DO j = 1, model_config_rec%max_dom
    IF ( .NOT. model_config_rec % grid_allowed(j) ) CYCLE
    IF (model_config_rec%grid_sfdda(j) .EQ. 1 ) THEN
      DO i = 2, model_config_rec%max_dom
         IF ( .NOT. model_config_rec % grid_allowed(i) ) CYCLE
         IF ( model_config_rec%rinblw(i) .EQ. -1 ) THEN
            model_config_rec%rinblw(i) = model_config_rec % rinblw(1)
            IF ( .NOT. rinblw_already_done ) THEN
               wrf_err_message = 'Setting blank rinblw entries to domain #1 values.'
               CALL wrf_debug ( 1, TRIM( wrf_err_message ) )
               wrf_err_message = ' --> The rinblw entry in the namelist.input is now max_domains.'
               CALL wrf_debug ( 1, TRIM( wrf_err_message ) )
            END IF
            rinblw_already_done = .TRUE.
         END IF
       ENDDO

!------------------------------------------------------------------------
! Check that rinblw is not -1 if sfdda is active
!------------------------------------------------------------------------
       IF ( model_config_rec%rinblw(1) .EQ. -1 ) THEN
            wrf_err_message = '--- ERROR: rinblw needs to be set in the namelist.input file.'
         CALL wrf_debug ( 0, TRIM( wrf_err_message ) )
         count_fatal_error = count_fatal_error + 1
       END IF
    END IF
    END DO

!------------------------------------------------------------------------
! Check to see if FASDAS is active
!------------------------------------------------------------------------
    DO i = 1, model_config_rec%max_dom
     IF ( .NOT. model_config_rec % grid_allowed(i) ) CYCLE
     IF (model_config_rec%fasdas(i) .EQ. 1 ) THEN
        wrf_err_message = 'FASDAS is active. Mixed Layer fdda is inactive'
        CALL wrf_debug ( 1, TRIM( wrf_err_message ) )
     END IF

!------------------------------------------------------------------------
! Check to make sure sfdda is active if FASDAS is in namelist
!------------------------------------------------------------------------
!     IF (model_config_rec%fasdas(i) .EQ. 1 ) THEN
!       IF (model_config_rec%grid_sfdda(i) .EQ. 0) THEN
!        wrf_err_message = '--- ERROR: sfdda needs to be set in the namelist.input file to run FASDAS.'
!        CALL wrf_debug ( 0, TRIM( wrf_err_message ) )
!        count_fatal_error = count_fatal_error + 1
!       END IF
!     END IF
     END DO
!
!END FASDAS
!
!-----------------------------------------------------------------------
!  Only implement the mfshconv option if the QNSE PBL is activated.
!-----------------------------------------------------------------------

      oops = 0
      DO i = 1, model_config_rec % max_dom
         IF ( .NOT. model_config_rec % grid_allowed(i) ) CYCLE
         IF ( ( model_config_rec%bl_pbl_physics(i) .NE. QNSEPBLSCHEME ) .AND. &
              ( model_config_rec%mfshconv(i) .NE. 0 ) ) THEN
            model_config_rec%mfshconv(i) = 0
            oops = oops + 1
         END IF
      ENDDO      ! Loop over domains
      IF ( oops .GT. 0 ) THEN
         wrf_err_message = '--- NOTE: bl_pbl_physics /= 4, implies mfshconv must be 0, resetting'
         CALL wrf_debug ( 1, wrf_err_message )
      END IF

!-----------------------------------------------------------------------
!  shcu_physics = 3 (grimsshcuscheme) only works with YSU & MYNN PBL.
!-----------------------------------------------------------------------

      oops = 0
      DO i = 1, model_config_rec % max_dom
         IF ( .NOT. model_config_rec % grid_allowed(i) ) CYCLE
         IF ( model_config_rec%shcu_physics(i) .EQ. GRIMSSHCUSCHEME ) THEN
            IF ( (model_config_rec%bl_pbl_physics(i) .EQ. YSUSCHEME) .OR. &
                 (model_config_rec%bl_pbl_physics(i) .EQ. SHINHONGSCHEME) .OR. &
                 (model_config_rec%bl_pbl_physics(i) .EQ. MYNNPBLSCHEME2) .OR. &
                 (model_config_rec%bl_pbl_physics(i) .EQ. MYNNPBLSCHEME3) ) THEN
               !NO PROBLEM
            ELSE
               model_config_rec%shcu_physics(i) = 0
               oops = oops + 1
            END IF
         END IF
      ENDDO      ! Loop over domains
      IF ( oops .GT. 0 ) THEN
         wrf_err_message = '--- NOTE: bl_pbl_physics /= 1,5,6,11 implies shcu_physics cannot be 3, resetting'
         CALL wrf_debug ( 1, wrf_err_message )
      END IF

!-----------------------------------------------------------------------
! If MYNN PBL is not used, set bl_mynn_edmf = 0 so that shallow convection
! options can be set and we don't get additional output
!-----------------------------------------------------------------------

      DO i = 1, model_config_rec % max_dom
         IF ( .NOT. model_config_rec % grid_allowed(i) ) CYCLE
         IF ( ( model_config_rec % bl_pbl_physics(i) .NE. MYNNPBLSCHEME2 ) .AND. &
              ( model_config_rec % bl_pbl_physics(i) .NE. MYNNPBLSCHEME3 ) ) THEN
              model_config_rec % bl_mynn_edmf(i) = 0
              model_config_rec % bl_mynn_output(i) = 0
         END IF
      ENDDO

!-----------------------------------------------------------------------
!  bl_mynn_edmf > 0 over-rules both shcu_physics & ishallow
!-----------------------------------------------------------------------

      oops = 0
      EDMFMAX = MAXVAL(model_config_rec%bl_mynn_edmf(1:model_config_rec%max_dom))
      SCHUMAX = MAXVAL(model_config_rec%shcu_physics(1:model_config_rec%max_dom))
         IF ( ( ( EDMFMAX .GT. 0 ) .AND. ( SCHUMAX .GT. 0 ) ) .OR. &
              ( ( EDMFMAX .GT. 0 ) .AND. ( model_config_rec%ishallow .GT. 0 ) ) ) THEN
            wrf_err_message = '--- ERROR: bl_mynn_edmf > 0 requires both shcu_physics=0 & ishallow=0' 
            CALL wrf_message(wrf_err_message)
            wrf_err_message = 'when using MYNN PBL, by default bl_mynn_edmf is turned on'
            CALL wrf_message(wrf_err_message)
            wrf_err_message = 'Modify namelist.input so that shcu_physics nor ishallow is used when bl_mynn_edmf is turned on'
            CALL wrf_debug ( 0, TRIM( wrf_err_message ) )
            count_fatal_error = count_fatal_error + 1
         END IF

!-----------------------------------------------------------------------
! Make sure icloud_bl is only used when MYNN is chosen.
!-----------------------------------------------------------------------

      oops = 0
      DO i = 1, model_config_rec % max_dom
         IF ( .NOT. model_config_rec % grid_allowed(i) ) CYCLE
         IF ( model_config_rec%icloud_bl .eq. 1) THEN
           IF ( model_config_rec%bl_pbl_physics(i) .EQ. MYNNPBLSCHEME2 .OR. &
                model_config_rec%bl_pbl_physics(i) .EQ. MYNNPBLSCHEME3 ) THEN
              !CORRECTLY CONFIGURED
           ELSE
              model_config_rec%icloud_bl = 0
              oops = oops + 1
           END IF
         END IF
      ENDDO      ! Loop over domains
      IF ( oops .GT. 0 ) THEN
         wrf_err_message = 'Need MYNN PBL for icloud_bl = 1, resetting to 0'
         CALL wrf_debug ( 1, wrf_err_message )
      END IF

!-----------------------------------------------------------------------
!  We need to know if any of the cumulus schemes are active. This
!  allows the model to allocate space.
!-----------------------------------------------------------------------

      model_config_rec%cu_used = 0
      DO i = 1, model_config_rec % max_dom
         IF ( .NOT. model_config_rec % grid_allowed(i) ) CYCLE
         IF ( model_config_rec%cu_physics(i) .NE. NOCUSCHEME ) THEN
            model_config_rec%cu_used = 1
         END IF
      ENDDO

!-----------------------------------------------------------------------
!  We need to know if any of the shallow cumulus schemes are active. This
!  allows the model to allocate space.
!-----------------------------------------------------------------------

      model_config_rec%shcu_used = 0
      DO i = 1, model_config_rec % max_dom
         IF ( .NOT. model_config_rec % grid_allowed(i) ) CYCLE
         IF ( model_config_rec%shcu_physics(i) .NE. NOSHCUSCHEME ) THEN
            model_config_rec%shcu_used = 1
         END IF
      ENDDO

!-----------------------------------------------------------------------
!  We need to know if the orographic gravity wave drag scheme is active 
!  on any domains. This allows the model to allocate space.
!-----------------------------------------------------------------------

      model_config_rec%gwd_used = 0
      DO i = 1, model_config_rec % max_dom
         IF ( .NOT. model_config_rec % grid_allowed(i) ) CYCLE
         IF ( model_config_rec%gwd_opt(i) .NE. NOGWDOPT ) THEN
            model_config_rec%gwd_used = 1
         END IF
      ENDDO

!-----------------------------------------------------------------------
! Make sure microphysics option without QICE array cannot be used with icloud=3
!-----------------------------------------------------------------------

      oops = 0
      DO i = 1, model_config_rec % max_dom
         IF ( .NOT. model_config_rec % grid_allowed(i) ) CYCLE
         IF ( model_config_rec%icloud .eq. 3) THEN
           IF ( model_config_rec%mp_physics(i) .EQ. WSM3SCHEME .OR. &
                model_config_rec%mp_physics(i) .EQ. KESSLERSCHEME ) THEN
                oops = oops + 1
           END IF
         END IF
      ENDDO      ! Loop over domains
      IF ( oops .GT. 0 ) THEN
         wrf_err_message = '--- ERROR: Need microphysics schemes with QICE array for icloud = 3'
         CALL wrf_message ( wrf_err_message )
         wrf_err_message = '--- Choose a microphysics scheme other than WSM3 and Kessler'
         CALL wrf_message ( wrf_err_message )
         count_fatal_error = count_fatal_error + 1
      END IF

!-----------------------------------------------------------------------
!  If analysis FDDA is turned off, reset the io_forms to zero so that
!  there is no chance that WRF tries to input the data.
!-----------------------------------------------------------------------

      IF ( MAXVAL( model_config_rec%grid_fdda ) .EQ. 0 ) THEN
         model_config_rec%io_form_gfdda = 0
      ELSE
         IF ( model_config_rec%io_form_gfdda .EQ. 0 ) THEN
            wrf_err_message = '--- ERROR: If grid_fdda /= 0, io_form_gfdda must be /= 0'
            CALL wrf_message ( wrf_err_message )
            wrf_err_message = '--- Set io_form_gfdda in the time_control namelist (probably to 2).'
         CALL wrf_debug ( 0, TRIM( wrf_err_message ) )
         count_fatal_error = count_fatal_error + 1
         END IF
      END IF
      IF ( MAXVAL( model_config_rec%grid_sfdda ) .EQ. 0 ) THEN
         model_config_rec%io_form_sgfdda = 0
      ELSE
         IF ( model_config_rec%io_form_sgfdda .EQ. 0 ) THEN
            wrf_err_message = '--- ERROR: If grid_sfdda /= 0, io_form_sgfdda must be /= 0'
            CALL wrf_message ( wrf_err_message )
            wrf_err_message = '--- Set io_form_sgfdda in the time_control namelist (probably to 2).'
         CALL wrf_debug ( 0, TRIM( wrf_err_message ) )
         count_fatal_error = count_fatal_error + 1
         END IF
      END IF

!-----------------------------------------------------------------------
! If we have asked for the pressure-level diagnostics, make sure we can output them
!-----------------------------------------------------------------------

      IF ( model_config_rec%p_lev_diags .EQ. 1 ) THEN
         DO i = 1, model_config_rec % max_dom
            IF ( .NOT. model_config_rec % grid_allowed(i) ) CYCLE
            IF ( ( MAX ( model_config_rec%auxhist23_interval  (i) , &
                         model_config_rec%auxhist23_interval_d(i) , &
                         model_config_rec%auxhist23_interval_h(i) , &
                         model_config_rec%auxhist23_interval_m(i) , &
                         model_config_rec%auxhist23_interval_s(i) ) == 0 ) .OR. &
                 (  model_config_rec%io_form_auxhist23 == 0 ) ) THEN
               wrf_err_message = '--- ERROR: p_lev_diags requires auxhist23 file information'
               CALL wrf_message ( wrf_err_message )
               wrf_err_message = '--- ERROR: provide: auxhist23_interval (max_dom) and io_form_auxhist23'
               CALL wrf_message ( wrf_err_message )
               wrf_err_message = '--- Add supporting IO for stream 23 for pressure-level diags'
               CALL wrf_debug ( 0, TRIM( wrf_err_message ) )
               count_fatal_error = count_fatal_error + 1
            END IF
         END DO
         DO i = 1, model_config_rec % max_dom
            IF ( .NOT. model_config_rec % grid_allowed(i) ) CYCLE
            model_config_rec%p_lev_interval(i) = model_config_rec%auxhist23_interval  (i)*   60 + &
                                                 model_config_rec%auxhist23_interval_d(i)*86400 + &
                                                 model_config_rec%auxhist23_interval_h(i)* 3600 + &
                                                 model_config_rec%auxhist23_interval_m(i)*   60 + &
                                                 model_config_rec%auxhist23_interval_s(i)
         END DO
      END IF


!-----------------------------------------------------------------------
! If we have asked for the height-level diagnostics, make sure we can output them
!-----------------------------------------------------------------------

      IF ( model_config_rec%z_lev_diags .EQ. 1 ) THEN
         DO i = 1, model_config_rec % max_dom
            IF ( .NOT. model_config_rec % grid_allowed(i) ) CYCLE
            IF ( ( MAX ( model_config_rec%auxhist22_interval  (i) , &
                         model_config_rec%auxhist22_interval_d(i) , &
                         model_config_rec%auxhist22_interval_h(i) , &
                         model_config_rec%auxhist22_interval_m(i) , &
                         model_config_rec%auxhist22_interval_s(i) ) == 0 ) .OR. &
                 (  model_config_rec%io_form_auxhist22 == 0 ) ) THEN
               wrf_err_message = '--- ERROR: z_lev_diags requires auxhist22 file information'
               CALL wrf_message ( wrf_err_message )
               wrf_err_message = '--- ERROR: provide: auxhist22_interval (max_dom) and io_form_auxhist22'
               CALL wrf_message ( wrf_err_message )
               wrf_err_message = '--- Add supporting IO for stream 22 for height-level diags'
               CALL wrf_debug ( 0, TRIM( wrf_err_message ) )
               count_fatal_error = count_fatal_error + 1
            END IF
         END DO
         DO i = 1, model_config_rec % max_dom
            IF ( .NOT. model_config_rec % grid_allowed(i) ) CYCLE
            model_config_rec%z_lev_interval(i) = model_config_rec%auxhist22_interval  (i)*   60 + &
                                                 model_config_rec%auxhist22_interval_d(i)*86400 + &
                                                 model_config_rec%auxhist22_interval_h(i)* 3600 + &
                                                 model_config_rec%auxhist22_interval_m(i)*   60 + &
                                                 model_config_rec%auxhist22_interval_s(i)
         END DO
      END IF

!-----------------------------------------------------------------------
! For RASM Diagnostics
! -verify that only one time interval is specified
! -change the intervals to values used in RASM Diagnotics
! -verify that a time interval has been set
!-----------------------------------------------------------------------

! 1. Only one time interval type specified

      DO i = 1, model_config_rec % max_dom
         IF ( .NOT. model_config_rec % grid_allowed(i) ) CYCLE
         count_opt = 0
         IF ( model_config_rec%mean_diag_interval_s (i) .GT. 0 ) THEN
            count_opt = count_opt + 1
         END IF
         IF ( model_config_rec%mean_diag_interval_m (i) .GT. 0 ) THEN
            count_opt = count_opt + 1
         END IF
         IF ( model_config_rec%mean_diag_interval_h (i) .GT. 0 ) THEN
            count_opt = count_opt + 1
         END IF
         IF ( model_config_rec%mean_diag_interval_d (i) .GT. 0 ) THEN
            count_opt = count_opt + 1
         END IF
         IF ( model_config_rec%mean_diag_interval_mo(i) .GT. 0 ) THEN
            count_opt = count_opt + 1
         END IF
         IF ( model_config_rec%mean_diag_interval   (i) .GT. 0 ) THEN
            count_opt = count_opt + 1
         END IF
         IF ( count_opt .GT. 1 ) THEN
            wrf_err_message = '--- ERROR:  Only use one of: mean_diag_interval, _s, _m, _h, _d, _mo '
            CALL wrf_message ( wrf_err_message )
            count_fatal_error = count_fatal_error + 1
         END IF
      END DO

! 2. Put canonical intervals into RASM expected form

      DO i = 1, model_config_rec % max_dom
         IF ( .NOT. model_config_rec % grid_allowed(i) ) CYCLE
         IF ( model_config_rec%mean_diag_interval_s (i) .GT. 0 ) THEN
            model_config_rec%mean_interval(i) = model_config_rec%mean_diag_interval_s (i)
            model_config_rec%mean_freq = 1
         END IF
         IF ( model_config_rec%mean_diag_interval_m (i) .GT. 0 ) THEN
            model_config_rec%mean_interval(i) = model_config_rec%mean_diag_interval_m (i)
            model_config_rec%mean_freq = 2
         END IF
         IF ( model_config_rec%mean_diag_interval_h (i) .GT. 0 ) THEN
            model_config_rec%mean_interval(i) = model_config_rec%mean_diag_interval_h (i)
            model_config_rec%mean_freq = 3
         END IF
         IF ( model_config_rec%mean_diag_interval_d (i) .GT. 0 ) THEN
            model_config_rec%mean_interval(i) = model_config_rec%mean_diag_interval_d (i)
            model_config_rec%mean_freq = 4
         END IF
         IF ( model_config_rec%mean_diag_interval_mo(i) .GT. 0 ) THEN
            model_config_rec%mean_interval(i) = model_config_rec%mean_diag_interval_mo(i)
            model_config_rec%mean_freq = 5
         END IF
         IF ( model_config_rec%mean_diag_interval   (i) .GT. 0 ) THEN
            model_config_rec%mean_interval(i) = model_config_rec%mean_diag_interval   (i)
            model_config_rec%mean_freq = 2
         END IF
      END DO

! 3. If requested, need an interval.

      IF ( model_config_rec%mean_diag .EQ. 1 ) THEN
         count_opt = 0
         DO i = 1, model_config_rec % max_dom
            IF ( .NOT. model_config_rec % grid_allowed(i) ) CYCLE
            IF ( model_config_rec%mean_interval   (i) .GT. 0 ) THEN
               count_opt = count_opt + 1
            END IF
         END DO
         IF ( count_opt .LT. 1 ) THEN
            wrf_err_message = '--- ERROR:  mean_diag = 1, but no computation interval given'
            CALL wrf_message ( wrf_err_message )
            wrf_err_message = '            Use one of: mean_diag_interval, _s, _m, _h, _d, _mo '
            CALL wrf_message ( wrf_err_message )
            count_fatal_error = count_fatal_error + 1
         END IF
      END IF

!-----------------------------------------------------------------------
! For nwp_diagnostics = 1, history_interval must be used.           
!-----------------------------------------------------------------------

      IF ( ( model_config_rec%nwp_diagnostics .NE. 0 ) .AND. &
           ( model_config_rec%history_interval(1) .EQ. 0 ) ) THEN
         wrf_err_message = '--- ERROR:  nwp_diagnostics requires the use of "history_interval" namelist.'
         CALL wrf_message ( wrf_err_message )
         wrf_err_message = '---         Replace interval variable with "history_interval".'
         CALL wrf_debug ( 0, TRIM( wrf_err_message ) )
         count_fatal_error = count_fatal_error + 1
      END IF

!-----------------------------------------------------------------------
! If a user sets nwp_diagnostics = 1, then radar reflectivity computation
! needs to happen
!-----------------------------------------------------------------------

      IF ( model_config_rec % nwp_diagnostics == 1 ) model_config_rec % do_radar_ref = 1

!-----------------------------------------------------------------------
! If hailcast_opt = 1 for any domain, convective parameterization must be off for that domain.           
!-----------------------------------------------------------------------

      DO i = 1, model_config_rec % max_dom
         IF ( .NOT. model_config_rec % grid_allowed(i) ) CYCLE
         IF ( ( model_config_rec%hailcast_opt(i) .NE. 0 ) .AND. &
              (model_config_rec%cu_physics(i) .NE. 0) ) THEN
              wrf_err_message = '--- hailcast_opt and cu_physics cannot both be turned on for the same domain. You must turn one of them off (=0).'
              CALL wrf_debug ( 0, TRIM( wrf_err_message ) )
              count_fatal_error = count_fatal_error + 1
         ENDIF
      ENDDO

!-----------------------------------------------------------------------
! Name change in the namelist.input file.  We used to only have the
! ocean mixed layer option (omlcall=1).  With the addition of a 3D ocean,
! now let's change the name of the option.  If the old name is present,
! tell the user to swap their namelist, and then stop.
!-----------------------------------------------------------------------

      IF ( model_config_rec%omlcall .NE. 0 ) THEN
         wrf_err_message = '--- ERROR:  The namelist.input variable "omlcall" has been renamed.'
         CALL wrf_message ( wrf_err_message )
         wrf_err_message = '---         Replace "omlcall" with the new name "sf_ocean_physics".'
         CALL wrf_debug ( 0, TRIM( wrf_err_message ) )
         count_fatal_error = count_fatal_error + 1
      END IF

!-----------------------------------------------------------------------
! For adaptive time stepping, certain physics schemes are not allowed
! to have intermittent frequencies.  So, for those schemes below, we just
! turn the frequencies so that the schemes are called for each time step.
!-----------------------------------------------------------------------

      IF ( model_config_rec%use_adaptive_time_step ) THEN
         IF ( ( model_config_rec%cu_physics(1) .EQ. BMJSCHEME     ) .OR. &
              ( model_config_rec%cu_physics(1) .EQ. SCALESASSCHEME) .OR. &
              ( model_config_rec%cu_physics(1) .EQ. SASSCHEME     ) .OR. &
              ( model_config_rec%cu_physics(1) .EQ. OSASSCHEME    ) .OR. &
              ( model_config_rec%cu_physics(1) .EQ. KSASSCHEME    ) .OR. &
              ( model_config_rec%cu_physics(1) .EQ. NSASSCHEME    ) .OR. &
              ( model_config_rec%cu_physics(1) .EQ. TIEDTKESCHEME ) ) THEN
            wrf_err_message = '--- WARNING: If use_adaptive_time_step, must use cudt=0 for the following CU schemes:'
            CALL wrf_debug ( 1, wrf_err_message )
            wrf_err_message = '---          BMJ, all SAS, Tiedtke'
            CALL wrf_debug ( 1, wrf_err_message )
            wrf_err_message = '---          CUDT=0 has been done for you.'
            CALL wrf_debug ( 1, wrf_err_message )
            DO i = 1, model_config_rec % max_dom
               model_config_rec%cudt(i) = 0
            END DO
         END IF
      END IF

!-----------------------------------------------------------------------
! When digital filtering is turned on, if no specific time step is given to be
! used during the digitial filtering period, then the standard WRF time
! step is used.  If neither time steps are specified, then fatal error.
!-----------------------------------------------------------------------

      IF ( .NOT. model_config_rec%dfi_opt .EQ. DFI_NODFI ) THEN
         IF ( model_config_rec%time_step_dfi .EQ. -1 ) THEN
            model_config_rec%time_step_dfi = model_config_rec%time_step
            IF ( model_config_rec%time_step_dfi .EQ. -1 ) THEN
               wrf_err_message = '--- ERROR: DFI Timestep or standard WRF time step must be specified.'
               CALL wrf_debug ( 0, TRIM( wrf_err_message ) )
               count_fatal_error = count_fatal_error + 1
            END IF
         END IF
      END IF

!-----------------------------------------------------------------------
! The cu_rad_feedback namelist flag with the two Grell cumulus parameterization
! schemes needs to have the namelist flag cu_diag=1
!-----------------------------------------------------------------------

      DO i = 1, model_config_rec % max_dom
         IF ( .NOT. model_config_rec % grid_allowed(i) ) CYCLE
         IF ( ( model_config_rec%cu_rad_feedback(i) .EQV. .TRUE. )  .OR. &
              ( model_config_rec%cu_rad_feedback(i) .EQV. .true. ) ) THEN
            IF ( ( model_config_rec%cu_physics(1) .EQ. GFSCHEME     ) .OR. &
                 ( model_config_rec%cu_physics(1) .EQ. G3SCHEME     ) .OR. &
                 ( model_config_rec%cu_physics(1) .EQ. GDSCHEME     ) ) THEN
               wrf_err_message = '--- WARNING: Turning on cu_rad_feedback also requires setting cu_diag== 1'
               CALL wrf_debug ( 1, wrf_err_message )
               model_config_rec%cu_diag(i) = 1
            ELSE
               model_config_rec%cu_diag(i) = 0
            END IF
         END IF
      END DO

!-----------------------------------------------------------------------
! The namelist flag cu_diag=1 must have one of the two Grell cumulus parameterizations
! turned on.  All other cumulus parameterizations need to have cu_diag=0
!-----------------------------------------------------------------------

       DO i = 1, model_config_rec % max_dom
         IF ( .NOT. model_config_rec % grid_allowed(i) ) CYCLE
         IF ( model_config_rec%cu_diag(i) .EQ. G3TAVE ) THEN
          IF ( ( model_config_rec%cu_physics(i) .NE. GDSCHEME ) .AND. &
               ( model_config_rec%cu_physics(i) .NE. GFSCHEME ) .AND. &
               ( model_config_rec%cu_physics(i) .NE. KFCUPSCHEME ) .AND. &
               ( model_config_rec%cu_physics(i) .NE. G3SCHEME ) ) THEN
                wrf_err_message = '--- ERROR: Using cu_diag=1 requires use of one of the following CU schemes:'
                CALL wrf_message ( wrf_err_message )
                wrf_err_message = '---          Grell-Freitas (GF) CU scheme'
                CALL wrf_message ( wrf_err_message )
                wrf_err_message = '---          Grell 3D (G3) CU scheme'
                CALL wrf_message ( wrf_err_message )
                wrf_err_message = '---          Kain–Fritsch Cumulus Potential (KF-CuP) CU scheme'
                CALL wrf_message ( wrf_err_message )
                wrf_err_message = '---          Grell-Devenyi (GD) CU scheme'
            CALL wrf_debug ( 0, TRIM( wrf_err_message ) )
            count_fatal_error = count_fatal_error + 1
          END IF
         END IF
       END DO

!-----------------------------------------------------------------------
! The namelist flag kf_edrates=1 must have one of the three KF cumulus parameterizations
! turned on.  All other cumulus parameterizations need to have kf_edrates=0
!-----------------------------------------------------------------------

       DO i = 1, model_config_rec % max_dom
         IF ( .NOT. model_config_rec % grid_allowed(i) ) CYCLE
         IF ( model_config_rec%kf_edrates(i) .EQ. KFEDRATES ) THEN
          IF ( ( model_config_rec%cu_physics(i) .NE. KFETASCHEME ) .AND. &
               ( model_config_rec%cu_physics(i) .NE. MSKFSCHEME ) .AND. &
               ( model_config_rec%cu_physics(i) .NE. KFSCHEME ) ) THEN
                wrf_err_message = '--- ERROR: Using kf_edrates=1 requires use of one of the following KF schemes:'
                CALL wrf_message ( wrf_err_message )
                wrf_err_message = '---          Kain-Fritsch (cu_physics=1)'
                CALL wrf_message ( wrf_err_message )
                wrf_err_message = '---          Multi-scale Kain-Fritsch (cu_physics=11)'
                CALL wrf_message ( wrf_err_message )
                wrf_err_message = '---          old Kain-Fritsch (cu_physics=99)'
            CALL wrf_debug ( 0, TRIM( wrf_err_message ) )
            count_fatal_error = count_fatal_error + 1
          END IF
         END IF
       END DO

!-----------------------------------------------------------------------
! Test to see if we allocate space for the time series.
!-----------------------------------------------------------------------

      IF ( wrf_dm_on_monitor() ) THEN
         CALL wrf_tsin_exist ( exists )
         IF ( exists ) THEN
            IF ( model_config_rec%solar_diagnostics == 1 ) THEN
               model_config_rec%process_time_series = 2
            ELSE
               model_config_rec%process_time_series = 1
            END IF
         ELSE
            model_config_rec%process_time_series = 0
         END IF
      END IF
#ifdef DM_PARALLEL
      CALL wrf_dm_bcast_integer(model_config_rec%process_time_series, 1)
#endif
!-----------------------------------------------------------------------
! The three Grell cumulus parameterization schemes need to have the
! namelist flag cu_diag=1, and all other cumulus schemes must have
! cu_diag=0.
!-----------------------------------------------------------------------

      DO i = 1, model_config_rec % max_dom
         IF ( .NOT. model_config_rec % grid_allowed(i) ) CYCLE
         IF ( ( model_config_rec%cu_physics(i) .EQ. GDSCHEME ) .OR. &
              ( model_config_rec%cu_physics(i) .EQ. GFSCHEME ) .OR. &
              ( model_config_rec%cu_physics(i) .EQ. KFCUPSCHEME ) .OR. &
              ( model_config_rec%cu_physics(i) .EQ. G3SCHEME ) ) THEN
            model_config_rec%cu_diag(i) = 1
         ELSE
            model_config_rec%cu_diag(i) = 0
         END IF
      END DO

!-----------------------------------------------------------------------
!  Only implement the TEMF PBL scheme with the TEMP SFCLAY scheme.  
!-----------------------------------------------------------------------

      DO i = 1, model_config_rec % max_dom
         IF ( .NOT. model_config_rec % grid_allowed(i) ) CYCLE
         IF ( ( model_config_rec%bl_pbl_physics(i) .EQ. TEMFPBLSCHEME ) .AND. &
              ( model_config_rec%sf_sfclay_physics(i) .NE. TEMFSFCSCHEME ) )  THEN
            wrf_err_message = '--- ERROR: Using bl_pbl_physics=10 requires sf_sfclay_physics=10 '
            CALL wrf_debug ( 0, TRIM( wrf_err_message ) )
            count_fatal_error = count_fatal_error + 1
         ELSEIF ( ( model_config_rec%bl_pbl_physics(i) .NE. TEMFPBLSCHEME ) .AND. &
                  ( model_config_rec%sf_sfclay_physics(i) .EQ. TEMFSFCSCHEME ) ) THEN
            wrf_err_message = '--- ERROR: Using sf_sfclay_physics=10 requires bl_pbl_physics=10 '
            CALL wrf_debug ( 0, TRIM( wrf_err_message ) )
            count_fatal_error = count_fatal_error + 1
         END IF
      ENDDO      ! Loop over domains

!-----------------------------------------------------------------------
!  Need to set lagday to 150 if tmn_update is 1
!-----------------------------------------------------------------------

      IF ( model_config_rec%tmn_update .EQ. 1 .AND. &
           model_config_rec%lagday .EQ. 1 ) THEN
           wrf_err_message = '--- ERROR: Using tmn_update=1 requires lagday=150 '
         CALL wrf_debug ( 0, TRIM( wrf_err_message ) )
         count_fatal_error = count_fatal_error + 1
      END IF

!-----------------------------------------------------------------------
!  Do not allow digital filtering to be run with TEMF.
!-----------------------------------------------------------------------

      DO i = 1, model_config_rec % max_dom
         IF ( .NOT. model_config_rec % grid_allowed(i) ) CYCLE
         IF ( ( model_config_rec%bl_pbl_physics(i) .EQ. TEMFPBLSCHEME ) .AND. &
              (model_config_rec%dfi_opt .NE. DFI_NODFI) )  THEN
            wrf_err_message = '--- ERROR: DFI not available for bl_pbl_physics=10 '
            CALL wrf_debug ( 0, TRIM( wrf_err_message ) )
            count_fatal_error = count_fatal_error + 1
         END IF
      ENDDO      ! Loop over domains

!-----------------------------------------------------------------------
!  If this is a restart, shut off the DFI.
!-----------------------------------------------------------------------

      IF ( model_config_rec%restart ) THEN
         model_config_rec%dfi_opt = DFI_NODFI
      END IF

!-----------------------------------------------------------------------
!  The CLM scheme may not even be compiled, so make sure it is not allowed
!  to be run if the code is not available.
!-----------------------------------------------------------------------

#if !defined ( WRF_USE_CLM )
      oops = 0
      DO i = 1, model_config_rec % max_dom
         IF ( .NOT. model_config_rec % grid_allowed(i) ) CYCLE
         IF ( model_config_rec%sf_surface_physics(i) .EQ. CLMSCHEME ) THEN
            oops = oops + 1
         END IF
      ENDDO      ! Loop over domains
      IF ( oops .GT. 0 ) THEN
         wrf_err_message = '--- ERROR: The CLM surface scheme was requested in the namelist.input file.'
         CALL wrf_debug ( 0, TRIM(wrf_err_message) )
         wrf_err_message = '--- ERROR: However, the WRF CLM scheme was not compiled in WRF.'
         CALL wrf_debug ( 0, TRIM(wrf_err_message) )
         wrf_err_message = '--- ERROR: Please place the -DWRF_USE_CLM option in configure.wrf file, and recompile.'
         CALL wrf_debug ( 0, TRIM( wrf_err_message ) )
         count_fatal_error = count_fatal_error + 1
      END IF
#endif

!-----------------------------------------------------------------------
!  grav_settling = 1 must be turned off for mp_physics=28.
!-----------------------------------------------------------------------
      oops = 0
      DO i = 1, model_config_rec % max_dom
         IF ( .NOT. model_config_rec % grid_allowed(i) ) CYCLE
         IF ( model_config_rec%mp_physics(i) .EQ. THOMPSONAERO ) THEN
            IF ( model_config_rec%grav_settling(i) .NE. FOGSETTLING0 ) THEN
                model_config_rec%grav_settling(i) = 0
                oops = oops + 1
            END IF
         END IF
      ENDDO      ! Loop over domains
      IF ( oops .GT. 0 ) THEN
         wrf_err_message = '--- NOTE: mp_physics == 28, already has gravitational fog settling; resetting grav_settling to 0'
         CALL wrf_debug ( 1, wrf_err_message )
      END IF

!-----------------------------------------------------------------------
!  scalar_pblmix = 1 should be turned on for mp_physics=28. But can be off for MYNN (when bl_mynn_mixscalars = 1)
!-----------------------------------------------------------------------
      oops = 0
      DO i = 1, model_config_rec % max_dom
         IF ( .NOT. model_config_rec % grid_allowed(i) ) CYCLE
         IF ( model_config_rec%mp_physics(i) .EQ. THOMPSONAERO ) THEN
            IF ( model_config_rec%use_aero_icbc .AND. model_config_rec%scalar_pblmix(i) .NE. 1 ) THEN
                model_config_rec%scalar_pblmix(i) = 1
                oops = oops + 1
            END IF
         END IF
      ENDDO      ! Loop over domains
      IF ( oops .GT. 0 ) THEN
         wrf_err_message = '--- WARNING: For mp_physics == 28 and use_aero_icbc is true, recommend to turn on scalar_pblmix'
         CALL wrf_debug ( 1, wrf_err_message )
         wrf_err_message = 'resetting scalar_pblmix = 1'
         CALL wrf_debug ( 1, wrf_err_message )
      END IF

      !NOW CHECK FOR MYNN
      oops = 0
      DO i = 1, model_config_rec % max_dom
         IF ( .NOT. model_config_rec % grid_allowed(i) ) CYCLE
         IF ((model_config_rec%bl_pbl_physics(i) .EQ. MYNNPBLSCHEME2) .OR. &
             (model_config_rec%bl_pbl_physics(i) .EQ. MYNNPBLSCHEME3) ) THEN
            IF ( model_config_rec%bl_mynn_mixscalars(i) .EQ. 1 ) THEN
                model_config_rec%scalar_pblmix(i) = 0
                oops = oops + 1
            END IF
         END IF
      ENDDO      ! Loop over domains
      IF ( oops .GT. 0 ) THEN
         wrf_err_message = '--- WARNING: MYNN is set to mix scalars, turning off scalar_pblmix'
         CALL wrf_message ( wrf_err_message )
      END IF

!-----------------------------------------------------------------------
!  DJW Check that we're not using ndown and vertical nesting.
!-----------------------------------------------------------------------
     DO i=1,model_config_rec%max_dom
       IF ( .NOT. model_config_rec % grid_allowed(i) ) CYCLE
       IF ((model_config_rec%vert_refine_method(i) .NE. 0) .AND. (model_config_rec%vert_refine_fact .NE. 1)) THEN
         wrf_err_message = '--- ERROR: vert_refine_fact is ndown specific and cannot be used with vert_refine_method, and vice versa.'
         CALL wrf_debug ( 1, wrf_err_message )
       ENDIF
     ENDDO

!-----------------------------------------------------------------------
!  DJW Check that only one type of vertical nesting is enabled.
!-----------------------------------------------------------------------
     DO i=1,model_config_rec%max_dom
       IF ( .NOT. model_config_rec % grid_allowed(i) ) CYCLE
       IF (model_config_rec%vert_refine_method(i) .NE. 0) THEN
         DO j=1,model_config_rec%max_dom
           IF ((model_config_rec%vert_refine_method(i) .NE. model_config_rec%vert_refine_method(j)) .AND. (model_config_rec%vert_refine_method(j) .NE. 0)) THEN
             write(wrf_err_message,'(A,I1,A,I2,A,I1,A,I2,A)') '--- ERROR: vert_refine_method differs on grid ids ',model_config_rec%grid_id(i),' and ',model_config_rec%grid_id(j),'. Only one type of vertical grid nesting can be used at a time.'
              CALL wrf_debug ( 0, TRIM( wrf_err_message ) )
              count_fatal_error = count_fatal_error + 1
           ENDIF
         ENDDO
       ENDIF
     ENDDO

!-----------------------------------------------------------------------
!  DJW Check that e_vert is the same for nested domains not using
!  vertical nesting. Don't do this check if we're using ndown.
!-----------------------------------------------------------------------
      IF ((model_config_rec%max_dom .GT. 1) .AND. (model_config_rec%vert_refine_fact .EQ. 1)) THEN
        DO i=1,model_config_rec%max_dom
          IF ( .NOT. model_config_rec % grid_allowed(i) ) CYCLE
          IF (((model_config_rec%parent_id(i) .NE. 0) .AND. (model_config_rec%parent_id(i) .NE. model_config_rec%grid_id(i))) .AND. (model_config_rec%vert_refine_method(i) .EQ. 0)) THEN
            DO j=1,model_config_rec%max_dom
              IF ((i .NE. j) .AND. (model_config_rec%parent_id(i) .EQ. model_config_rec%grid_id(j))) THEN
                IF (model_config_rec%e_vert(i) .NE. model_config_rec%e_vert(j)) THEN
                  write(wrf_err_message,'(A,I2,A,I2,A)') '--- ERROR: e_vert differs on grid ids ',model_config_rec%grid_id(i),' and ',model_config_rec%grid_id(j),'. Set vert_refine_method or make e_vert consistent.'
                  CALL wrf_debug ( 0, TRIM( wrf_err_message ) )
                  count_fatal_error = count_fatal_error + 1
                ENDIF
              ENDIF
            ENDDO
          ENDIF
        ENDDO
      ENDIF

!-----------------------------------------------------------------------
!  Check that vertical levels are defined in a logical way.
!  DJW Check that domains without a parent do not have vertical
!  nesting enabled.
!-----------------------------------------------------------------------
      DO i=1,model_config_rec%max_dom
        IF ( .NOT. model_config_rec % grid_allowed(i) ) CYCLE
        IF ((model_config_rec%parent_id(i) .EQ. 0) .OR. (model_config_rec%parent_id(i) .EQ. model_config_rec%grid_id(i))) THEN
          IF (model_config_rec%vert_refine_method(i) .NE. 0) THEN
            write(wrf_err_message,'(A,I1,A,I2,A)') '--- ERROR: vert_refine_method=',model_config_rec%vert_refine_method(i),' for grid_id=',model_config_rec%grid_id(i),', must be 0 for a non-nested domain.'
            CALL wrf_debug ( 0, TRIM( wrf_err_message ) )
            count_fatal_error = count_fatal_error + 1
          ENDIF
        ENDIF
      ENDDO

!-----------------------------------------------------------------------
!  DJW Check that we've got appropriate e_vert for integer refinement.
!-----------------------------------------------------------------------
      DO i = 1, model_config_rec % max_dom
        IF ( .NOT. model_config_rec % grid_allowed(i) ) CYCLE
        IF (model_config_rec%vert_refine_method(i) .EQ. 1) THEN
          j = model_config_rec%parent_id(i)
          IF (MOD(model_config_rec%e_vert(i)-1, model_config_rec%e_vert(j)-1) .NE. 0) THEN
            write(wrf_err_message,'(A,I2,A,I2,A)') "--- ERROR: grid_id=",i," and parent (grid_id=",j,") have incompatible e_vert's for vertical nesting with integer refinement."
            CALL wrf_debug ( 0, TRIM( wrf_err_message ) )
            count_fatal_error = count_fatal_error + 1
          ENDIF
        ENDIF
      ENDDO

!-----------------------------------------------------------------------
!   Check that max_ts_level is smaller than the number of half levels
!-----------------------------------------------------------------------
      IF ( model_config_rec % max_ts_level .gt. model_config_rec %e_vert(1)-1 )  then
        wrf_err_message = ' max_ts_level must be <= number of znu half layers '
        CALL wrf_debug ( 0, TRIM( wrf_err_message ) )
        wrf_err_message = ' max_ts_level is reset to the number of znu half layers '
        CALL wrf_debug ( 0, TRIM( wrf_err_message ) )
        model_config_rec % max_ts_level = model_config_rec %e_vert(1)-1
      ENDIF

!-----------------------------------------------------------------------
!  Consistency checks between vertical refinement and radiation
!  scheme selection.  For "choose any vertical levels" for the nest,
!  only option 1 (RRTM/Dudhia) or option 4 (RRTMG) are eligible.
!-----------------------------------------------------------------------
      DO i = 2, model_config_rec % max_dom
        IF ( .NOT. model_config_rec % grid_allowed(i) ) CYCLE
        IF (model_config_rec%vert_refine_method(i) .NE. 0) THEN
          IF ( ( ( model_config_rec%ra_lw_physics(i) .EQ. 0                   ) .OR. &
                 ( model_config_rec%ra_lw_physics(i) .EQ. RRTMSCHEME          ) .OR. &
                 ( model_config_rec%ra_lw_physics(i) .EQ. RRTMG_LWSCHEME      ) ) .AND. &
               ( ( model_config_rec%ra_sw_physics(i) .EQ. 0                   ) .OR. &
                 ( model_config_rec%ra_sw_physics(i) .EQ. SWRADSCHEME         ) .OR. &
                 ( model_config_rec%ra_sw_physics(i) .EQ. RRTMG_SWSCHEME      ) ) ) THEN
             !  We are OK, I just hate writing backwards / negative / convoluted if tests
             !  that are not easily comprehensible.
          ELSE
            wrf_err_message = '--- ERROR: vert_refine_method=2 only works with ra_lw/sw_physics=1 (RRTM/Dudhia) or ra_lw/sw_physics=4 (RRTMG)'
            CALL wrf_debug ( 0, TRIM( wrf_err_message ) )
            count_fatal_error = count_fatal_error + 1
          END IF
        END IF
      END DO

!-----------------------------------------------------------------------
!  Consistency checks for vertical refinement:
!  must use the terrain following vertical coordinate
!-----------------------------------------------------------------------
      oops = 0 
      DO i = 2, model_config_rec % max_dom
        IF ( .NOT. model_config_rec % grid_allowed(i) ) CYCLE
        IF (model_config_rec%vert_refine_method(i) .NE. 0) THEN
          IF ( model_config_rec%hybrid_opt .NE. 0 ) THEN
            oops = oops + 1
          END IF
        END IF
      END DO

      IF ( oops .GT. 0 ) THEN
        wrf_err_message = '--- ERROR: vert_refine_method=2 only works with hybrid_opt = 0 '
        CALL wrf_debug ( 0, TRIM( wrf_err_message ) )
        count_fatal_error = count_fatal_error + 1
      END IF

!-----------------------------------------------------------------------
!  Consistency checks for vertical refinement:
!  feedback has to be turned off
!-----------------------------------------------------------------------
      oops = 0 
      DO i = 2, model_config_rec % max_dom
        IF ( .NOT. model_config_rec % grid_allowed(i) ) CYCLE
        IF (model_config_rec%vert_refine_method(i) .NE. 0) THEN
          IF ( model_config_rec%feedback .NE. 0 ) THEN
            oops = oops + 1
          END IF
        END IF
      END DO

      IF ( oops .GT. 0 ) THEN
        wrf_err_message = '--- ERROR: vert_refine_method=2 only works with feedback = 0 '
        CALL wrf_debug ( 0, TRIM( wrf_err_message ) )
        count_fatal_error = count_fatal_error + 1
      END IF

!-----------------------------------------------------------------------
! This WRF version does not support trajectories on a global domain
!-----------------------------------------------------------------------
      IF (  model_config_rec % polar(1) .AND. &
            model_config_rec % fft_filter_lat .LT. 90. .AND. &
            model_config_rec % traj_opt .NE. 0 ) THEN
         CALL wrf_debug ( 0, '--- ERROR: Trajectories not supported on global domain' )
         count_fatal_error = count_fatal_error + 1
      END IF

!-----------------------------------------------------------------------
! If the user did not specify a global setting in the lateral BC
! portion of the namelist file (polar), but the distance around the
! equator is approximately equal to the entire globe, then it is likely
! that the user probably forgot to flip that polar switch on.
!-----------------------------------------------------------------------
      lon_extent_is_global = .FALSE.
      IF ( ABS ( model_config_rec % e_we(1) * model_config_rec % dx(1) - 2. * piconst / reradius ) .LT. model_config_rec % dx(1) ) THEN
         lon_extent_is_global = .TRUE.
      END IF

      lat_extent_is_global = .FALSE.
      IF ( ABS ( model_config_rec % e_sn(1) * model_config_rec % dy(1) -      piconst / reradius ) .LT. model_config_rec % dy(1) ) THEN
         lat_extent_is_global = .TRUE.
      END IF

      IF ( ( .NOT. model_config_rec % polar(1) ) .AND. &
           ( lon_extent_is_global .AND. lat_extent_is_global ) ) THEN
         CALL wrf_debug ( 0, '--- ERROR: Domain size is global, set &bdy_control polar=.TRUE.' )
         count_fatal_error = count_fatal_error + 1
      END IF

!-----------------------------------------------------------------------
!  Remapping namelist variables for gridded and surface fdda to aux streams 9 and 10.
!  Relocated here so that the remappings are after checking the namelist for inconsistencies.
!-----------------------------------------------------------------------

# include "../dyn_em/namelist_remappings_em.h"

#endif

#if (EM_CORE == 1)
!-----------------------------------------------------------------------
!  For the real program (ARW only), check that the vertical interpolation options
!  selected by the user are consistent.
!  1. If the user has turned-off using the surface level, do not allow the force
!     option to select how many layers the surface is to be used through.
!  2. If the user has turned-off using the surface level, do not allow the
!     lowest level from surface option to be activated.
!-----------------------------------------------------------------------

      IF ( model_config_rec % use_wps_input .EQ. 1 ) THEN
         IF ( ( .NOT. model_config_rec % use_surface )  .AND. &
              ( model_config_rec % force_sfc_in_vinterp .GT. 0 ) ) THEN
            wrf_err_message = '--- NOTE: Inconsistent vertical interpolation settings in program real.'
            CALL wrf_debug ( 1, wrf_err_message )
            wrf_err_message = '--- NOTE: With use_surface=F, automatically setting force_sfc_in_vinterp=0.'
            CALL wrf_debug ( 1, wrf_err_message )
            model_config_rec % force_sfc_in_vinterp = 0
         END IF
         IF ( ( .NOT. model_config_rec % use_surface )  .AND. &
              ( model_config_rec % lowest_lev_from_sfc ) ) THEN
            wrf_err_message = '--- NOTE: Inconsistent vertical interpolation settings in program real.'
            CALL wrf_debug ( 1, wrf_err_message )
            wrf_err_message = '--- NOTE: With use_surface=F, automatically setting lowest_lev_from_sfc=F.'
            CALL wrf_debug ( 1, wrf_err_message )
            model_config_rec % lowest_lev_from_sfc = .FALSE.
         END IF
      END IF
#endif

#if (EM_CORE == 1 && WRFPLUS == 1 )
      IF ( ( model_config_rec%jcdfi_use ).AND. &
           ( model_config_rec%jcdfi_diag .NE. 1 ) ) THEN
         wrf_err_message = '--- ERROR: If jcdfi_use = 1, then jcdfi_diag must also = 1 '
         CALL wrf_message ( wrf_err_message )
         wrf_err_message = '--- Change jcdfi_diag in namelist.input '
         CALL wrf_debug ( 0, TRIM( wrf_err_message ) )
         count_fatal_error = count_fatal_error + 1
      END IF
      ! derived namelist for packaged a_/g_ variables
      model_config_rec%mp_physics_plus = 0
      DO i = 1, model_config_rec % max_dom
         model_config_rec%mp_physics_plus(i) = model_config_rec%mp_physics(i)
      ENDDO
      model_config_rec%cu_used_plus = 0
      DO i = 1, model_config_rec % max_dom
         IF ( model_config_rec%cu_physics(i) .NE. NOCUSCHEME ) THEN
            model_config_rec%cu_used_plus = 1
         END IF
      ENDDO
      model_config_rec%shcu_used_plus = 0
      DO i = 1, model_config_rec % max_dom
         IF ( model_config_rec%shcu_physics(i) .NE. NOSHCUSCHEME ) THEN
            model_config_rec%shcu_used_plus = 1
         END IF
      ENDDO
#endif

#if (EM_CORE == 1)
# if( BUILD_SBM_FAST != 1)
!-----------------------------------------------------------------------
!  If the FAST SBM scheme is requested and it is not compiled, let the
!  user know.
!-----------------------------------------------------------------------

      IF ( model_config_rec % mp_physics(1) .EQ. FAST_KHAIN_LYNN_SHPUND ) THEN
         wrf_err_message = '--- ERROR: FAST SBM scheme must be built with a default compile-time flag'
         CALL wrf_message ( wrf_err_message )
         wrf_err_message = '--- ERROR: Run ./clean -a, ./configure, ./compile scripts again'
         CALL wrf_message ( wrf_err_message )
         count_fatal_error = count_fatal_error + 1
      END IF
# endif
#endif

!-----------------------------------------------------------------------
!  If the RRTMG FAST schemes are requested, check that the code with
!  built to use them.
!-----------------------------------------------------------------------

#if( BUILD_RRTMG_FAST != 1)
      IF ( ( model_config_rec % ra_lw_physics(1) .EQ. RRTMG_LWSCHEME_FAST )  .OR. &
           ( model_config_rec % ra_sw_physics(1) .EQ. RRTMG_SWSCHEME_FAST )  ) THEN
         wrf_err_message = '--- ERROR: RRTMG FAST schemes must be built with a default compile-time flag'
         CALL wrf_message ( wrf_err_message )
         wrf_err_message = '--- ERROR: Run ./clean -a, ./configure, ./compile scripts again'
         CALL wrf_message ( wrf_err_message )
         count_fatal_error = count_fatal_error + 1
      END IF
#endif

!-----------------------------------------------------------------------
!  If the RRTMG KIAPS schemes are requested, check that the code with
!  built to use them.
!-----------------------------------------------------------------------

#if( BUILD_RRTMK != 1)
      IF ( ( model_config_rec % ra_lw_physics(1) .EQ. RRTMK_LWSCHEME )  .OR. &
           ( model_config_rec % ra_sw_physics(1) .EQ. RRTMK_SWSCHEME )  ) THEN
         wrf_err_message = '--- ERROR: RRTMG-based KIAPS schemes must be built with a default compile-time flag'
         CALL wrf_message ( wrf_err_message )
         wrf_err_message = '--- ERROR: Run ./clean -a, ./configure, ./compile scripts again'
         CALL wrf_message ( wrf_err_message )
         count_fatal_error = count_fatal_error + 1
      END IF
#endif

!-----------------------------------------------------------------------
!  Set the namelist parameter o3input to 0 for the radiation schemes other
!  than RRTMG_LWSCHEME and RRTMG_SWSCHEME.
!-----------------------------------------------------------------------

      IF ( ( model_config_rec % ra_lw_physics(1) .EQ. RRTMG_LWSCHEME )  .OR. &
           ( model_config_rec % ra_sw_physics(1) .EQ. RRTMG_SWSCHEME )  .OR. &
           ( model_config_rec % ra_lw_physics(1) .EQ. RRTMK_LWSCHEME )  .OR. &
           ( model_config_rec % ra_lw_physics(1) .EQ. RRTMK_SWSCHEME )  .OR. &
           ( model_config_rec % ra_lw_physics(1) .EQ. RRTMG_LWSCHEME_FAST )  .OR. &
           ( model_config_rec % ra_sw_physics(1) .EQ. RRTMG_SWSCHEME_FAST )  ) THEN
         wrf_err_message = '--- NOTE: RRTMG radiation is used, namelist ' // &
                           'value for o3input (ozone input) is used '
         CALL wrf_debug ( 1, wrf_err_message )
      ELSE
         model_config_rec % o3input = 0
         wrf_err_message = '--- NOTE: RRTMG radiation is not used, setting:  ' // &
                           'o3input=0 to avoid data pre-processing'
         CALL wrf_debug ( 1, wrf_err_message )
      END IF

#if (WRF_CHEM == 1 && WRF_KPP == 1 )
!-----------------------------------------------------------------------
! Check for consistent chem_opt and irr_opt
!-----------------------------------------------------------------------
      DO i = 1, model_config_rec % max_dom
         IF ( .NOT. model_config_rec % grid_allowed(i) ) CYCLE
         IF ( model_config_rec%irr_opt(i) > 0 .and. &
              (model_config_rec%chem_opt(i) /= mozcart_kpp .and. &
               model_config_rec%chem_opt(i) /= t1_mozcart_kpp .and. &
               model_config_rec%chem_opt(i) /= mozart_mosaic_4bin_kpp .and. &
               model_config_rec%chem_opt(i) /= mozart_mosaic_4bin_aq_kpp ) ) THEN
           wrf_err_message = '--- ERROR: IRR diagnostics can only be used with the following chem_opt settings:'
           CALL wrf_debug ( 0, TRIM( wrf_err_message ) )
           wrf_err_message = '    MOZCART_KPP, T1_MOZCART_KPP, MOZART_MOSAIC_4BIN_KPP, MOZART_MOSAIC_4BIN_AQ_KPP'
           CALL wrf_debug ( 0, TRIM( wrf_err_message ) )
           write(wrf_err_message,'(''    chem_opt = '',i3,'', '',i3,'', '',i3,'', or '',i3)') &
                 MOZCART_KPP, T1_MOZCART_KPP, MOZART_MOSAIC_4BIN_KPP, MOZART_MOSAIC_4BIN_AQ_KPP 
           CALL wrf_debug ( 0, TRIM( wrf_err_message ) )
           count_fatal_error = count_fatal_error + 1
         END IF
      ENDDO
#endif

#if ( ( EM_CORE == 1) && ( defined(DM_PARALLEL) )&& ( ! defined(STUBMPI) ) )
!-----------------------------------------------------------------------
! Did the user ask for too many MPI tasks, or are those tasks poorly distributed.
!-----------------------------------------------------------------------

      oops = 0
      DO i = 1, model_config_rec % max_dom
         IF ( .NOT. model_config_rec % grid_allowed(i) ) CYCLE
         IF ( ( model_config_rec % e_we(i) /  model_config_rec % nproc_x .LT. 10 ) .OR. &
              ( model_config_rec % e_sn(i) /  model_config_rec % nproc_y .LT. 10 ) ) THEN
            WRITE ( wrf_err_message , * ) 'For domain ',i,', the domain size is too small for this many processors, ', & 
                                          'or the decomposition aspect ratio is poor.'
            CALL wrf_debug ( 0, TRIM( wrf_err_message ) )
            WRITE ( wrf_err_message , * ) 'Minimum decomposed computational patch size, either x-dir or y-dir, is 10 grid cells.'
            CALL wrf_debug ( 0, TRIM( wrf_err_message ) )
            WRITE ( wrf_err_message , fmt='(a,i5,a,i4,a,i4)' ) &
                                          'e_we = ', model_config_rec % e_we(i),', nproc_x = ',model_config_rec % nproc_x, &
                                          ', with cell width in x-direction = ', &
                                          model_config_rec % e_we(i) /  model_config_rec % nproc_x
            CALL wrf_debug ( 0, TRIM( wrf_err_message ) )
            WRITE ( wrf_err_message , fmt='(a,i5,a,i4,a,i4)' ) &
                                          'e_sn = ', model_config_rec % e_sn(i),', nproc_y = ',model_config_rec % nproc_y, &
                                          ', with cell width in y-direction = ', &
                                          model_config_rec % e_sn(i) /  model_config_rec % nproc_y
            CALL wrf_debug ( 0, TRIM( wrf_err_message ) )
            wrf_err_message = '--- ERROR: Reduce the MPI rank count, or redistribute the tasks.'
            CALL wrf_debug ( 0, TRIM( wrf_err_message ) )
            oops = oops + 1
         END IF
      ENDDO
      IF ( oops .GT. 0 ) THEN
         count_fatal_error = count_fatal_error + 1
      END IF
#endif




!---------------------------------------------------------------------
!  The "clean" atmosphere radiative flux diagnostics can only be used 
!     with WRF-Chem.
!---------------------------------------------------------------------

      IF ( model_config_rec%clean_atm_diag > 0 ) THEN

#if (WRF_CHEM != 1)
         wrf_err_message = '--- NOTE: "Clean" atmosphere diagnostics can only be used in WRF-Chem' 
         CALL wrf_debug ( 0, TRIM( wrf_err_message ) )
         model_config_rec%calc_clean_atm_diag = 0
#else
         model_config_rec%calc_clean_atm_diag = 1
#endif

      ENDIF

!-----------------------------------------------------------------------
!  MUST BE AFTER ALL OF THE PHYSICS CHECKS.
!-----------------------------------------------------------------------

      IF ( count_fatal_error .GT. 0 ) THEN
         WRITE (wrf_err_message, FMT='(A,I6, A)') 'NOTE:  ', count_fatal_error, &
                                            ' namelist settings are wrong. Please check and reset these options'
         CALL wrf_error_fatal (  wrf_err_message  )
      END IF

   END SUBROUTINE check_nml_consistency

!=======================================================================

   SUBROUTINE setup_physics_suite

!<DESCRIPTION>
!
! Based on the selection of physics suite provided in the namelist, sets the
! values of other namelist options (mp_physics, cu_physics, ra_lw_physics,
! ra_sw_physics, bl_pbl_physics, sf_sfclay_physics, and sf_surface_physics)
! to reflect that suite.
!
!</DESCRIPTION>

      USE module_domain, ONLY : change_to_lower_case

      IMPLICIT NONE
#if ( EM_CORE == 1 )

      INTEGER :: i
      INTEGER :: max_dom
      LOGICAL :: have_mods
      INTEGER, DIMENSION( max_domains ) :: orig_mp_physics, orig_cu_physics, orig_ra_lw_physics, orig_ra_sw_physics, &
                                           orig_bl_pbl_physics, orig_sf_sfclay_physics, orig_sf_surface_physics
      CHARACTER, DIMENSION( max_domains ) :: modified_mp_option, modified_cu_option, modified_ra_lw_option, modified_ra_sw_option, &
                                             modified_bl_pbl_option, modified_sf_sfclay_option, modified_sf_surface_option
      CHARACTER (LEN=256) :: physics_suite_lowercase
      CHARACTER (LEN=32) :: formatstring

      !
      ! Initialize the debug level so that it can be used in the namelist testing.
      ! wrf_debug_level is a global value in module_wrf_error.
      !

      wrf_debug_level = model_config_rec%debug_level

      max_dom = model_config_rec % max_dom

      !
      ! Save physics selections as given by the user to later determine if the
      ! user has overridden any options
      !
      modified_mp_option(1:max_dom) = ' '
      orig_mp_physics(1:max_dom) = model_config_rec % mp_physics(1:max_dom)

      modified_cu_option(1:max_dom) = ' '
      orig_cu_physics(1:max_dom) = model_config_rec % cu_physics(1:max_dom)

      modified_ra_lw_option(1:max_dom) = ' '
      orig_ra_lw_physics(1:max_dom) = model_config_rec % ra_lw_physics(1:max_dom)

      modified_ra_sw_option(1:max_dom) = ' '
      orig_ra_sw_physics(1:max_dom) = model_config_rec % ra_sw_physics(1:max_dom)

      modified_bl_pbl_option(1:max_dom) = ' '
      orig_bl_pbl_physics(1:max_dom) = model_config_rec % bl_pbl_physics(1:max_dom)

      modified_sf_sfclay_option(1:max_dom) = ' '
      orig_sf_sfclay_physics(1:max_dom) = model_config_rec % sf_sfclay_physics(1:max_dom)

      modified_sf_surface_option(1:max_dom) = ' '
      orig_sf_surface_physics(1:max_dom) = model_config_rec % sf_surface_physics(1:max_dom)

      CALL change_to_lower_case(trim(model_config_rec % physics_suite), physics_suite_lowercase)

      !
      ! If physics suite is 'none', we can return early
      !
      IF ( trim(physics_suite_lowercase) == 'none' ) THEN
         wrf_err_message = '*************************************'
         call wrf_debug ( 1, wrf_err_message )
         wrf_err_message = 'No physics suite selected.'
         call wrf_debug ( 1, wrf_err_message )
         wrf_err_message = 'Physics options will be used directly from the namelist.'
         call wrf_debug ( 1, wrf_err_message )
         wrf_err_message = '*************************************'
         call wrf_debug ( 1, wrf_err_message )
         RETURN
      END IF

      CALL wrf_message ('*************************************')
      CALL wrf_message ('Configuring physics suite '''//trim(physics_suite_lowercase)//'''')
      CALL wrf_message ('')

      !
      ! Set options based on the suite selection
      !
      SELECT CASE ( trim(physics_suite_lowercase) )

      !
      ! CONUS suite
      !
      CASE ('conus')
         DO i = 1, max_dom

            IF ( .NOT. model_config_rec % grid_allowed(i) ) CYCLE
            IF ( model_config_rec % cu_physics(i) == -1 ) model_config_rec % cu_physics(i) = TIEDTKESCHEME               ! Tiedtke
            IF ( model_config_rec % mp_physics(i) == -1 ) model_config_rec % mp_physics(i) = THOMPSON                    ! Thompson
            IF ( model_config_rec % ra_lw_physics(i) == -1 ) model_config_rec % ra_lw_physics(i) = RRTMG_LWSCHEME        ! RRTMG LW
            IF ( model_config_rec % ra_sw_physics(i) == -1 ) model_config_rec % ra_sw_physics(i) = RRTMG_SWSCHEME        ! RRTMG SW
            IF ( model_config_rec % bl_pbl_physics(i) == -1 ) model_config_rec % bl_pbl_physics(i) = MYJPBLSCHEME        ! MYJ
            IF ( model_config_rec % sf_sfclay_physics(i) == -1 ) model_config_rec % sf_sfclay_physics(i) = MYJSFCSCHEME  ! MYJ
            IF ( model_config_rec % sf_surface_physics(i) == -1 ) model_config_rec % sf_surface_physics(i) = LSMSCHEME   ! Noah

         END DO

      !
      ! Tropical suite
      !
      CASE ('tropical')
         DO i = 1, max_dom

            IF ( .NOT. model_config_rec % grid_allowed(i) ) CYCLE
            IF ( model_config_rec % cu_physics(i) == -1 ) model_config_rec % cu_physics(i) = NTIEDTKESCHEME              ! New Tiedtke
            IF ( model_config_rec % mp_physics(i) == -1 ) model_config_rec % mp_physics(i) = WSM6SCHEME                  ! WSM6
            IF ( model_config_rec % ra_lw_physics(i) == -1 ) model_config_rec % ra_lw_physics(i) = RRTMG_LWSCHEME        ! RRTMG LW
            IF ( model_config_rec % ra_sw_physics(i) == -1 ) model_config_rec % ra_sw_physics(i) = RRTMG_SWSCHEME        ! RRTMG SW
            IF ( model_config_rec % bl_pbl_physics(i) == -1 ) model_config_rec % bl_pbl_physics(i) = YSUSCHEME           ! YSU
            IF ( model_config_rec % sf_sfclay_physics(i) == -1 ) model_config_rec % sf_sfclay_physics(i) = SFCLAYSCHEME  ! MM5
            IF ( model_config_rec % sf_surface_physics(i) == -1 ) model_config_rec % sf_surface_physics(i) = LSMSCHEME   ! Noah

         END DO

      CASE DEFAULT
         CALL wrf_error_fatal ( 'Unrecognized physics suite' )

      END SELECT

      WRITE (formatstring, '(A,I3,A)') '(A21,', max_dom, '(I6,A1))'

      !
      ! Print microphysics options
      !
      WHERE (model_config_rec % mp_physics(1:max_dom) == orig_mp_physics(1:max_dom)) modified_mp_option(1:max_dom) = '*'
      WRITE (wrf_err_message, FMT=TRIM(formatstring)) 'mp_physics: ', &
                                                    (model_config_rec % mp_physics(i), modified_mp_option(i), i=1,max_dom)
      CALL wrf_message (wrf_err_message)

      !
      ! Print cumulus options
      !
      WHERE (model_config_rec % cu_physics(1:max_dom) == orig_cu_physics(1:max_dom)) modified_cu_option(1:max_dom) = '*'
      WRITE (wrf_err_message, FMT=TRIM(formatstring)) 'cu_physics: ', &
                                                    (model_config_rec % cu_physics(i), modified_cu_option(i), i=1,max_dom)
      CALL wrf_message (wrf_err_message)

      !
      ! Print LW radiation options
      !
      WHERE (model_config_rec % ra_lw_physics(1:max_dom) == orig_ra_lw_physics(1:max_dom)) modified_ra_lw_option(1:max_dom) = '*'
      WRITE (wrf_err_message, FMT=TRIM(formatstring)) 'ra_lw_physics: ', &
                                                    (model_config_rec % ra_lw_physics(i), modified_ra_lw_option(i), i=1,max_dom)
      CALL wrf_message (wrf_err_message)

      !
      ! Print SW radiation options
      !
      WHERE (model_config_rec % ra_sw_physics(1:max_dom) == orig_ra_sw_physics(1:max_dom)) modified_ra_sw_option(1:max_dom) = '*'
      WRITE (wrf_err_message, FMT=TRIM(formatstring)) 'ra_sw_physics: ', &
                                                    (model_config_rec % ra_sw_physics(i), modified_ra_sw_option(i), i=1,max_dom)
      CALL wrf_message (wrf_err_message)

      !
      ! Print boundary layer options
      !
      WHERE (model_config_rec % bl_pbl_physics(1:max_dom) == orig_bl_pbl_physics(1:max_dom)) modified_bl_pbl_option(1:max_dom) = '*'
      WRITE (wrf_err_message, FMT=TRIM(formatstring)) 'bl_pbl_physics: ', &
                                                    (model_config_rec % bl_pbl_physics(i), modified_bl_pbl_option(i), i=1,max_dom)
      CALL wrf_message (wrf_err_message)

      !
      ! Print surface layer options
      !
      WHERE (model_config_rec % sf_sfclay_physics(1:max_dom) == orig_sf_sfclay_physics(1:max_dom)) &
            modified_sf_sfclay_option(1:max_dom) = '*'
      WRITE (wrf_err_message, FMT=TRIM(formatstring)) &
            'sf_sfclay_physics: ', (model_config_rec % sf_sfclay_physics(i), modified_sf_sfclay_option(i), i=1,max_dom)
      CALL wrf_message (wrf_err_message)

      !
      ! Print surface options
      !
      WHERE (model_config_rec % sf_surface_physics(1:max_dom) == orig_sf_surface_physics(1:max_dom)) &
            modified_sf_surface_option(1:max_dom) = '*'
      WRITE (wrf_err_message, FMT=TRIM(formatstring)) &
            'sf_surface_physics: ', (model_config_rec % sf_surface_physics(i), modified_sf_surface_option(i), i=1,max_dom)
      CALL wrf_message (wrf_err_message)

      !
      ! Print footnote if any physics schemes were overridden by the user
      !
      have_mods = ANY (modified_mp_option(1:max_dom) == '*') &
             .OR. ANY (modified_cu_option(1:max_dom) == '*') &
             .OR. ANY (modified_ra_lw_option(1:max_dom) == '*') &
             .OR. ANY (modified_ra_sw_option(1:max_dom) == '*') &
             .OR. ANY (modified_bl_pbl_option(1:max_dom) == '*') &
             .OR. ANY (modified_sf_sfclay_option(1:max_dom) == '*') &
             .OR. ANY (modified_sf_surface_option(1:max_dom) == '*')

      IF (have_mods) THEN
         CALL wrf_message ('')
         CALL wrf_message ('(* = option overrides suite setting)')
      END IF

      CALL wrf_message ('*************************************')

#endif

   END SUBROUTINE setup_physics_suite

!=======================================================================

   SUBROUTINE set_physics_rconfigs

!<DESCRIPTION>
!
! Some derived rconfig entries need to be set based on the value of other,
! non-derived entries before package-dependent memory allocation takes place.
! This works around depending on the user to set these specific settings in the
! namelist.
!
!</DESCRIPTION>

      IMPLICIT NONE

      INTEGER :: numsoiltemp , nummosaictemp
      INTEGER :: i


!-----------------------------------------------------------------------
! Set the namelist urban dimensions if sf_urban_physics > 0  
!-----------------------------------------------------------------------

      IF ( any(model_config_rec%sf_urban_physics > 0 ) ) THEN
      
         model_config_rec%urban_map_zrd = model_config_rec%num_urban_ndm * &
                                          model_config_rec%num_urban_nwr * &
                                          model_config_rec%num_urban_nz
         model_config_rec%urban_map_zwd = model_config_rec%num_urban_ndm * &
                                          model_config_rec%num_urban_nwr * &
                                          model_config_rec%num_urban_nz  * &
                                          model_config_rec%num_urban_nbui
         model_config_rec%urban_map_gd  = model_config_rec%num_urban_ndm * &
                                          model_config_rec%num_urban_ng
         model_config_rec%urban_map_zd  = model_config_rec%num_urban_ndm * &
                                          model_config_rec%num_urban_nz  * &
                                          model_config_rec%num_urban_nbui
         model_config_rec%urban_map_zdf = model_config_rec%num_urban_ndm * &
                                          model_config_rec%num_urban_nz 
         model_config_rec%urban_map_bd  = model_config_rec%num_urban_nz  * &
                                          model_config_rec%num_urban_nbui
         model_config_rec%urban_map_wd  = model_config_rec%num_urban_ndm * &
                                          model_config_rec%num_urban_nz  * &
                                          model_config_rec%num_urban_nbui
         model_config_rec%urban_map_gbd = model_config_rec%num_urban_ndm * &
                                          model_config_rec%num_urban_ngb * &
                                          model_config_rec%num_urban_nbui
         model_config_rec%urban_map_fbd = model_config_rec%num_urban_ndm       * &
                                          (model_config_rec%num_urban_nz - 1)  * &
                                          model_config_rec%num_urban_nf        * &
                                          model_config_rec%num_urban_nbui

      END IF     
      
!-----------------------------------------------------------------------
! Set the namelist mosaic_cat_soil parameter for the Noah-mosaic  scheme if sf_surface_mosaic == 1.  
!-----------------------------------------------------------------------

      IF ( model_config_rec % sf_surface_mosaic .EQ. 1 ) THEN
      
      numsoiltemp = model_config_rec % num_soil_layers
      nummosaictemp = model_config_rec % mosaic_cat
      
         model_config_rec % mosaic_cat_soil = numsoiltemp * nummosaictemp

         wrf_err_message = '--- NOTE: Noah-mosaic is in use, setting:  ' // &
                           'mosaic_cat_soil = mosaic_cat * num_soil_layers'
         CALL wrf_debug ( 1, wrf_err_message )

      END IF     
      
#if ( (NMM_CORE != 1) && (DA_CORE != 1) )
!-----------------------------------------------------------------------
! How big to allocate random seed arrays.
!-----------------------------------------------------------------------

      CALL RANDOM_SEED ( SIZE = model_config_rec % seed_dim )

!-----------------------------------------------------------------------
! If this is a WRF run with polar boundary conditions, then this is a
! global domain. A global domain needs to have the FFT arrays allocated.
!-----------------------------------------------------------------------

      model_config_rec % fft_used = 0
      IF ( ( model_config_rec % polar(1) ) .AND. &
           ( model_config_rec % fft_filter_lat .LT. 90. ) ) THEN
         model_config_rec % fft_used = 1
      END IF

!-----------------------------------------------------------------------
! Need to know if this run has aercu_opt set to either 1 or 2,
! so that we can set a derived namelist for packaging arrays.
!-----------------------------------------------------------------------

      model_config_rec % aercu_used = 0
      IF ( model_config_rec %aercu_opt .GT. 0 ) THEN
         model_config_rec % aercu_used = 1
      END IF

!-----------------------------------------------------------------------
! If any CAM scheme is turned on, then there are a few shared variables.
! These need to be allocated when any CAM scheme is active.
!-----------------------------------------------------------------------

#if ( (EM_CORE == 1) && (WRF_CHEM != 1) )
      model_config_rec % cam_used = 0
      DO i = 1, model_config_rec % max_dom
         IF ( .NOT. model_config_rec % grid_allowed(i) ) CYCLE
         IF ( ( model_config_rec % mp_physics(i)     .EQ. CAMMGMPSCHEME   ) .OR. &
              ( model_config_rec % bl_pbl_physics(i) .EQ. CAMUWPBLSCHEME  ) .OR. &
              ( model_config_rec % shcu_physics(i)   .EQ. CAMUWSHCUSCHEME ) ) THEN
            model_config_rec % cam_used = 1
         END IF
      ENDDO

#elif (WRF_CHEM == 1)
      model_config_rec % cam_used = 1
#endif

#endif

      
!-----------------------------------------------------------------------
! Set the namelist parameters for the CAM radiation scheme if either
! ra_lw_physics = CAMLWSCHEME or ra_sw_physics = CAMSWSCHEME.  
!-----------------------------------------------------------------------

      IF (( model_config_rec % ra_lw_physics(1) .EQ. CAMLWSCHEME ) .OR. &
          ( model_config_rec % ra_sw_physics(1) .EQ. CAMSWSCHEME )) THEN
         model_config_rec % paerlev = 29
         model_config_rec % levsiz = 59
         model_config_rec % cam_abs_dim1 = 4
         model_config_rec % cam_abs_dim2 = model_config_rec % e_vert(1)

         wrf_err_message = '--- NOTE: CAM radiation is in use, setting:  ' // &
                           'paerlev=29, levsiz=59, cam_abs_dim1=4, cam_abs_dim2=e_vert'
         CALL wrf_debug ( 1, wrf_err_message )

      END IF

!-----------------------------------------------------------------------
! If a user requested to compute the radar reflectivity .OR. if this is
! one of the schemes that ALWAYS computes the radar reflectivity, then
! turn on the switch that says allocate the space for the refl_10cm array.
!-----------------------------------------------------------------------

      DO i = 1, model_config_rec % max_dom
         IF ( .NOT. model_config_rec % grid_allowed(i) ) CYCLE
         IF ( ( model_config_rec % mp_physics(i) .EQ. MILBRANDT2MOM ) .OR. &
#if (EM_CORE == 1)
              ( model_config_rec % mp_physics(i) .EQ. NSSL_2MOM     ) .OR. &
              ( model_config_rec % mp_physics(i) .EQ. NSSL_2MOMG    ) .OR. &
              ( model_config_rec % mp_physics(i) .EQ. NSSL_2MOMCCN  ) .OR. &
              ( model_config_rec % mp_physics(i) .EQ. NSSL_1MOM     ) .OR. &
              ( model_config_rec % mp_physics(i) .EQ. NSSL_1MOMLFO  ) .OR. &
#endif
              ( model_config_rec % do_radar_ref  .EQ. 1             ) ) THEN
            model_config_rec % compute_radar_ref = 1
         END IF
      ENDDO

!-----------------------------------------------------------------------
! If a user selected LOGICAL fire-related switches, convert those to
! INTEGER for the package allocation assignment required in the 
! registry file.
!-----------------------------------------------------------------------

#if (EM_CORE == 1)
      DO i = 1, model_config_rec % max_dom
         IF ( .NOT. model_config_rec % grid_allowed(i) ) CYCLE
         IF ( model_config_rec % fmoist_run(i) .EQV. .TRUE.  ) THEN
            model_config_rec % fmoisti_run(i) = 1
         ELSE 
            model_config_rec % fmoisti_run(i) = 0
         END IF
         IF ( model_config_rec % fmoist_interp(i) .EQV. .TRUE.  ) THEN
            model_config_rec % fmoisti_interp(i) = 1
         ELSE 
            model_config_rec % fmoisti_interp(i) = 0
         END IF
      ENDDO
#endif

!-----------------------------------------------------------------------
! If MYNN PBL is not used, set bl_mynn_edmf = 0 so that we don't get 
! additional output 
!-----------------------------------------------------------------------

#if (EM_CORE == 1)
      DO i = 1, model_config_rec % max_dom
         IF ( .NOT. model_config_rec % grid_allowed(i) ) CYCLE
         IF ( ( model_config_rec % bl_pbl_physics(i) .NE. MYNNPBLSCHEME2 ) .AND. &
              ( model_config_rec % bl_pbl_physics(i) .NE. MYNNPBLSCHEME3 ) ) THEN
            model_config_rec % bl_mynn_edmf = 0
         END IF
      ENDDO
#endif

!-----------------------------------------------------------------------
! Set the namelist parameters for the RRTMG radiation scheme if either
! ra_lw_physics or ra_sw_physics is set to one of the RRTMG schemes.
!-----------------------------------------------------------------------

      IF (( model_config_rec % ra_lw_physics(1) .EQ. RRTMG_LWSCHEME      ) .OR. &
          ( model_config_rec % ra_sw_physics(1) .EQ. RRTMG_SWSCHEME      ) .OR. &
          ( model_config_rec % ra_lw_physics(1) .EQ. RRTMK_LWSCHEME      ) .OR. &
          ( model_config_rec % ra_sw_physics(1) .EQ. RRTMK_SWSCHEME      ) .OR. &
          ( model_config_rec % ra_lw_physics(1) .EQ. RRTMG_LWSCHEME_FAST ) .OR. &
          ( model_config_rec % ra_sw_physics(1) .EQ. RRTMG_SWSCHEME_FAST )) THEN
         model_config_rec % levsiz = 59
         model_config_rec % alevsiz = 12
         model_config_rec % no_src_types = 6

         wrf_err_message = '--- NOTE: One of the RRTMG radiation schemes is in use, setting:  ' // &
                           'levsiz=59, alevsiz=12, no_src_types=6'
         CALL wrf_debug ( 1, wrf_err_message )

      END IF

!-----------------------------------------------------------------------
! Set namelist parameter num_soil_levels depending on the value of
! sf_surface_physics
!-----------------------------------------------------------------------

#if ((EM_CORE == 1) || (NMM_CORE == 1))
      IF      (   model_config_rec % sf_surface_physics(1) .EQ. NOLSMSCHEME  ) THEN
         model_config_rec % num_soil_layers = 5
      ELSE IF (   model_config_rec % sf_surface_physics(1) .EQ. SLABSCHEME   ) THEN
         model_config_rec % num_soil_layers = 5
      ELSE IF (   model_config_rec % sf_surface_physics(1) .EQ. LSMSCHEME    ) THEN
         model_config_rec % num_soil_layers = 4
      ELSE IF (   model_config_rec % sf_surface_physics(1) .EQ. NOAHMPSCHEME ) THEN
         model_config_rec % num_soil_layers = 4
      ELSE IF ( ( model_config_rec % sf_surface_physics(1) .EQ. RUCLSMSCHEME ) .AND. &
                ( model_config_rec % num_soil_layers .EQ. 6 ) ) THEN
         model_config_rec % num_soil_layers = 6
      ELSE IF ( ( model_config_rec % sf_surface_physics(1) .EQ. RUCLSMSCHEME ) .AND. &
                ( model_config_rec % num_soil_layers .EQ. 9 ) ) THEN
         model_config_rec % num_soil_layers = 9
      ELSE IF (   model_config_rec % sf_surface_physics(1) .EQ. RUCLSMSCHEME ) THEN
         model_config_rec % num_soil_layers = 6
      ELSE IF (   model_config_rec % sf_surface_physics(1) .EQ. PXLSMSCHEME  ) THEN
         model_config_rec % num_soil_layers = 2
      ELSE IF (   model_config_rec % sf_surface_physics(1) .EQ. CLMSCHEME    ) THEN
         model_config_rec % num_soil_layers = 10
      ELSE IF (   model_config_rec % sf_surface_physics(1) .EQ. SSIBSCHEME   ) THEN
         model_config_rec % num_soil_layers = 3
#if (NMM_CORE == 1)
      ELSE IF (   model_config_rec % sf_surface_physics(1) .EQ. GFDLSLAB     ) THEN
         model_config_rec % num_soil_layers = 4
#endif
      ELSE
         CALL wrf_debug       ( 0 , '--- ERROR: Unknown sf_surface_physics has no associated number of soil levels' )
         WRITE (wrf_err_message, FMT='(A,I6)') '--- ERROR: sf_surface_physics = ' , model_config_rec % sf_surface_physics(1)
         CALL wrf_error_fatal ( TRIM(wrf_err_message) )
      END IF 
#endif

      WRITE (wrf_err_message, FMT='(A,I6)') '--- NOTE: num_soil_layers has been set to ', &
                                             model_config_rec % num_soil_layers
      CALL wrf_debug ( 1, wrf_err_message )

   END SUBROUTINE set_physics_rconfigs

!=======================================================================

   RECURSIVE SUBROUTINE get_moad_factor ( id, parent_id, parent_grid_ratio, max_dom, factor )
      IMPLICIT NONE
      INTEGER                     :: max_dom
      INTEGER, DIMENSION(max_dom) :: parent_id, parent_grid_ratio
      INTEGER                     :: factor, id
   
      IF ( id .EQ. 1 ) THEN
         RETURN
      ELSE
         factor = factor * parent_grid_ratio(id)
         CALL get_moad_factor ( parent_id(id), parent_id, parent_grid_ratio, max_dom, factor )
      END IF
   END  SUBROUTINE get_moad_factor

!=======================================================================

   END MODULE module_check_a_mundo

!=======================================================================<|MERGE_RESOLUTION|>--- conflicted
+++ resolved
@@ -340,10 +340,7 @@
 ! Check that SMS-3DTKE scheme (km_opt=5) Must work with diff_opt=2
 !-----------------------------------------------------------------------
       DO i = 1, model_config_rec % max_dom
-<<<<<<< HEAD
-=======
-         IF ( .NOT. model_config_rec % grid_allowed(i) ) CYCLE
->>>>>>> 0d88b580
+         IF ( .NOT. model_config_rec % grid_allowed(i) ) CYCLE
          IF ( model_config_rec % km_opt(i) .EQ. 5 .AND. &
               model_config_rec % diff_opt(i) .NE. 2  ) THEN
             wrf_err_message = '--- ERROR: SMS-3DTKE scheme can only work with diff_opt=2 '
@@ -358,10 +355,7 @@
 ! Check that SMS-3DTKE scheme (km_opt=5) Must work with bl_pbl_physics=0
 !-----------------------------------------------------------------------
       DO i = 1, model_config_rec % max_dom
-<<<<<<< HEAD
-=======
-         IF ( .NOT. model_config_rec % grid_allowed(i) ) CYCLE
->>>>>>> 0d88b580
+         IF ( .NOT. model_config_rec % grid_allowed(i) ) CYCLE
          IF ( model_config_rec % km_opt(i) .EQ. 5 .AND. &
               model_config_rec % bl_pbl_physics(i) .NE. 0  ) THEN
             wrf_err_message = '--- ERROR: SMS-3DTKE scheme can only work with bl_pbl_physics=0 '
@@ -379,10 +373,7 @@
 ! Must work with no surface layer scheme.
 !-----------------------------------------------------------------------
       DO i = 1, model_config_rec % max_dom
-<<<<<<< HEAD
-=======
-         IF ( .NOT. model_config_rec % grid_allowed(i) ) CYCLE
->>>>>>> 0d88b580
+         IF ( .NOT. model_config_rec % grid_allowed(i) ) CYCLE
          IF ( model_config_rec % km_opt(i) .EQ. 5 .AND. &
               (model_config_rec % sf_sfclay_physics(i) .NE. nosfcscheme     .AND. &
                model_config_rec % sf_sfclay_physics(i) .NE. sfclayscheme    .AND. &
@@ -441,10 +432,7 @@
 ! Check that channel irrigation is run with Noah
 !-----------------------------------------------------------------------
       DO i = 1, model_config_rec % max_dom
-<<<<<<< HEAD
-=======
-         IF ( .NOT. model_config_rec % grid_allowed(i) ) CYCLE
->>>>>>> 0d88b580
+         IF ( .NOT. model_config_rec % grid_allowed(i) ) CYCLE
          IF ( model_config_rec % sf_surface_physics(i) .NE. LSMSCHEME .AND.  &
              model_config_rec % sf_surf_irr_scheme(i) .EQ. CHANNEL ) THEN
               wrf_err_message = '--- ERROR: irrigation Opt 1 works only with Noah-LSM'
@@ -454,8 +442,6 @@
       ENDDO
 
 !-----------------------------------------------------------------------
-<<<<<<< HEAD
-=======
 ! Check that number of hours of daily irrigation is greater than zero.
 ! This value is used in the denominator to compute the amount of 
 ! irrigated water per timestep, and the default value from the Registry
@@ -498,7 +484,6 @@
       ENDDO
 
 !-----------------------------------------------------------------------
->>>>>>> 0d88b580
 ! Check that Deng Shallow Convection Must work with MYJ or MYNN PBL
 !-----------------------------------------------------------------------
       DO i = 1, model_config_rec % max_dom
@@ -689,22 +674,6 @@
 !--------------------------------------------------------------------------------------------------
 ! Input tables must exist in running directory for fast bin microphysics scheme (mp_physics = 30)
 !--------------------------------------------------------------------------------------------------
-<<<<<<< HEAD
-      IF (  model_config_rec % mp_physics(1) .EQ. FAST_KHAIN_LYNN_SHPUND   ) THEN
-         INQUIRE(FILE='./SBM_input_33', EXIST=fsbm_table1_exists)
-         IF (.not.fsbm_table1_exists ) THEN
-            wrf_err_message = "--- ERROR: Input table SBM_input_33 doesn't exist !!!"
-            CALL wrf_message ( wrf_err_message )
-            wrf_err_message = '--- ERROR: Download this table from http://www2.mmm.ucar.edu/wrf/src/wrf_files/'
-             CALL wrf_message ( wrf_err_message )
-            count_fatal_error = count_fatal_error + 1
-         END IF
-         INQUIRE(FILE='./scattering_tables_2layer_high_quad_1dT_1%fw_110', EXIST=fsbm_table2_exists)
-         IF (.not.fsbm_table2_exists ) THEN
-            wrf_err_message = "--- ERROR: Input table scattering_tables_2layer_high_quad_1dT_1%fw_110 doesn't exist !!!"
-            CALL wrf_message ( TRIM( wrf_err_message ) )
-            wrf_err_message = '--- ERROR: Download this table from http://www2.mmm.ucar.edu/wrf/src/wrf_files/'
-=======
 # if ( BUILD_SBM_FAST == 1 )
       IF ( model_config_rec % mp_physics(1) .EQ. FAST_KHAIN_LYNN_SHPUND ) THEN
          INQUIRE(FILE='./SBM_input_33/BLKD_SDC.dat', EXIST=fsbm_table1_exists)
@@ -720,15 +689,11 @@
             wrf_err_message = "--- ERROR: Input directory scattering_tables_2layer_high_quad_1dT_1%fw_110 doesn't exist !!!"
             CALL wrf_message ( TRIM( wrf_err_message ) )
             wrf_err_message = '--- ERROR: Download this directory of input table files from http://www2.mmm.ucar.edu/wrf/src/wrf_files/'
->>>>>>> 0d88b580
             CALL wrf_message ( wrf_err_message )
             count_fatal_error = count_fatal_error + 1
          END IF
       END IF
-<<<<<<< HEAD
-=======
 # endif
->>>>>>> 0d88b580
 !-----------------------------------------------------------------------
 ! There are restrictions on the AFWA diagnostics regarding the choice
 ! of microphysics scheme. These are hard coded in the AFWA diags driver,
@@ -1223,11 +1188,6 @@
 
 #if (EM_CORE == 1)
 !-----------------------------------------------------------------------
-<<<<<<< HEAD
-! cu_physics = 11 (scale-aware KF)
-!-----------------------------------------------------------------------
-
-=======
 ! scale-aware KF cannot work with 3DTKE (km_opt=5)
 !-----------------------------------------------------------------------
 
@@ -1252,7 +1212,6 @@
 ! is not an error, just a convenience for the user.
 !-----------------------------------------------------------------------
 
->>>>>>> 0d88b580
       DO i = 1, model_config_rec % max_dom
          IF ( .NOT. model_config_rec % grid_allowed(i) ) CYCLE
          IF ( model_config_rec%cu_physics(i) .EQ. MSKFSCHEME ) THEN
