--- conflicted
+++ resolved
@@ -43,8 +43,6 @@
    CHARACTER (LEN=2), DIMENSION(TS_FIELDS) :: &
       ts_file_endings = (/ 'UU', 'VV', 'PH', 'TH', 'QV' ,'WW', 'PR'/) 
 #endif
-<<<<<<< HEAD
-=======
    INTEGER   ierr
    CHARACTER (len=19) simulation_start_date
    INTEGER simulation_start_year   , &
@@ -54,7 +52,6 @@
            simulation_start_minute , &
            simulation_start_second
 
->>>>>>> 0d88b580
    TYPE (PROJ_INFO) :: ts_proj
    TYPE (grid_config_rec_type) :: config_flags
 
