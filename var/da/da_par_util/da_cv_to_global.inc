subroutine da_cv_to_global(cv_size, cv_size_global, x, grid, mzs, xg )


   !-----------------------------------------------------------------------
   ! Purpose: Gathers local cv-array x into domain cv-array xg(:).  
   ! Global cv-array xg will only be valid on the "monitor" task.  
   !
   ! Must be called by all MPI tasks.  
   !-----------------------------------------------------------------------

   implicit none

   integer,          intent(in)    :: cv_size        ! Size of local cv-array
   integer,          intent(in)    :: cv_size_global ! Size of domain cv-array
   real,             intent(in)    :: x(1:cv_size)   ! local cv-array
   type(domain),     intent(in)    :: grid
   integer,          intent(in)    :: mzs(:)  ! mz for each variable
                                         ! (to identify empty or 2D arrays)
   real,             intent(inout) :: xg(1:cv_size_global) ! global cv-array

#ifdef DM_PARALLEL

   ! Local declarations
   type (vp_type) :: vv_x    ! Grdipt/EOF cv_array (local)
   type (vp_type) :: vv_xg   ! Grdipt/EOF cv_array (global)
   type (xpose_type) :: xpg  ! global dimensions
   integer :: ids, ide, jds, jde, kds, &
              ims, ime, jms, jme, kms, &
              ips, ipe, jps, jpe, kps 

   integer :: n

   if (trace_use) call da_trace_entry("da_cv_to_global")      

   !
   ! Gather to mimic serial summation order.  
   !

   ! k?e varies with variable v1 - v5
   ids = ids; ide = ide; jds = jds; jde = jde; kds = kds
   ims = ims; ime = ime; jms = jms; jme = jme; kms = grid%xp%kms
   ips = grid%xp%ips; ipe = grid%xp%ipe; jps = grid%xp%jps; jpe = grid%xp%jpe; kps = grid%xp%kps

   ! TOdo:  encapsulate this crap!  
   ! allocate vv_x
   allocate(vv_x%v1(ims:ime,jms:jme,mzs(1)))
   allocate(vv_x%v2(ims:ime,jms:jme,mzs(2)))
   allocate(vv_x%v3(ims:ime,jms:jme,mzs(3)))
   allocate(vv_x%v4(ims:ime,jms:jme,mzs(4)))
   allocate(vv_x%v5(ims:ime,jms:jme,mzs(5)))
#ifdef CLOUD_CV
   allocate(vv_x%v6(ims:ime,jms:jme,mzs(6)))
   allocate(vv_x%v7(ims:ime,jms:jme,mzs(7)))
   allocate(vv_x%v8(ims:ime,jms:jme,mzs(8)))
   allocate(vv_x%v9(ims:ime,jms:jme,mzs(9)))
<<<<<<< HEAD
!  allocate(vv_x%alpha(ims:ime,jms:jme,kms:kme,mzs(11)))
   allocate(vv_x%alpha(ims_int:ime_int,jms_int:jme_int,kms_int:kme_int,mzs(11)))
=======
   allocate(vv_x%v10(ims:ime,jms:jme,mzs(10)))
   allocate(vv_x%v11(ims:ime,jms:jme,mzs(11)))   
   allocate(vv_x%alpha(ims:ime,jms:jme,kms:kme,mzs(13)))
>>>>>>> 7adb7aed
#else
!  allocate(vv_x%alpha(ims:ime,jms:jme,kms:kme,mzs(7)))
   allocate(vv_x%alpha(ims_int:ime_int,jms_int:jme_int,kms_int:kme_int,mzs(7)))
#endif

   call da_cv_to_vv (cv_size, x, mzs, vv_x )

   if (rootproc) then
      ! allocate vv_xg
      allocate(vv_xg%v1(ids:ide,jds:jde,mzs(1)))
      allocate(vv_xg%v2(ids:ide,jds:jde,mzs(2)))
      allocate(vv_xg%v3(ids:ide,jds:jde,mzs(3)))
      allocate(vv_xg%v4(ids:ide,jds:jde,mzs(4)))
      allocate(vv_xg%v5(ids:ide,jds:jde,mzs(5)))
#ifdef CLOUD_CV
      allocate(vv_xg%v6(ids:ide,jds:jde,mzs(6)))
      allocate(vv_xg%v7(ids:ide,jds:jde,mzs(7)))
      allocate(vv_xg%v8(ids:ide,jds:jde,mzs(8)))
      allocate(vv_xg%v9(ids:ide,jds:jde,mzs(9)))
<<<<<<< HEAD
!     allocate(vv_xg%alpha(ids:ide,jds:jde,kds:kde,mzs(11)))
      allocate(vv_xg%alpha(ids_int:ide_int,jds_int:jde_int,kds_int:kde_int,mzs(11)))
=======
      allocate(vv_xg%v10(ids:ide,jds:jde,mzs(10)))
      allocate(vv_xg%v11(ids:ide,jds:jde,mzs(11)))
      allocate(vv_xg%alpha(ids:ide,jds:jde,kds:kde,mzs(13)))
>>>>>>> 7adb7aed
#else
!     allocate(vv_xg%alpha(ids:ide,jds:jde,kds:kde,mzs(7)))
      allocate(vv_xg%alpha(ids_int:ide_int,jds_int:jde_int,kds_int:kde_int,mzs(7)))
#endif
   else
      ! Allocate dummy array for non-monitor process to keep Fortran
      ! CICO happy...
      allocate(vv_xg%v1(1,1,1))
      allocate(vv_xg%v2(1,1,1))
      allocate(vv_xg%v3(1,1,1))
      allocate(vv_xg%v4(1,1,1))
      allocate(vv_xg%v5(1,1,1))
#ifdef CLOUD_CV
      allocate(vv_xg%v6(1,1,1))
      allocate(vv_xg%v7(1,1,1))
      allocate(vv_xg%v8(1,1,1))
      allocate(vv_xg%v9(1,1,1))
      allocate(vv_xg%v10(1,1,1))
      allocate(vv_xg%v11(1,1,1))
#endif
      allocate(vv_xg%alpha(1,1,1,1))
   end if

   ! TOdo:  encapsulate this crap!  
   ! gather to global data structures
   ! it is possible to gather straight into a globally-sized cv-array
   ! TOdo:  add this optimization later
   call da_patch_to_global(grid, vv_x%v1,    vv_xg%v1,    mzs(1))
   call da_patch_to_global(grid, vv_x%v2,    vv_xg%v2,    mzs(2))
   call da_patch_to_global(grid, vv_x%v3,    vv_xg%v3,    mzs(3))
   call da_patch_to_global(grid, vv_x%v4,    vv_xg%v4,    mzs(4))
   call da_patch_to_global(grid, vv_x%v5,    vv_xg%v5,    mzs(5))
#ifdef CLOUD_CV
   call da_patch_to_global(grid, vv_x%v6,    vv_xg%v6,    mzs(6))
   call da_patch_to_global(grid, vv_x%v7,    vv_xg%v7,    mzs(7))
   call da_patch_to_global(grid, vv_x%v8,    vv_xg%v8,    mzs(8))
   call da_patch_to_global(grid, vv_x%v9,    vv_xg%v9,    mzs(9))
   call da_patch_to_global(grid, vv_x%v10,    vv_xg%v10,    mzs(10))
   call da_patch_to_global(grid, vv_x%v11,    vv_xg%v11,    mzs(11))
#endif
#ifdef CLOUD_CV
<<<<<<< HEAD
   if ( mzs(11) > 0 ) then
      do n = 1, mzs(11) ! Ensemble size
         if ( anal_type_hybrid_dual_res ) then
            call da_patch_to_global_dual_res(grid%intermediate_grid, vv_x%alpha(:,:,:,n), vv_xg%alpha(:,:,:,n), mzs(10))
         else
            call da_patch_to_global(grid, vv_x%alpha(:,:,:,n), vv_xg%alpha(:,:,:,n), mzs(10))
         endif
=======
   if ( mzs(13) > 0 ) then
      do n = 1, mzs(13) ! Ensemble size
         call da_patch_to_global(grid, vv_x%alpha(:,:,:,n), vv_xg%alpha(:,:,:,n), mzs(12))
>>>>>>> 7adb7aed
      end do
   end if
#else
   if ( mzs(7) > 0 ) then
      do n = 1, mzs(7) ! Ensemble size
         if ( anal_type_hybrid_dual_res ) then
            call da_patch_to_global_dual_res(grid%intermediate_grid, vv_x%alpha(:,:,:,n), vv_xg%alpha(:,:,:,n), mzs(10))
         else
            call da_patch_to_global(grid, vv_x%alpha(:,:,:,n), vv_xg%alpha(:,:,:,n), mzs(6))
         endif
      end do
   end if
#endif
#ifdef CLOUD_CV
   ! deallocate vv_x
   deallocate (vv_x%v1, vv_x%v2, vv_x%v3, vv_x%v4, vv_x%v5, vv_x%v6, vv_x%v7, vv_x%v8, vv_x%v9, vv_x%v10, vv_x%v11, vv_x%alpha)
#else
   ! deallocate vv_x
   deallocate (vv_x%v1, vv_x%v2, vv_x%v3, vv_x%v4, vv_x%v5, vv_x%alpha)
#endif
   if (rootproc) then
      ! finally, collapse data back into a globally-sized cv-array
      xpg%ids = ids; xpg%ide = ide
      xpg%ims = ids; xpg%ime = ide
      xpg%its = ids; xpg%ite = ide
      xpg%jds = jds; xpg%jde = jde
      xpg%jms = jds; xpg%jme = jde
      xpg%jts = jds; xpg%jte = jde
      xpg%kds = kds; xpg%kde = kde
      xpg%kms = kds; xpg%kme = kde
      xpg%kts = kds; xpg%kte = kde
      call da_vv_to_cv(vv_xg, xpg, mzs, cv_size_global, xg)
   end if
#ifdef CLOUD_CV
   ! deallocate vv_xg
   deallocate(vv_xg%v1, vv_xg%v2, vv_xg%v3, vv_xg%v4, vv_xg%v5, vv_xg%v6, vv_xg%v7,vv_xg%v8,vv_xg%v9, vv_xg%v10, vv_xg%v11, vv_xg%alpha)
#else
   ! deallocate vv_xg
   deallocate(vv_xg%v1, vv_xg%v2, vv_xg%v3, vv_xg%v4, vv_xg%v5, vv_xg%alpha)
#endif
   if (trace_use) call da_trace_exit("da_cv_to_global")    

#endif

end subroutine da_cv_to_global

<|MERGE_RESOLUTION|>--- conflicted
+++ resolved
@@ -53,16 +53,10 @@
    allocate(vv_x%v7(ims:ime,jms:jme,mzs(7)))
    allocate(vv_x%v8(ims:ime,jms:jme,mzs(8)))
    allocate(vv_x%v9(ims:ime,jms:jme,mzs(9)))
-<<<<<<< HEAD
-!  allocate(vv_x%alpha(ims:ime,jms:jme,kms:kme,mzs(11)))
-   allocate(vv_x%alpha(ims_int:ime_int,jms_int:jme_int,kms_int:kme_int,mzs(11)))
-=======
    allocate(vv_x%v10(ims:ime,jms:jme,mzs(10)))
    allocate(vv_x%v11(ims:ime,jms:jme,mzs(11)))   
-   allocate(vv_x%alpha(ims:ime,jms:jme,kms:kme,mzs(13)))
->>>>>>> 7adb7aed
+   allocate(vv_x%alpha(ims_int:ime_int,jms_int:jme_int,kms_int:kme_int,mzs(13)))
 #else
-!  allocate(vv_x%alpha(ims:ime,jms:jme,kms:kme,mzs(7)))
    allocate(vv_x%alpha(ims_int:ime_int,jms_int:jme_int,kms_int:kme_int,mzs(7)))
 #endif
 
@@ -80,14 +74,10 @@
       allocate(vv_xg%v7(ids:ide,jds:jde,mzs(7)))
       allocate(vv_xg%v8(ids:ide,jds:jde,mzs(8)))
       allocate(vv_xg%v9(ids:ide,jds:jde,mzs(9)))
-<<<<<<< HEAD
-!     allocate(vv_xg%alpha(ids:ide,jds:jde,kds:kde,mzs(11)))
-      allocate(vv_xg%alpha(ids_int:ide_int,jds_int:jde_int,kds_int:kde_int,mzs(11)))
-=======
       allocate(vv_xg%v10(ids:ide,jds:jde,mzs(10)))
       allocate(vv_xg%v11(ids:ide,jds:jde,mzs(11)))
-      allocate(vv_xg%alpha(ids:ide,jds:jde,kds:kde,mzs(13)))
->>>>>>> 7adb7aed
+!     allocate(vv_xg%alpha(ids:ide,jds:jde,kds:kde,mzs(13)))
+      allocate(vv_xg%alpha(ids_int:ide_int,jds_int:jde_int,kds_int:kde_int,mzs(13)))
 #else
 !     allocate(vv_xg%alpha(ids:ide,jds:jde,kds:kde,mzs(7)))
       allocate(vv_xg%alpha(ids_int:ide_int,jds_int:jde_int,kds_int:kde_int,mzs(7)))
@@ -129,19 +119,13 @@
    call da_patch_to_global(grid, vv_x%v11,    vv_xg%v11,    mzs(11))
 #endif
 #ifdef CLOUD_CV
-<<<<<<< HEAD
-   if ( mzs(11) > 0 ) then
-      do n = 1, mzs(11) ! Ensemble size
-         if ( anal_type_hybrid_dual_res ) then
-            call da_patch_to_global_dual_res(grid%intermediate_grid, vv_x%alpha(:,:,:,n), vv_xg%alpha(:,:,:,n), mzs(10))
-         else
-            call da_patch_to_global(grid, vv_x%alpha(:,:,:,n), vv_xg%alpha(:,:,:,n), mzs(10))
-         endif
-=======
    if ( mzs(13) > 0 ) then
       do n = 1, mzs(13) ! Ensemble size
-         call da_patch_to_global(grid, vv_x%alpha(:,:,:,n), vv_xg%alpha(:,:,:,n), mzs(12))
->>>>>>> 7adb7aed
+         if ( anal_type_hybrid_dual_res ) then
+            call da_patch_to_global_dual_res(grid%intermediate_grid, vv_x%alpha(:,:,:,n), vv_xg%alpha(:,:,:,n), mzs(12))
+         else
+            call da_patch_to_global(grid, vv_x%alpha(:,:,:,n), vv_xg%alpha(:,:,:,n), mzs(12))
+         endif
       end do
    end if
 #else
