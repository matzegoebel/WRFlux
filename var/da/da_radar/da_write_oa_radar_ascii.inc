subroutine da_write_oa_radar_ascii ( ob, iv, re, it )

   !---------------------------------------------------------------------------
   ! Purpose: write out OMB and OMA vector structure for radar data.
   !---------------------------------------------------------------------------

   implicit none

   type (y_type),     intent(in)  :: ob       ! Observation structure.
   type (iv_type),    intent(in)  :: iv       ! O-B structure.
   type (y_type),     intent(in)  :: re       ! O-A structure.
   integer,           intent(in)  :: it       ! external iteration counter

   integer                        :: n , num_obs       ! Loop counter.
   integer                        :: i, k     ! Index dimension.
   integer                        :: nlevelss ! Number of obs levels.

   integer            :: ios, oma_radar_unit, omb_radar_unit, omb_radar_iter_unit 
   character(len=filename_len)  :: filename , file 
   integer            :: ndomain
   character(len=filename_len), allocatable     ::filename1(:) 
   INTEGER :: m, kk, l 
   REAL :: rv_obs, rv_inv, rv_error , rf_obs, rf_inv, rf_error, rf_inc, rv_inc 
   INTEGER :: rv_qc, rf_qc, levels, num, error 
   REAL :: lat,lon,press, zk 
   CHARACTER(len=5) :: stn_id 

    if (trace_use) call da_trace_entry("da_write_oa_radar_ascii")

    write(unit=message(1),fmt='(A)') 'Writing radar OMA ascii file'
    call da_message(message(1:1))

#ifdef DM_PARALLEL
   write(unit=filename, fmt='(a,i2.2,a,i4.4)') 'radar_omb_oma_',it,'.', myproc
#else
<<<<<<< HEAD
   write(unit=filename, fmt='(a,i2.2,a)') 'radar_omb_oma_',it,'.0000'
=======
      print*,"write_ao_radar does not work in serial mode return"
      return
      write(unit=filename, fmt='(a)') 'radar_omb_oma.000'
>>>>>>> 7adb7aed
#endif
   call da_get_unit(oma_radar_unit)
   open(unit=oma_radar_unit,file=trim(filename),form='formatted',iostat=ios)
   if (ios /= 0) Then
       call da_error(__FILE__,__LINE__, &
         (/"Cannot open oma radar file"//filename/))
   endif

   if (iv % info(radar)%nlocal  >0 ) then
      num_obs = 0
      do n = 1, iv% info(radar)%nlocal
         if (iv%info(radar)%proc_domain(1,n)) num_obs=num_obs+1    
      end do
      if (num_obs > 0) then
         write(oma_radar_unit,'(a20,i8)')'radar', num_obs
         num_obs = 0
        do n = 1, iv % info(radar)%nlocal
            if (iv%info(radar)%proc_domain(1,n)) then  
               num_obs = num_obs + 1
               write(oma_radar_unit,'(i8)') iv % info(radar) % levels(n)
               do k = 1, iv % info(radar) % levels(n)
                 write(oma_radar_unit,'(2i8,a5,2f9.2,f17.7,2(2f17.7,i8,2f17.7),f17.7)')&
                    num_obs , k, 'RADAR', &  
                    iv % info (radar)% lat(1,n), &       ! Latitude
                    iv % info (radar) % lon(1,n), &       ! Longitude
                    iv % radar(n) % height(k), &           ! Obs height in m
                    ob%radar(n)%rv(k),&
                    iv%radar(n)%rv(k)%inv,iv%radar(n)%rv(k)%qc,iv%radar(n)%rv(k)%error,&
                    re%radar(n)%rv(k), &! O, O-B, O-A rv
                    ob%radar(n)%rf(k), &
                    iv%radar(n)%rf(k)%inv,iv%radar(n)%rf(k)%qc,iv%radar(n)%rf(k)%error,&
                    re%radar(n)%rf(k),iv%info(radar)%zk(k,n)   ! O, O-B, O-A rf
               end do
            end if
         end do
      end if
   end if


#ifdef DM_PARALLEL
   ! Wait to ensure all temporary files have been written
   call mpi_barrier(comm, ierr)
#endif


  close (oma_radar_unit)
  call da_free_unit(oma_radar_unit)

  
  IF (rootproc) THEN
  call da_get_unit(omb_radar_unit)
  allocate (filename1(0:num_procs-1)) 
      do k = 0,num_procs-1
         write(unit=filename1(k),fmt ='(a,i2.2,a,i4.4)')'radar_omb_oma_',it,'.',k
      end do
   call da_get_unit(omb_radar_iter_unit)
   write(unit=file,fmt ='(a,i2.2)')'radar_omb_oma_',it
   open(omb_radar_iter_unit,file=trim(file),form='formatted', status='replace', iostat=ios)
     if (ios /= 0) call da_error(__FILE__,__LINE__, &
         (/"Cannot open file "//file/))
  ENDIF
 
  num_obs = 0
  IF (iv % info(radar)%nlocal  >0 ) then
      do n = 1, iv% info(radar)%nlocal
        if (iv%info(radar)%proc_domain(1,n)) num_obs=num_obs+1
      end do
  ENDIF
   call da_proc_sum_int(num_obs)    
    IF (num_obs > 0 .and. rootproc) then
      write(omb_radar_iter_unit,'(a20,i8)')'radar', num_obs  
      num_obs = 0
      num = 0
      do k = 0,num_procs-1

        open(omb_radar_unit,file=trim(filename1(k)),status='old',iostat=error)
          if (error /= 0) call da_error(__FILE__,__LINE__, &
         (/"Cannot open file "//file/))

      read(omb_radar_unit, '(20x,i8)', iostat=error)num_obs
      IF(error /= 0)THEN
         write(unit=message(1),fmt='(A,A)') 'Nothing to read from ',filename1(k)
         call da_message(message(1:1))
         cycle
      ENDIF   
         if (num_obs > 0) then
           do  n = 1, num_obs    
               read(omb_radar_unit,'(i8)') levels
                  write(omb_radar_iter_unit,'(i8)')levels
                  num = num + 1 
               do m = 1, levels
                  read(omb_radar_unit,'(2i8,a5,2f9.2,f17.7,2(2f17.7,i8,2f17.7),f17.7)')&
                      kk,l, stn_id, &          ! Station
                      lat, lon, press, &       ! Lat/lon, dummy    
                      rv_obs, rv_inv, rv_qc, rv_error, rv_inc, & 
                      rf_obs, rf_inv, rf_qc, rf_error, rf_inc, zk
                     write(omb_radar_iter_unit,'(2i8,a5,2f9.2,f17.7,2(2f17.7,i8,2f17.7),f17.7)')&
                        num,m,stn_id, &          ! Station
                         lat, lon, press, &       ! Lat/lon, dummy    
                     rv_obs, rv_inv, rv_qc, rv_error, rv_inc, & 
                     rf_obs, rf_inv, rf_qc, rf_error, rf_inc, zk
               end do
            enddo
         endif                 
      end do
    ENDIF




   if (rootproc) then
      close(omb_radar_unit)
      close(omb_radar_iter_unit)
      call da_free_unit(omb_radar_unit)
      call da_free_unit(omb_radar_iter_unit)
      deallocate (filename1)
   end if


   if (trace_use) call da_trace_exit("da_write_oa_radar_ascii")

end subroutine da_write_oa_radar_ascii




<|MERGE_RESOLUTION|>--- conflicted
+++ resolved
@@ -33,13 +33,11 @@
 #ifdef DM_PARALLEL
    write(unit=filename, fmt='(a,i2.2,a,i4.4)') 'radar_omb_oma_',it,'.', myproc
 #else
-<<<<<<< HEAD
-   write(unit=filename, fmt='(a,i2.2,a)') 'radar_omb_oma_',it,'.0000'
-=======
-      print*,"write_ao_radar does not work in serial mode return"
-      return
-      write(unit=filename, fmt='(a)') 'radar_omb_oma.000'
->>>>>>> 7adb7aed
+   write(unit=message(1),fmt='(A)') 'write_ao_radar does not work in serial mode'
+   call da_warning(__FILE__,__LINE__,message(1:1))
+   if (trace_use) call da_trace_exit("da_write_oa_radar_ascii")
+   return
+!   write(unit=filename, fmt='(a,i2.2,a)') 'radar_omb_oma_',it,'.0000'
 #endif
    call da_get_unit(oma_radar_unit)
    open(unit=oma_radar_unit,file=trim(filename),form='formatted',iostat=ios)
