subroutine da_transform_vptox(grid, vp, be, ep)

   !-----------------------------------------------------------------------
   ! Purpose: Physical transform of analysis increment variables.
   !    Updated for Analysis on Arakawa-C grid
   !    Author: Syed RH Rizvi,  MMM/ESSL/NCAR,  Date: 10/22/2008
   ! Updates:
   !
   !       Implementation of multi-variate BE for cv_options=6
   !       Syed RH Rizvi,  MMM/NESL/NCAR,  Date: 02/01/2010
   !-----------------------------------------------------------------------

   implicit none

   type (domain), intent(inout)         :: grid
   
   type (vp_type), intent(inout)        :: vp  ! CV on grid structure.
   type (be_type), intent(in), optional :: be  ! Background errors.
   type (ep_type), intent(in), optional :: ep  ! Ensemble perturbations.

   integer :: i, k, j, k1, ij            ! Loop counters.
   real, allocatable          :: chi_u(:,:,:)  ! Unbalanced chi

   if (trace_use) call da_trace_entry("da_transform_vptox") 

   !---------------------------------------------------------------------------
   !  [1] Add flow-dependent increments in control variable space (vp):
   !---------------------------------------------------------------------------

   if (be % ne > 0 .and. alphacv_method == alphacv_method_vp) then
      call da_add_flow_dependence_vp(be % ne, ep, vp, its,ite, jts,jte, kts,kte)
   end if

   !--------------------------------------------------------------------------
   ! [2] Impose statistical balance constraints:
   !--------------------------------------------------------------------------

   !$OMP PARALLEL DO &
   !$OMP PRIVATE ( ij, k1, k, j, i)
   do ij = 1 , grid%num_tiles

   if ( cv_options == 6 ) then
      allocate (chi_u(its:ite,grid%j_start(ij):grid%j_end(ij),kts:kte) )
      do k = kts, kte
         do j = grid%j_start(ij), grid%j_end(ij)
            do i = its, ite
               chi_u(i,j,k) = vp%v2(i,j,k)
            end do
         end do
      end do
   end if

   ! Chi:
<<<<<<< HEAD
   if (cv_options /= 7) then
      do k = kts, kte
         do j = grid%j_start(ij), grid%j_end(ij)
            do i = its, ite
               vp%v2(i,j,k) = vp%v2(i,j,k) + be%reg_psi_chi(j,k)* vp%v1(i,j,k)
            end do
=======
   do k = kts, kte
      do j = grid%j_start(ij), grid%j_end(ij)
         do i = its, ite
            vp%v2(i,j,k) = vp%v2(i,j,k) + coe_scaling2*be%reg_psi_chi(j,k)* vp%v1(i,j,k)
>>>>>>> 7adb7aed
         end do
      end do
   end if
  
   ! Temperature:
   do k = kts, kte
      do j = grid%j_start(ij), grid%j_end(ij)
         do i = its, ite
            grid%xa%t(i,j,k) = vp%v3(i,j,k)
         end do
      end do
   end do

<<<<<<< HEAD
   if (cv_options /= 7) then
      do k1 = kts, kte
         do k = kts, kte
            do j = grid%j_start(ij), grid%j_end(ij)
               do i = its, ite
                  grid%xa%t(i,j,k) = grid%xa%t(i,j,k) + be%reg_psi_t(j,k,k1)*vp%v1(i,j,k1)
               end do
=======
   do k1 = kts, kte
      do k = kts, kte
         do j = grid%j_start(ij), grid%j_end(ij)
            do i = its, ite
               grid%xa%t(i,j,k) = grid%xa%t(i,j,k) + coe_scaling3*be%reg_psi_t(j,k,k1)*vp%v1(i,j,k1)
>>>>>>> 7adb7aed
            end do
         end do
      end do
   end if
   if ( cv_options == 6 ) then
      do k1 = kts, kte
         do k = kts, kte
            do j = grid%j_start(ij), grid%j_end(ij)
               do i = its, ite
                  grid%xa%t(i,j,k) = grid%xa%t(i,j,k) + be%reg_chi_u_t(j,k,k1)*chi_u(i,j,k1)
               end do
            end do
         end do
      end do
   end if

   ! Surface Pressure
   do j = grid%j_start(ij), grid%j_end(ij)
      do i = its, ite
         grid%xa%psfc(i,j) = vp%v5(i,j,1) 
      end do
   end do

<<<<<<< HEAD
   if (cv_options /= 7) then
      do k = kts,kte
         do j = grid%j_start(ij), grid%j_end(ij)
            do i = its, ite
               grid%xa%psfc(i,j) = grid%xa%psfc(i,j) + be%reg_psi_ps(j,k)*vp%v1(i,j,k)
            end do
=======
   do k = kts,kte
      do j = grid%j_start(ij), grid%j_end(ij)
         do i = its, ite
            grid%xa%psfc(i,j) = grid%xa%psfc(i,j) +  coe_scaling4*be%reg_psi_ps(j,k)*vp%v1(i,j,k)
>>>>>>> 7adb7aed
         end do
      end do
   end if
   if ( cv_options == 6 ) then
      do k = kts,kte
         do j = grid%j_start(ij), grid%j_end(ij)
            do i = its, ite
               grid%xa%psfc(i,j) = grid%xa%psfc(i,j) + be%reg_chi_u_ps(j,k)*chi_u(i,j,k)
            end do
         end do
      end do
   end if

   ! Moisture
   if ( cv_options == 6 ) then
      do k1 = kts, kte
         do k = kts, kte
            do j = grid%j_start(ij), grid%j_end(ij)
               do i = its, ite
                  vp%v4(i,j,k1) = vp%v4(i,j,k1) + be%reg_psi_rh(j,k1,k)*vp%v1(i,j,k) + &
                  be%reg_chi_u_rh(j,k1,k)*chi_u(i,j,k) + be%reg_t_u_rh(j,k1,k)*vp%v3(i,j,k)
               end do
            end do
         end do
      end do
!
      do k = kts, kte
         do j = grid%j_start(ij), grid%j_end(ij)
            do i = its, ite
               vp%v4(i,j,k) = vp%v4(i,j,k) + be%reg_ps_u_rh(j,k)*vp%v5(i,j,1)
            end do
         end do
      end do
   end if

!
   if ( cv_options == 6 ) deallocate (chi_u )

   end do
   !$OMP END PARALLEL DO
   !--------------------------------------------------------------------------
   ! [3] Transform to model variable space:
   !--------------------------------------------------------------------------
  
#ifdef A2C
  if ((fg_format==fg_format_wrf_arw_regional  .or. &
       fg_format==fg_format_wrf_arw_global  ) .and. ide == ipe ) then
     ipe = ipe + 1
     ide = ide + 1
  end if

  if ((fg_format==fg_format_wrf_arw_regional  .or. &
       fg_format==fg_format_wrf_arw_global  ) .and. jde == jpe ) then
     jpe = jpe + 1
     jde = jde + 1
  end if
#endif

#ifdef DM_PARALLEL
#include "HALO_PSICHI_UV.inc"
#endif

#ifdef A2C
  if ((fg_format==fg_format_wrf_arw_regional  .or. &
       fg_format==fg_format_wrf_arw_global  ) .and. ide == ipe ) then
     ipe = ipe - 1
     ide = ide - 1
  end if

  if ((fg_format==fg_format_wrf_arw_regional  .or. &
       fg_format==fg_format_wrf_arw_global  ) .and. jde == jpe ) then
     jpe = jpe - 1
     jde = jde - 1
  end if
#endif

   ! Psi and chi to u and v:
<<<<<<< HEAD
   if ( cv_options == 5 .or. cv_options == 6 ) then
      call da_psichi_to_uv(vp % v1, vp % v2, grid%xb % coefx, &
           grid%xb % coefy , grid%xa % u, grid%xa % v)
   else if ( cv_options == 7 ) then
=======
   if (uv_cv_options.eq.0) then
   call da_psichi_to_uv(vp % v1, vp % v2, grid%xb % coefx, &
      grid%xb % coefy , grid%xa % u, grid%xa % v)
   else
>>>>>>> 7adb7aed
      grid%xa%u = vp%v1
      grid%xa%v = vp%v2
   end if

  if ( (use_radarobs .and. use_radar_rf) .or. (use_radarobs .and. use_radar_rze) .or. (use_rad .and. crtm_cloud).or. &
       (use_radarobs .and. use_radar_rhv) .or. (use_radarobs .and. use_radar_rqv) .or. cloud_cv_options .ge. 2 .or. & 
       (grid%pseudo_var(1:1).eq.'q' .and. grid%pseudo_var(2:2).ne.' ') .or.  &
       (grid%pseudo_var(1:1).eq.'Q' .and. grid%pseudo_var(2:2).ne.' ') ) then

     if ( cloud_cv_options == 1 .and. use_3dvar_phy) then
      ! Pseudo RH --> Total water mixing ratio:
      !$OMP PARALLEL DO &
      !$OMP PRIVATE ( ij, i, j, k )
      do ij = 1 , grid%num_tiles
         do k = kts, kte
            do j = grid%j_start(ij), grid%j_end(ij)
               do i = its, ite
                 grid%xa % qt(i,j,k) = vp%v4(i,j,k) * grid%xb%qs(i,j,k)
               enddo
            enddo
         enddo
      enddo
      !$OMP END PARALLEL DO
     end if
     if ( cloud_cv_options .ge. 2 ) then 
      ! Pseudo RH --> Water vapor mixing ratio:
      !$OMP PARALLEL DO &
      !$OMP PRIVATE ( ij, i, j, k )
      do ij = 1 , grid%num_tiles
         do k = kts, kte
            do j = grid%j_start(ij), grid%j_end(ij)
               do i = its, ite
                  grid%xa % q(i,j,k) =  vp%v4(i,j,k) * grid%xb%qs(i,j,k)
               enddo
            enddo
         enddo
      enddo
      !$OMP END PARALLEL DO
#ifdef CLOUD_CV
      !qcloud
      !$OMP PARALLEL DO &
      !$OMP PRIVATE ( ij, i, j, k )
      do ij = 1 , grid%num_tiles
         do k = kts, kte
            do j = grid%j_start(ij), grid%j_end(ij)
               do i = its, ite
                  grid%xa % qcw(i,j,k) =  vp%v6(i,j,k)
               enddo
            enddo
         enddo
      enddo
      !$OMP END PARALLEL DO
      !qrain
      !$OMP PARALLEL DO &
      !$OMP PRIVATE ( ij, i, j, k )
      do ij = 1 , grid%num_tiles
         do k = kts, kte
            do j = grid%j_start(ij), grid%j_end(ij)
               do i = its, ite
                  grid%xa % qrn(i,j,k) =  vp%v7(i,j,k)
               enddo
            enddo
         enddo
      enddo
      !$OMP END PARALLEL DO
      !qice
      !$OMP PARALLEL DO &
      !$OMP PRIVATE ( ij, i, j, k )
      do ij = 1 , grid%num_tiles
         do k = kts, kte
            do j = grid%j_start(ij), grid%j_end(ij)
               do i = its, ite
                  grid%xa % qci(i,j,k) =  vp%v8(i,j,k)
               enddo
            enddo
         enddo
      enddo
      !$OMP END PARALLEL DO
      !qsnow
      !$OMP PARALLEL DO &
      !$OMP PRIVATE ( ij, i, j, k )
      do ij = 1 , grid%num_tiles
         do k = kts, kte
            do j = grid%j_start(ij), grid%j_end(ij)
               do i = its, ite
                  grid%xa % qsn(i,j,k) =  vp%v9(i,j,k)
               enddo
            enddo
         enddo
      enddo
      !$OMP END PARALLEL DO
      !qgraupel
      !$OMP PARALLEL DO &
      !$OMP PRIVATE ( ij, i, j, k )
      do ij = 1 , grid%num_tiles
         do k = kts, kte
            do j = grid%j_start(ij), grid%j_end(ij)
               do i = its, ite
                  grid%xa % qgr(i,j,k) =  vp%v10(i,j,k)
               enddo
            enddo
         enddo
      enddo
      !$OMP END PARALLEL DO
      !vertical velocity
      !$OMP PARALLEL DO &
      !$OMP PRIVATE ( ij, i, j, k )
      do ij = 1 , grid%num_tiles
         do k = kts, kte
            do j = grid%j_start(ij), grid%j_end(ij)
               do i = its, ite
                  grid%xa % w(i,j,k) =  vp%v11(i,j,k)
               enddo
            enddo
         enddo
      enddo
      !$OMP END PARALLEL DO
#endif
     end if
  else  ! no rf or cloud radiance
      ! Pseudo RH --> Water vapor mixing ratio:
      !$OMP PARALLEL DO &
      !$OMP PRIVATE ( ij, i, j, k )
      do ij = 1 , grid%num_tiles
         do k = kts, kte
            do j = grid%j_start(ij), grid%j_end(ij)
               do i = its, ite
                  grid%xa % q(i,j,k) =  vp%v4(i,j,k) * grid%xb%qs(i,j,k)
               enddo
            enddo
         enddo
      enddo
      !$OMP END PARALLEL DO
  end if ! RF or Radiance
   !---------------------------------------------------------------------------
   !  [4] Add flow-dependent increments in model space (grid%xa):
   !---------------------------------------------------------------------------

!  if (be % ne > 0 .and. alphacv_method == alphacv_method_xa) then
!     call da_add_flow_dependence_xa(grid, be % ne, ep, vp)
!  end if
   if (be % ne > 0 .and. alphacv_method == alphacv_method_xa) then
      if ( anal_type_hybrid_dual_res ) then
         call da_add_flow_dependence_xa_dual_res(grid, be % ne, ep, vp)
      else
         call da_add_flow_dependence_xa(grid, be % ne, ep, vp)
      endif
   end if

   if (trace_use) call da_trace_exit("da_transform_vptox") 
 
end subroutine da_transform_vptox
<|MERGE_RESOLUTION|>--- conflicted
+++ resolved
@@ -51,19 +51,12 @@
    end if
 
    ! Chi:
-<<<<<<< HEAD
    if (cv_options /= 7) then
       do k = kts, kte
          do j = grid%j_start(ij), grid%j_end(ij)
             do i = its, ite
                vp%v2(i,j,k) = vp%v2(i,j,k) + be%reg_psi_chi(j,k)* vp%v1(i,j,k)
             end do
-=======
-   do k = kts, kte
-      do j = grid%j_start(ij), grid%j_end(ij)
-         do i = its, ite
-            vp%v2(i,j,k) = vp%v2(i,j,k) + coe_scaling2*be%reg_psi_chi(j,k)* vp%v1(i,j,k)
->>>>>>> 7adb7aed
          end do
       end do
    end if
@@ -77,7 +70,6 @@
       end do
    end do
 
-<<<<<<< HEAD
    if (cv_options /= 7) then
       do k1 = kts, kte
          do k = kts, kte
@@ -85,17 +77,11 @@
                do i = its, ite
                   grid%xa%t(i,j,k) = grid%xa%t(i,j,k) + be%reg_psi_t(j,k,k1)*vp%v1(i,j,k1)
                end do
-=======
-   do k1 = kts, kte
-      do k = kts, kte
-         do j = grid%j_start(ij), grid%j_end(ij)
-            do i = its, ite
-               grid%xa%t(i,j,k) = grid%xa%t(i,j,k) + coe_scaling3*be%reg_psi_t(j,k,k1)*vp%v1(i,j,k1)
->>>>>>> 7adb7aed
-            end do
-         end do
-      end do
-   end if
+            end do
+         end do
+      end do
+   end if
+
    if ( cv_options == 6 ) then
       do k1 = kts, kte
          do k = kts, kte
@@ -115,22 +101,16 @@
       end do
    end do
 
-<<<<<<< HEAD
    if (cv_options /= 7) then
       do k = kts,kte
          do j = grid%j_start(ij), grid%j_end(ij)
             do i = its, ite
                grid%xa%psfc(i,j) = grid%xa%psfc(i,j) + be%reg_psi_ps(j,k)*vp%v1(i,j,k)
             end do
-=======
-   do k = kts,kte
-      do j = grid%j_start(ij), grid%j_end(ij)
-         do i = its, ite
-            grid%xa%psfc(i,j) = grid%xa%psfc(i,j) +  coe_scaling4*be%reg_psi_ps(j,k)*vp%v1(i,j,k)
->>>>>>> 7adb7aed
-         end do
-      end do
-   end if
+         end do
+      end do
+   end if
+
    if ( cv_options == 6 ) then
       do k = kts,kte
          do j = grid%j_start(ij), grid%j_end(ij)
@@ -205,22 +185,15 @@
 #endif
 
    ! Psi and chi to u and v:
-<<<<<<< HEAD
    if ( cv_options == 5 .or. cv_options == 6 ) then
       call da_psichi_to_uv(vp % v1, vp % v2, grid%xb % coefx, &
            grid%xb % coefy , grid%xa % u, grid%xa % v)
    else if ( cv_options == 7 ) then
-=======
-   if (uv_cv_options.eq.0) then
-   call da_psichi_to_uv(vp % v1, vp % v2, grid%xb % coefx, &
-      grid%xb % coefy , grid%xa % u, grid%xa % v)
-   else
->>>>>>> 7adb7aed
       grid%xa%u = vp%v1
       grid%xa%v = vp%v2
    end if
 
-  if ( (use_radarobs .and. use_radar_rf) .or. (use_radarobs .and. use_radar_rze) .or. (use_rad .and. crtm_cloud).or. &
+  if ( (use_radarobs .and. use_radar_rf) .or. (use_rad .and. crtm_cloud).or. &
        (use_radarobs .and. use_radar_rhv) .or. (use_radarobs .and. use_radar_rqv) .or. cloud_cv_options .ge. 2 .or. & 
        (grid%pseudo_var(1:1).eq.'q' .and. grid%pseudo_var(2:2).ne.' ') .or.  &
        (grid%pseudo_var(1:1).eq.'Q' .and. grid%pseudo_var(2:2).ne.' ') ) then
